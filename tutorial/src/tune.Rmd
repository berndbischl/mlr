--- conflicted
+++ resolved
@@ -15,13 +15,10 @@
 We again use the [iris](&datasets::iris) data set, included in **R**, but now we want to
 set the parameters of a SVM with a polynomial kernel.
 
-<<<<<<< HEAD
 ### Simple Grid Search with cross validation
 
 We start by creating a classification
 task (see the part on [training](train.md) for more information):
-=======
->>>>>>> 16b6deab
 
 ### Simple Grid Search with cross validation
 
