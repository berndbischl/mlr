--- conflicted
+++ resolved
@@ -17,13 +17,7 @@
 ### Calculating the feature importance
 
 Different methods for calculating the feature importance are built into [%mlr]'s function
-<<<<<<< HEAD
-[&generateFilterValuesData]. Currently, classification, regression and survival analysis tasks
-=======
-[&generateFilterValuesData].
-([&getFilterValues] has been deprecated in favor of [&generateFilterValuesData].)
-Currently, classification, regression and survival analysis tasks
->>>>>>> ac3dcdaa
+[&generateFilterValuesData] ([&getFilterValues] has been deprecated in favor of [&generateFilterValuesData].). Currently, classification, regression and survival analysis tasks
 are supported. A table showing all available methods can be found [here](filter_methods.md).
 
 Function [&generateFilterValuesData] requires the [&Task] and a character string specifying the filter
