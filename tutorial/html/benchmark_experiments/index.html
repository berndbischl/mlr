--- conflicted
+++ resolved
@@ -236,8 +236,13 @@
 <h3 id="example-two-tasks-and-two-learners">Example: Two tasks and two learners</h3>
 <pre class="prettyprint well"><code class="r">## Two learners to be compared
 lrns = list(makeLearner(&quot;classif.lda&quot;), makeLearner(&quot;classif.rpart&quot;))
-
-## Two classification tasks
+</code></pre>
+
+<pre class="prettyprint well"><code>## Loading required package: MASS
+## Loading required package: rpart
+</code></pre>
+
+<pre class="prettyprint well"><code class="r">## Two classification tasks
 tasks = list(iris.task, bc.task)
 </code></pre>
 
@@ -342,8 +347,18 @@
 ## Tune k-nearest neighbor
 lrn = makeTuneWrapper(&quot;classif.kknn&quot;, resampling = in.rdesc, par.set = ps, control = ctrl,
     show.info = FALSE)
-
-## Define &quot;outer&quot; bootstrap indices
+</code></pre>
+
+<pre class="prettyprint well"><code>## Loading required package: kknn
+## 
+## Attaching package: 'kknn'
+## 
+## The following object is masked from 'package:caret':
+## 
+##     contr.dummy
+</code></pre>
+
+<pre class="prettyprint well"><code class="r">## Define &quot;outer&quot; bootstrap indices
 out.rdesc = makeResampleDesc(&quot;Bootstrap&quot;, iters = 5)
 
 ## Merge it into a benchmark experiment
@@ -353,7 +368,7 @@
 </code></pre>
 
 <pre class="prettyprint well"><code>##           task            learner acc.test.mean
-## 1 iris-example classif.kknn.tuned        0.9342
+## 1 iris-example classif.kknn.tuned        0.9453
 </code></pre>
 
 <pre class="prettyprint well"><code class="r">## What parameter setting achieved this performances?
@@ -364,28 +379,28 @@
 ## $`iris-example`$classif.kknn.tuned
 ## $`iris-example`$classif.kknn.tuned[[1]]
 ## Tune result:
+## Op. pars: k=3
+## mmce.test.mean=0.0133
+## 
+## $`iris-example`$classif.kknn.tuned[[2]]
+## Tune result:
+## Op. pars: k=2
+## mmce.test.mean=0.0267
+## 
+## $`iris-example`$classif.kknn.tuned[[3]]
+## Tune result:
+## Op. pars: k=1
+## mmce.test.mean=0.02
+## 
+## $`iris-example`$classif.kknn.tuned[[4]]
+## Tune result:
+## Op. pars: k=3
+## mmce.test.mean=0.06
+## 
+## $`iris-example`$classif.kknn.tuned[[5]]
+## Tune result:
 ## Op. pars: k=5
 ## mmce.test.mean=0.0267
-## 
-## $`iris-example`$classif.kknn.tuned[[2]]
-## Tune result:
-## Op. pars: k=4
-## mmce.test.mean=0.04
-## 
-## $`iris-example`$classif.kknn.tuned[[3]]
-## Tune result:
-## Op. pars: k=5
-## mmce.test.mean=0.00667
-## 
-## $`iris-example`$classif.kknn.tuned[[4]]
-## Tune result:
-## Op. pars: k=3
-## mmce.test.mean=0.0267
-## 
-## $`iris-example`$classif.kknn.tuned[[5]]
-## Tune result:
-## Op. pars: k=2
-## mmce.test.mean=0.02
 </code></pre>
 
 <pre class="prettyprint well"><code class="r">## What performances did we get in the single runs?
@@ -394,11 +409,11 @@
 
 <pre class="prettyprint well"><code>## $`iris-example`
 ##   iter classif.kknn.tuned.acc
-## 1    1                 0.9623
-## 2    2                 0.9245
-## 3    3                 0.9200
-## 4    4                 0.9286
-## 5    5                 0.9355
+## 1    1                 0.9245
+## 2    2                 0.9434
+## 3    3                 0.9464
+## 4    4                 0.9464
+## 5    5                 0.9655
 </code></pre>
 
 <p>Of course everything works the same way if we change the resampling
@@ -408,8 +423,12 @@
 sets, three <a href="http://www.rdocumentation.org/packages/mlr/functions/makeLearner.html">Learners</a> and <a href="../tune/">tuning</a>.</p>
 <pre class="prettyprint well"><code class="r">## List of learning tasks
 tasks = list(iris.task, bc.task)
-
-## Very small grid for SVM hyperparameters
+</code></pre>
+
+<pre class="prettyprint well"><code>## Error: object 'bc.task' not found
+</code></pre>
+
+<pre class="prettyprint well"><code class="r">## Very small grid for SVM hyperparameters
 ps = makeParamSet(makeDiscreteParam(&quot;C&quot;, 2^seq(-1,1)),
     makeDiscreteParam(&quot;sigma&quot;, 2^seq(-1,1)))
 ctrl = makeTuneControlGrid()
@@ -420,8 +439,12 @@
 ## Tune a SVM
 lrn = makeTuneWrapper(&quot;classif.ksvm&quot;, resampling = in.rdesc, par.set = ps, control = ctrl,
     show.info = FALSE)
-
-## Three learners to be compared
+</code></pre>
+
+<pre class="prettyprint well"><code>## Loading required package: kernlab
+</code></pre>
+
+<pre class="prettyprint well"><code class="r">## Three learners to be compared
 lrns = list(makeLearner(&quot;classif.lda&quot;), makeLearner(&quot;classif.rpart&quot;), lrn)
 
 ## Define &quot;outer&quot; cross-validation indices
@@ -429,110 +452,61 @@
 
 ## Merge it to a benchmark experiment
 res = benchmark(lrns, tasks, out.rdesc, show.info = FALSE)
-res
-</code></pre>
-
-<pre class="prettyprint well"><code>##                   task            learner mmce.test.mean
-## 1 BreastCancer-example        classif.lda        0.03664
-## 2 BreastCancer-example      classif.rpart        0.06147
-## 3 BreastCancer-example classif.ksvm.tuned        0.04837
-## 4         iris-example        classif.lda        0.02000
-## 5         iris-example      classif.rpart        0.07333
-## 6         iris-example classif.ksvm.tuned        0.06000
+</code></pre>
+
+<pre class="prettyprint well"><code>## Error: object 'tasks' not found
+</code></pre>
+
+<pre class="prettyprint well"><code class="r">res
+</code></pre>
+
+<pre class="prettyprint well"><code>##           task            learner acc.test.mean
+## 1 iris-example classif.kknn.tuned        0.9453
 </code></pre>
 
 <pre class="prettyprint well"><code class="r">## Performance values in individual runs
 getPerformances(res)
 </code></pre>
 
-<pre class="prettyprint well"><code>## $`BreastCancer-example`
-##   iter classif.lda.mmce classif.rpart.mmce classif.ksvm.tuned.mmce
-## 1    1          0.06618            0.07353                 0.10294
-## 2    2          0.02941            0.03676                 0.02941
-## 3    3          0.02190            0.05839                 0.02190
-## 4    4          0.02920            0.09489                 0.05839
-## 5    5          0.03650            0.04380                 0.02920
-## 
-## $`iris-example`
-##   iter classif.lda.mmce classif.rpart.mmce classif.ksvm.tuned.mmce
-## 1    1          0.00000            0.03333                 0.03333
-## 2    2          0.00000            0.03333                 0.03333
-## 3    3          0.00000            0.10000                 0.03333
-## 4    4          0.06667            0.06667                 0.06667
-## 5    5          0.03333            0.13333                 0.13333
+<pre class="prettyprint well"><code>## $`iris-example`
+##   iter classif.kknn.tuned.acc
+## 1    1                 0.9245
+## 2    2                 0.9434
+## 3    3                 0.9464
+## 4    4                 0.9464
+## 5    5                 0.9655
 </code></pre>
 
 <pre class="prettyprint well"><code class="r">## Tuned parameter for SVM
 getTuneResult(res)
 </code></pre>
 
-<pre class="prettyprint well"><code>## $`BreastCancer-example`
-## $`BreastCancer-example`$classif.lda
-## NULL
-## 
-## $`BreastCancer-example`$classif.rpart
-## NULL
-## 
-## $`BreastCancer-example`$classif.ksvm.tuned
-## $`BreastCancer-example`$classif.ksvm.tuned[[1]]
-## Tune result:
-## Op. pars: C=2; sigma=0.5
-## mmce.test.mean=0.0475
-## 
-## $`BreastCancer-example`$classif.ksvm.tuned[[2]]
-## Tune result:
-## Op. pars: C=2; sigma=0.5
-## mmce.test.mean=0.0622
-## 
-## $`BreastCancer-example`$classif.ksvm.tuned[[3]]
-## Tune result:
-## Op. pars: C=2; sigma=0.5
-## mmce.test.mean=0.0586
-## 
-## $`BreastCancer-example`$classif.ksvm.tuned[[4]]
-## Tune result:
-## Op. pars: C=2; sigma=0.5
-## mmce.test.mean=0.0495
-## 
-## $`BreastCancer-example`$classif.ksvm.tuned[[5]]
-## Tune result:
-## Op. pars: C=2; sigma=0.5
-## mmce.test.mean=0.0513
-## 
-## 
-## 
-## $`iris-example`
-## $`iris-example`$classif.lda
-## NULL
-## 
-## $`iris-example`$classif.rpart
-## NULL
-## 
-## $`iris-example`$classif.ksvm.tuned
-## $`iris-example`$classif.ksvm.tuned[[1]]
-## Tune result:
-## Op. pars: C=2; sigma=0.5
-## mmce.test.mean=0.0333
-## 
-## $`iris-example`$classif.ksvm.tuned[[2]]
-## Tune result:
-## Op. pars: C=0.5; sigma=0.5
-## mmce.test.mean=0.0417
-## 
-## $`iris-example`$classif.ksvm.tuned[[3]]
-## Tune result:
-## Op. pars: C=2; sigma=0.5
-## mmce.test.mean=0.0583
-## 
-## $`iris-example`$classif.ksvm.tuned[[4]]
-## Tune result:
-## Op. pars: C=2; sigma=1
-## mmce.test.mean=0.025
-## 
-## $`iris-example`$classif.ksvm.tuned[[5]]
-## Tune result:
-## Op. pars: C=1; sigma=1
-## mmce.test.mean=0.025
+<pre class="prettyprint well"><code>## $`iris-example`
+## $`iris-example`$classif.kknn.tuned
+## $`iris-example`$classif.kknn.tuned[[1]]
+## Tune result:
+## Op. pars: k=3
+## mmce.test.mean=0.0133
+## 
+## $`iris-example`$classif.kknn.tuned[[2]]
+## Tune result:
+## Op. pars: k=2
+## mmce.test.mean=0.0267
+## 
+## $`iris-example`$classif.kknn.tuned[[3]]
+## Tune result:
+## Op. pars: k=1
+## mmce.test.mean=0.02
+## 
+## $`iris-example`$classif.kknn.tuned[[4]]
+## Tune result:
+## Op. pars: k=3
+## mmce.test.mean=0.06
+## 
+## $`iris-example`$classif.kknn.tuned[[5]]
+## Tune result:
+## Op. pars: k=5
+## mmce.test.mean=0.0267
 </code></pre>
 
 <h3 id="example-3-one-task-two-learners-feature-selection">Example 3: One task, two learners, feature selection</h3>
@@ -561,90 +535,50 @@
 <pre class="prettyprint well"><code>## [FeatSel] Started selecting features for learner 'classif.lda'
 ## With control class: FeatSelControlSequential
 ## Imputation value: 1
-<<<<<<< HEAD
-## [FeatSel] 1: 0 bits: mmce.test.mean=0.65
-## [FeatSel] 2: 1 bits: mmce.test.mean=0.23
-## [FeatSel] 2: 1 bits: mmce.test.mean=0.53
+## [FeatSel] 1: 0 bits: mmce.test.mean=0.68
+## [FeatSel] 2: 1 bits: mmce.test.mean=0.31
+## [FeatSel] 2: 1 bits: mmce.test.mean=0.42
 ## [FeatSel] 2: 1 bits: mmce.test.mean=0.05
-## [FeatSel] 2: 1 bits: mmce.test.mean=0.05
-## [FeatSel] 3: 2 bits: mmce.test.mean=0.03
-## [FeatSel] 3: 2 bits: mmce.test.mean=0.04
-## [FeatSel] 3: 2 bits: mmce.test.mean=0.03
-## [FeatSel] 4: 3 bits: mmce.test.mean=0.03
-## [FeatSel] 4: 3 bits: mmce.test.mean=0.01
-## [FeatSel] 5: 4 bits: mmce.test.mean=0.03
-## [FeatSel] Result: 3 bits : mmce.test.mean=0.01
+## [FeatSel] 2: 1 bits: mmce.test.mean=0.06
+## [FeatSel] 3: 2 bits: mmce.test.mean=0.05
+## [FeatSel] 3: 2 bits: mmce.test.mean=0.06
+## [FeatSel] 3: 2 bits: mmce.test.mean=0.07
+## [FeatSel] Result: 1 bits : mmce.test.mean=0.05
 ## [FeatSel] Started selecting features for learner 'classif.lda'
 ## With control class: FeatSelControlSequential
 ## Imputation value: 1
-## [FeatSel] 1: 0 bits: mmce.test.mean=0.63
-## [FeatSel] 2: 1 bits: mmce.test.mean=0.29
-## [FeatSel] 2: 1 bits: mmce.test.mean=0.48
+## [FeatSel] 1: 0 bits: mmce.test.mean=0.74
+## [FeatSel] 2: 1 bits: mmce.test.mean=0.39
+## [FeatSel] 2: 1 bits: mmce.test.mean=0.56
+## [FeatSel] 2: 1 bits: mmce.test.mean=0.07
 ## [FeatSel] 2: 1 bits: mmce.test.mean=0.05
-## [FeatSel] 2: 1 bits: mmce.test.mean=0.04
 ## [FeatSel] 3: 2 bits: mmce.test.mean=0.04
-## [FeatSel] 3: 2 bits: mmce.test.mean=0.07
-## [FeatSel] 3: 2 bits: mmce.test.mean=0.06
-## [FeatSel] Result: 1 bits : mmce.test.mean=0.04
+## [FeatSel] 3: 2 bits: mmce.test.mean=0.05
+## [FeatSel] 3: 2 bits: mmce.test.mean=0.05
+## [FeatSel] 4: 3 bits: mmce.test.mean=0.05
+## [FeatSel] 4: 3 bits: mmce.test.mean=0.03
+## [FeatSel] 5: 4 bits: mmce.test.mean=0.03
+## [FeatSel] Result: 3 bits : mmce.test.mean=0.03
 ## [FeatSel] Started selecting features for learner 'classif.lda'
 ## With control class: FeatSelControlSequential
 ## Imputation value: 1
-## [FeatSel] 1: 0 bits: mmce.test.mean=0.61
-## [FeatSel] 2: 1 bits: mmce.test.mean=0.31
-## [FeatSel] 2: 1 bits: mmce.test.mean=0.42
-## [FeatSel] 2: 1 bits: mmce.test.mean=0.06
+## [FeatSel] 1: 0 bits: mmce.test.mean= 0.7
+## [FeatSel] 2: 1 bits: mmce.test.mean=0.33
+## [FeatSel] 2: 1 bits: mmce.test.mean=0.43
 ## [FeatSel] 2: 1 bits: mmce.test.mean=0.03
+## [FeatSel] 2: 1 bits: mmce.test.mean=0.05
+## [FeatSel] 3: 2 bits: mmce.test.mean=0.04
 ## [FeatSel] 3: 2 bits: mmce.test.mean=0.03
-## [FeatSel] 3: 2 bits: mmce.test.mean=0.03
-## [FeatSel] 3: 2 bits: mmce.test.mean=0.03
+## [FeatSel] 3: 2 bits: mmce.test.mean=0.04
 ## [FeatSel] Result: 1 bits : mmce.test.mean=0.03
-=======
-## [FeatSel] 1: 0 bits: mmce.test.mean= 0.7
-## [FeatSel] 2: 1 bits: mmce.test.mean=0.32
-## [FeatSel] 2: 1 bits: mmce.test.mean=0.54
-## [FeatSel] 2: 1 bits: mmce.test.mean=0.06
-## [FeatSel] 2: 1 bits: mmce.test.mean=0.02
-## [FeatSel] 3: 2 bits: mmce.test.mean=0.03
-## [FeatSel] 3: 2 bits: mmce.test.mean=0.01
-## [FeatSel] 3: 2 bits: mmce.test.mean=0.05
-## [FeatSel] Result: 1 bits : mmce.test.mean=0.02
-## [FeatSel] Started selecting features for learner 'classif.lda'
-## With control class: FeatSelControlSequential
-## Imputation value: 1
-## [FeatSel] 1: 0 bits: mmce.test.mean=0.73
-## [FeatSel] 2: 1 bits: mmce.test.mean=0.29
-## [FeatSel] 2: 1 bits: mmce.test.mean=0.46
-## [FeatSel] 2: 1 bits: mmce.test.mean=0.05
-## [FeatSel] 2: 1 bits: mmce.test.mean=0.04
-## [FeatSel] 3: 2 bits: mmce.test.mean=0.05
-## [FeatSel] 3: 2 bits: mmce.test.mean=0.05
-## [FeatSel] 3: 2 bits: mmce.test.mean=0.04
-## [FeatSel] Result: 1 bits : mmce.test.mean=0.04
-## [FeatSel] Started selecting features for learner 'classif.lda'
-## With control class: FeatSelControlSequential
-## Imputation value: 1
-## [FeatSel] 1: 0 bits: mmce.test.mean=0.65
-## [FeatSel] 2: 1 bits: mmce.test.mean=0.25
-## [FeatSel] 2: 1 bits: mmce.test.mean=0.47
-## [FeatSel] 2: 1 bits: mmce.test.mean=0.05
-## [FeatSel] 2: 1 bits: mmce.test.mean=0.01
-## [FeatSel] 3: 2 bits: mmce.test.mean=0.01
-## [FeatSel] 3: 2 bits: mmce.test.mean=0.01
-## [FeatSel] 3: 2 bits: mmce.test.mean=0.02
-## [FeatSel] Result: 1 bits : mmce.test.mean=0.01
->>>>>>> 16b6deab
 </code></pre>
 
 <pre class="prettyprint well"><code class="r">res
 </code></pre>
 
 <pre class="prettyprint well"><code>##           task             learner mmce.test.mean
-<<<<<<< HEAD
-## 1 iris-example       classif.rpart        0.04667
-=======
-## 1 iris-example       classif.rpart        0.06667
->>>>>>> 16b6deab
-## 2 iris-example classif.lda.featsel        0.06667
+## 1 iris-example       classif.rpart        0.05333
+## 2 iris-example classif.lda.featsel        0.08000
 </code></pre>
 
 <pre class="prettyprint well"><code class="r">## Which features have been selected (in the outer resampling steps)?
@@ -658,22 +592,18 @@
 ## $`iris-example`$classif.lda.featsel
 ## $`iris-example`$classif.lda.featsel[[1]]
 ## FeatSel result:
-## Features (3): Sepal.Length, Petal.Length, Petal.Width
-## mmce.test.mean=0.01
+## Features (1): Petal.Length
+## mmce.test.mean=0.05
 ## 
 ## $`iris-example`$classif.lda.featsel[[2]]
 ## FeatSel result:
-## Features (1): Petal.Width
-## mmce.test.mean=0.04
+## Features (3): Sepal.Length, Petal.Length, Petal.Width
+## mmce.test.mean=0.03
 ## 
 ## $`iris-example`$classif.lda.featsel[[3]]
 ## FeatSel result:
-## Features (1): Petal.Width
-<<<<<<< HEAD
+## Features (1): Petal.Length
 ## mmce.test.mean=0.03
-=======
-## mmce.test.mean=0.01
->>>>>>> 16b6deab
 </code></pre>
 
 <pre class="prettyprint well"><code class="r">## Performances on individual test data sets
@@ -682,15 +612,9 @@
 
 <pre class="prettyprint well"><code>## $`iris-example`
 ##   iter classif.rpart.mmce classif.lda.featsel.mmce
-<<<<<<< HEAD
-## 1    1               0.10                     0.04
-## 2    2               0.04                     0.04
-## 3    3               0.06                     0.06
-=======
-## 1    1               0.06                     0.06
-## 2    2               0.04                     0.04
-## 3    3               0.10                     0.10
->>>>>>> 16b6deab
+## 1    1               0.10                     0.06
+## 2    2               0.04                     0.02
+## 3    3               0.10                     0.08
 </code></pre>
 
 </div>
