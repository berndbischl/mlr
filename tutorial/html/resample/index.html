<!DOCTYPE html>
<html lang="en">
    <head>
        <meta charset="utf-8">
        <meta http-equiv="X-UA-Compatible" content="IE=edge">
        <meta name="viewport" content="width=device-width, initial-scale=1.0">
        
        
        
        <link rel="shortcut icon" href="../img/favicon.ico">

	<title>Resampling - mlr tutorial</title>

        <link href="../css/bootstrap-custom.min.css" rel="stylesheet">
        <link href="../css/font-awesome-4.0.3.css" rel="stylesheet">
        <link href="../css/base.css" rel="stylesheet">
        <link rel="stylesheet" href="../css/highlight.css">

        <!-- HTML5 shim and Respond.js IE8 support of HTML5 elements and media queries -->
        <!--[if lt IE 9]>
            <script src="https://oss.maxcdn.com/libs/html5shiv/3.7.0/html5shiv.js"></script>
            <script src="https://oss.maxcdn.com/libs/respond.js/1.3.0/respond.min.js"></script>
        <![endif]-->

        
    </head>

    <body>

        <div class="navbar navbar-default navbar-fixed-top" role="navigation">
    <div class="container">

        <!-- Collapsed navigation -->
        <div class="navbar-header">
            
            <!-- Expander button -->
            <button type="button" class="navbar-toggle" data-toggle="collapse" data-target=".navbar-collapse">
                <span class="sr-only">Toggle navigation</span>
                <span class="icon-bar"></span>
                <span class="icon-bar"></span>
                <span class="icon-bar"></span>
            </button>
            

            <!-- Main title -->
            <a class="navbar-brand" href="../index.html">mlr tutorial</a>
        </div>

        <!-- Expanded navigation -->
        <div class="navbar-collapse collapse">
            
                <!-- Main navigation -->
                <ul class="nav navbar-nav">
                
                
                    <li >
                        <a href="../index.html">Home</a>
                    </li>
                
                
                
                    <li class="dropdown active">
                        <a href="#" class="dropdown-toggle" data-toggle="dropdown">Basics <b class="caret"></b></a>
                        <ul class="dropdown-menu">
                        
                            
<li >
    <a href="../task/index.html">Tasks</a>
</li>

                        
                            
<li >
    <a href="../learner/index.html">Learner</a>
</li>

                        
                            
<li >
    <a href="../train/index.html">Train</a>
</li>

                        
                            
<li >
    <a href="../predict/index.html">Predict</a>
</li>

                        
                            
<li >
    <a href="../performance/index.html">Performance</a>
</li>

                        
                            
<li class="active">
    <a href="index.html">Resampling</a>
</li>

                        
                            
<li >
    <a href="../benchmark_experiments/index.html">Benchmark Experiments</a>
</li>

                        
                            
<li >
    <a href="../parallelization/index.html">Parallelization</a>
</li>

                        
                        </ul>
                    </li>
                
                
                
                    <li class="dropdown">
                        <a href="#" class="dropdown-toggle" data-toggle="dropdown">Advanced <b class="caret"></b></a>
                        <ul class="dropdown-menu">
                        
                            
<li >
    <a href="../configureMlr/index.html">Configuration</a>
</li>

                        
                            
<li >
    <a href="../wrapper/index.html">Wrapped Learners</a>
</li>

                        
                            
<li >
    <a href="../preproc/index.html">Preprocessing</a>
</li>

                        
                            
<li >
    <a href="../impute/index.html">Imputations</a>
</li>

                        
                            
<li >
    <a href="../bagging/index.html">Bagging</a>
</li>

                        
                            
<li >
    <a href="../tune/index.html">Tuning</a>
</li>

                        
                            
<li >
    <a href="../feature_selection/index.html">Feature Selection</a>
</li>

                        
                            
<li >
    <a href="../cost_sensitive_classif/index.html">Cost-Sensitive Classification</a>
</li>

                        
                            
<li >
    <a href="../over_and_undersampling/index.html">Imbalanced Classification Problems</a>
</li>

                        
                            
<li >
    <a href="../roc_analysis/index.html">ROC Analysis</a>
</li>

                        
                            
<li >
    <a href="../learning_curve/index.html">Learning Curve</a>
</li>

                        
                        </ul>
                    </li>
                
                
                
                    <li class="dropdown">
                        <a href="#" class="dropdown-toggle" data-toggle="dropdown">Extend <b class="caret"></b></a>
                        <ul class="dropdown-menu">
                        
                            
<li >
    <a href="../create_learner/index.html">Create Custom Learners</a>
</li>

                        
                            
<li >
    <a href="../create_measure/index.html">Create Custom Measures</a>
</li>

                        
                            
<li >
    <a href="../create_imputation/index.html">Create an Imputation Method</a>
</li>

                        
                        </ul>
                    </li>
                
                
                
                    <li class="dropdown">
                        <a href="#" class="dropdown-toggle" data-toggle="dropdown">Appendix <b class="caret"></b></a>
                        <ul class="dropdown-menu">
                        
                            
<li >
    <a href="../example_tasks/index.html">Example Tasks</a>
</li>

                        
                            
<li >
    <a href="../integrated_learners/index.html">Integrated Learners</a>
</li>

                        
                            
<li >
    <a href="../measures/index.html">Implemented Performance Measures</a>
</li>

                        
                            
<li >
    <a href="../filter_methods/index.html">Integrated Filter Methods</a>
</li>

                        
                        </ul>
                    </li>
                
                
                </ul>
            

            <ul class="nav navbar-nav navbar-right">
                <li>
                    <a href="#" data-toggle="modal" data-target="#mkdocs_search_modal">
                        <i class="fa fa-search"></i> Search
                    </a>
                </li>
                
                    <li >
                        <a rel="next" href="../performance/index.html">
                            <i class="fa fa-arrow-left"></i> Previous
                        </a>
                    </li>
                    <li >
                        <a rel="prev" href="../benchmark_experiments/index.html">
                            Next <i class="fa fa-arrow-right"></i>
                        </a>
                    </li>
                
                
                    <li>
                        <a href="https://github.com/berndbischl/mlr/">
                            
                                <i class="fa fa-github"></i>
                            
                            GitHub
                        </a>
                    </li>
                
            </ul>
        </div>
    </div>
</div>

        <div class="container">
            
                <div class="col-md-3"><div class="bs-sidebar hidden-print affix well" role="complementary">
    <ul class="nav bs-sidenav">
    
        <li class="main active"><a href="#resampling">Resampling</a></li>
        
            <li><a href="#stratified-resampling">Stratified resampling</a></li>
        
            <li><a href="#accessing-individual-learner-models">Accessing individual learner models</a></li>
        
            <li><a href="#resample-descriptions-and-resample-instances">Resample descriptions and resample instances</a></li>
        
            <li><a href="#aggregating-performance-values">Aggregating performance values</a></li>
        
            <li><a href="#convenience-functions">Convenience functions</a></li>
        
    
    </ul>
</div></div>
                <div class="col-md-9" role="main">

<h1 id="resampling">Resampling</h1>
<p>In order to assess the performance of a learning algorithm, resampling
strategies are usually used.
The entire data set is split into (multiple) training and test sets.
You train a learner on each training set, predict on the corresponding test set (sometimes
on the training set as well) and calculate some performance measure.
Then the individual performance values are aggregated, typically by calculating the mean.
There exist various different resampling strategies, for example
cross-validation and bootstrap, to mention just two popular approaches.</p>
<p><img alt="Resampling Figure" src="../../../images/resampling.png" title="Resampling Figure" /></p>
<p>If you want to read up further details, the paper
<a href="http://link.springer.com/chapter/10.1007%2F978-0-387-47509-7_8">Resampling Strategies for Model Assessment and Selection</a>
by Simon is proabably not a bad choice.
Bernd has also published a paper
<a href="http://www.mitpressjournals.org/doi/pdf/10.1162/EVCO_a_00069">Resampling methods for meta-model validation with recommendations for evolutionary computation</a>
which contains detailed descriptions and lots of statistical background information on resampling methods.</p>
<p>In <a href="http://www.rdocumentation.org/packages/mlr/">mlr</a> the resampling strategy can be chosen via the function <a href="http://www.rdocumentation.org/packages/mlr/functions/makeResampleDesc.html">makeResampleDesc</a>.
The supported resampling strategies are:</p>
<ul>
<li>Cross-validation (<code>"CV"</code>),</li>
<li>Leave-one-out cross-validation (<code>"LOO""</code>),</li>
<li>Repeated cross-validation (<code>"RepCV"</code>),</li>
<li>Out-of-bag bootstrap and other variants (<code>"Bootstrap"</code>),</li>
<li>Subsampling, also called Monte-Carlo cross-validaton (<code>"Subsample"</code>),</li>
<li>Holdout (training/test) (<code>"Holdout"</code>).</li>
</ul>
<p>The <a href="http://www.rdocumentation.org/packages/mlr/functions/resample.html">resample</a> function evaluates the performance of a <a href="http://www.rdocumentation.org/packages/mlr/functions/makeLearner.html">Learner</a> using
the specified resampling strategy for a given machine learning <a href="http://www.rdocumentation.org/packages/mlr/functions/Task.html">Task</a>.</p>
<p>In the following example the performance of the
<a href="http://www.rdocumentation.org/packages/survival/functions/coxph.html">Cox proportional hazards model</a> on the
<a href="http://www.rdocumentation.org/packages/survival/functions/lung.html">lung</a> data set is calculated using <em>3-fold cross-validation</em>.
Generally, in <em>K-fold cross-validation</em> the data set <em>D</em> is partitioned into <em>K</em> subsets of
(approximately) equal size.
In the <em>i</em>-th step of the <em>K</em> iterations, the <em>i</em>-th subset is
used for testing, while the union of the remaining parts forms the training
set.
The default performance measure in survival analysis is the concordance index (<a href="../measures/index.html">cindex</a>).</p>
<pre><code class="r">## Specify the resampling strategy (3-fold cross-validation)
rdesc = makeResampleDesc(&quot;CV&quot;, iters = 3)

## Calculate the performance
r = resample(&quot;surv.coxph&quot;, lung.task, rdesc)
#&gt; [Resample] cross-validation iter: 1
#&gt; [Resample] cross-validation iter: 2
#&gt; [Resample] cross-validation iter: 3
#&gt; [Resample] Result: cindex.test.mean=0.627
r
#&gt; Resample Result
#&gt; Task: lung-example
#&gt; Learner: surv.coxph
#&gt; cindex.aggr: 0.63
#&gt; cindex.mean: 0.63
#&gt; cindex.sd: 0.05
#&gt; Runtime: 0.235404
## peak a little bit into r
names(r)
#&gt;  [1] &quot;learner.id&quot;     &quot;task.id&quot;        &quot;measures.train&quot; &quot;measures.test&quot; 
#&gt;  [5] &quot;aggr&quot;           &quot;pred&quot;           &quot;models&quot;         &quot;err.msgs&quot;      
#&gt;  [9] &quot;extract&quot;        &quot;runtime&quot;
r$aggr
#&gt; cindex.test.mean 
#&gt;        0.6271182
r$measures.test
#&gt;   iter    cindex
#&gt; 1    1 0.5783027
#&gt; 2    2 0.6324074
#&gt; 3    3 0.6706444
r$measures.train
#&gt;   iter cindex
#&gt; 1    1     NA
#&gt; 2    2     NA
#&gt; 3    3     NA
</code></pre>

<p><code>r$measures.test</code> gives the value of the performance measure on the 3 individual test
data sets.
<code>r$aggr</code> shows the aggregated performance value.
Its name, <code>"cindex.test.mean"</code>, indicates the performance measure, <a href="../measures/index.html">cindex</a>,
and the method used to aggregate the 3 individual performances.
<a href="http://www.rdocumentation.org/packages/mlr/functions/aggregations.html">test.mean</a> is the default method and, as the name implies, takes the mean over the
performances on the 3 test data sets.
No predictions on the training data sets were made and thus <code>r$measures.train</code> contains missing values.</p>
<p>If predictions for the training set are required, too, set <code>predict = "train"</code>or <code>predict = "both"</code>
in <a href="http://www.rdocumentation.org/packages/mlr/functions/makeResampleDesc.html">makeResampleDesc</a>. This is necessary for some bootstrap methods (<em>b632</em> and <em>b632+</em>) and
we will see some examples later on.</p>
<p><code>r$pred</code> is an object of class <a href="http://www.rdocumentation.org/packages/mlr/functions/ResamplePrediction.html">ResamplePrediction</a>.
Just as a <a href="http://www.rdocumentation.org/packages/mlr/functions/Prediction.html">Prediction</a> object (see the section on <a href="../predict/index.html">making predictions</a>)
<code>r$pred</code> has an element called <code>"data"</code> which is a <code>data.frame</code> that contains the
predictions and in case of a supervised learning problem the true values of the target
variable.</p>
<pre><code class="r">head(r$pred$data)
#&gt;    id truth.time truth.event   response iter  set
#&gt; 2   1        455        TRUE -0.4951788    1 test
#&gt; 4   2        210        TRUE  0.9573824    1 test
#&gt; 7   4        310        TRUE  0.8069059    1 test
#&gt; 17 10        613        TRUE  0.1918188    1 test
#&gt; 19 12         61        TRUE  0.6638736    1 test
#&gt; 22 14         81        TRUE -0.1873917    1 test
</code></pre>

<p>The columns <code>iter</code> and <code>set</code>indicate the resampling iteration and
if an individual prediction was made on the test or the training data set.</p>
<p>In the above example the performance measure is the concordance index (<a href="../measures/index.html">cindex</a>).
Of course, it is  possible to compute multiple performance measures at once by
passing a list of measures
(see also the previous section on <a href="../performance/index.html">evaluating learner performance</a>).</p>
<p>In the following we estimate the Dunn index (<a href="../measures/index.html">dunn</a>), the Davies-Bouldin cluster
separation measure (<a href="../measures/index.html">db</a>), and the time for training the learner (<a href="../measures/index.html">timetrain</a>)
by <em>subsampling</em> with 5 iterations.
In each iteration the data set <em>D</em> is randomly partitioned into a
training and a test set according to a given percentage, e.g., 2/3
training and 1/3 test set. If there is just one iteration, the strategy
is commonly called <em>holdout</em> or <em>test sample estimation</em>.</p>
<pre><code class="r">## cluster iris feature data
task = makeClusterTask(data = iris[,-5])
## Subsampling with 5 iterations and default split 2/3
rdesc = makeResampleDesc(&quot;Subsample&quot;, iters = 5)
## Subsampling with 5 iterations and 4/5 training data
rdesc = makeResampleDesc(&quot;Subsample&quot;, iters = 5, split = 4/5)

## Calculate the three performance measures
r = resample(&quot;cluster.kmeans&quot;, task, rdesc, measures = list(dunn, db, timetrain))
#&gt; [Resample] subsampling iter: 1
#&gt; [Resample] subsampling iter: 2
#&gt; [Resample] subsampling iter: 3
#&gt; [Resample] subsampling iter: 4
#&gt; [Resample] subsampling iter: 5
<<<<<<< HEAD
#&gt; [Resample] Result: dunn.test.mean=0.274,db.test.mean=0.51,timetrain.test.mean=0.0004
r$aggr
#&gt;      dunn.test.mean        db.test.mean timetrain.test.mean 
#&gt;           0.2738893           0.5103655           0.0004000
=======
#&gt; [Resample] Result: dunn.test.mean=0.274,db.test.mean=0.51,timetrain.test.mean=0.0018
r$aggr
#&gt;      dunn.test.mean        db.test.mean timetrain.test.mean 
#&gt;           0.2738893           0.5103655           0.0018000
>>>>>>> ac3dcdaa
</code></pre>

<h2 id="stratified-resampling">Stratified resampling</h2>
<p>For classification, it is usually desirable to have the same proportion of the classes in all of the partitions of the original data set. Stratified resampling ensures this.
This is particularly useful in case of imbalanced classes and small data sets. Otherwise it may happen, for example,
that observations of less frequent classes are missing in some of the training sets which can
decrease the performance of the learner, or lead to model crashes
In order to conduct stratified resampling, set <code>stratify = TRUE</code> when calling <a href="http://www.rdocumentation.org/packages/mlr/functions/makeResampleDesc.html">makeResampleDesc</a>.</p>
<pre><code class="r">## 3-fold cross-validation
rdesc = makeResampleDesc(&quot;CV&quot;, iters = 3, stratify = TRUE)

r = resample(&quot;classif.lda&quot;, iris.task, rdesc)
#&gt; [Resample] cross-validation iter: 1
#&gt; [Resample] cross-validation iter: 2
#&gt; [Resample] cross-validation iter: 3
#&gt; [Resample] Result: mmce.test.mean=0.02
</code></pre>

<p>Stratification is also available for survival tasks.
Here the stratification balances the censoring rate.</p>
<p>Sometimes it is required to also stratify on the input data, e.g. to ensure that all subgroups are represented in all training and test sets.
To stratify on the input columns, specify factor columns of your task data via <code>stratify.cols</code></p>
<pre><code class="r">rdesc = makeResampleDesc(&quot;CV&quot;, iters = 3, stratify.cols = &quot;chas&quot;)
r = resample(&quot;regr.rpart&quot;, bh.task, rdesc)
#&gt; [Resample] cross-validation iter: 1
#&gt; [Resample] cross-validation iter: 2
#&gt; [Resample] cross-validation iter: 3
#&gt; [Resample] Result: mse.test.mean=23.2
</code></pre>

<h2 id="accessing-individual-learner-models">Accessing individual learner models</h2>
<p>In each resampling iteration a <a href="http://www.rdocumentation.org/packages/mlr/functions/makeLearner.html">Learner</a> is fitted on the respective training set.
By default, the resulting <a href="http://www.rdocumentation.org/packages/mlr/functions/makeWrappedModel.html">WrappedModel</a>s are not returned by <a href="http://www.rdocumentation.org/packages/mlr/functions/resample.html">resample</a>.
If you want to keep them, set <code>models = TRUE</code> when calling <a href="http://www.rdocumentation.org/packages/mlr/functions/resample.html">resample</a>.</p>
<pre><code class="r">## 3-fold cross-validation
rdesc = makeResampleDesc(&quot;CV&quot;, iters = 3)

r = resample(&quot;classif.lda&quot;, iris.task, rdesc, models = TRUE)
#&gt; [Resample] cross-validation iter: 1
#&gt; [Resample] cross-validation iter: 2
#&gt; [Resample] cross-validation iter: 3
#&gt; [Resample] Result: mmce.test.mean=0.02
r$models
#&gt; [[1]]
#&gt; Model for learner.id=classif.lda; learner.class=classif.lda
#&gt; Trained on: task.id = iris-example; obs = 100; features = 4
#&gt; Hyperparameters: 
#&gt; 
#&gt; [[2]]
#&gt; Model for learner.id=classif.lda; learner.class=classif.lda
#&gt; Trained on: task.id = iris-example; obs = 100; features = 4
#&gt; Hyperparameters: 
#&gt; 
#&gt; [[3]]
#&gt; Model for learner.id=classif.lda; learner.class=classif.lda
#&gt; Trained on: task.id = iris-example; obs = 100; features = 4
#&gt; Hyperparameters:
</code></pre>

<p>Keeping only certain information instead of entire <a href="http://www.rdocumentation.org/packages/mlr/functions/makeWrappedModel.html">models</a>, for example the
variable importance in a regression tree, can be achieved using the <code>extract</code> argument.
The function passed to <code>extract</code> is applied to each <a href="http://www.rdocumentation.org/packages/mlr/functions/makeWrappedModel.html">model</a> fitted on one of
the 3 training sets.</p>
<pre><code class="r">## 3-fold cross-validation
rdesc = makeResampleDesc(&quot;CV&quot;, iters = 3)

## Extract the variable importance in a regression tree
r = resample(&quot;regr.rpart&quot;, bh.task, rdesc,
    extract = function(x) x$learner.model$variable.importance)
#&gt; [Resample] cross-validation iter: 1
#&gt; [Resample] cross-validation iter: 2
#&gt; [Resample] cross-validation iter: 3
#&gt; [Resample] Result: mse.test.mean=30.3
r$extract
#&gt; [[1]]
#&gt;         rm      lstat       crim      indus        age    ptratio 
#&gt; 15228.2872 10742.2277  3893.2744  3651.6232  2601.5262  2551.8492 
#&gt;        dis        nox        rad        tax         zn 
#&gt;  2498.2748  2419.5269  1014.2609   743.3742   308.8209 
#&gt; 
#&gt; [[2]]
#&gt;       lstat         nox         age       indus        crim          rm 
#&gt; 15725.19021  9323.20270  8474.23077  8358.67000  8251.74446  7332.59637 
#&gt;          zn         dis         tax         rad     ptratio           b 
#&gt;  6151.29577  2741.12074  2055.67537  1216.01398   634.78381    71.00088 
#&gt; 
#&gt; [[3]]
#&gt;         rm      lstat        age    ptratio        nox        dis 
#&gt; 15890.9279 13262.3672  4296.4175  3678.6651  3668.4944  3512.2753 
#&gt;       crim        tax      indus         zn          b        rad 
#&gt;  3474.5883  2844.9918  1437.7900  1284.4714   578.6932   496.2382
</code></pre>

<h2 id="resample-descriptions-and-resample-instances">Resample descriptions and resample instances</h2>
<p>As shown above, the function <a href="http://www.rdocumentation.org/packages/mlr/functions/makeResampleDesc.html">makeResampleDesc</a> is used to specify the resampling strategy.</p>
<pre><code class="r">rdesc = makeResampleDesc(&quot;CV&quot;, iters = 3)
str(rdesc)
#&gt; List of 4
#&gt;  $ id      : chr &quot;cross-validation&quot;
#&gt;  $ iters   : int 3
#&gt;  $ predict : chr &quot;test&quot;
#&gt;  $ stratify: logi FALSE
#&gt;  - attr(*, &quot;class&quot;)= chr [1:2] &quot;CVDesc&quot; &quot;ResampleDesc&quot;
</code></pre>

<p>The result <code>rdesc</code>is an object of class <a href="http://www.rdocumentation.org/packages/mlr/functions/makeResampleDesc.html">ResampleDesc</a> and contains,
as the name implies, a description of the resampling strategy.
In principle, this is an instruction for drawing training and test sets including
the necessary parameters like the number of iterations, the sizes of the training and test
sets etc.</p>
<p>Based on this description, the data set is randomly partitioned into multiple training and
test sets.
For each iteration, we get a set of index vectors indicating the training and test examples.
These are stored in a <a href="http://www.rdocumentation.org/packages/mlr/functions/makeResampleInstance.html">ResampleInstance</a>.</p>
<p>If a <a href="http://www.rdocumentation.org/packages/mlr/functions/makeResampleDesc.html">ResampleDesc</a> is passed to <a href="http://www.rdocumentation.org/packages/mlr/functions/resample.html">resample</a>, it is instantiated internally.
Naturally, it is also possible to pass a <a href="http://www.rdocumentation.org/packages/mlr/functions/makeResampleInstance.html">ResampleInstance</a> directly.</p>
<p>A <a href="http://www.rdocumentation.org/packages/mlr/functions/makeResampleInstance.html">ResampleInstance</a> can be created through the function
<a href="http://www.rdocumentation.org/packages/mlr/functions/makeResampleInstance.html">makeResampleInstance</a> given a <a href="http://www.rdocumentation.org/packages/mlr/functions/makeResampleDesc.html">ResampleDesc</a> and either the size of
the data set at hand or the <a href="http://www.rdocumentation.org/packages/mlr/functions/Task.html">Task</a>.
It basically performs the random drawing of indices to separate the data into training and
test sets according to the description.</p>
<pre><code class="r">## Create a resample instance based an a task
rin = makeResampleInstance(rdesc, task = iris.task)
rin
#&gt; Resample instance for 150 cases.
#&gt; Resample description: cross-validation with 3 iterations.
#&gt; Predict: test
#&gt; Stratification: FALSE

## Create a resample instance given the size of the data set
rin = makeResampleInstance(rdesc, size = nrow(iris))
str(rin)
#&gt; List of 5
#&gt;  $ desc      :List of 4
#&gt;   ..$ id      : chr &quot;cross-validation&quot;
#&gt;   ..$ iters   : int 3
#&gt;   ..$ predict : chr &quot;test&quot;
#&gt;   ..$ stratify: logi FALSE
#&gt;   ..- attr(*, &quot;class&quot;)= chr [1:2] &quot;CVDesc&quot; &quot;ResampleDesc&quot;
#&gt;  $ size      : int 150
#&gt;  $ train.inds:List of 3
#&gt;   ..$ : int [1:100] 36 81 6 82 120 110 118 132 105 61 ...
#&gt;   ..$ : int [1:100] 6 119 120 110 121 118 99 100 29 127 ...
#&gt;   ..$ : int [1:100] 36 81 82 119 121 99 132 105 61 115 ...
#&gt;  $ test.inds :List of 3
#&gt;   ..$ : int [1:50] 2 3 4 5 7 9 11 16 22 24 ...
#&gt;   ..$ : int [1:50] 8 12 17 19 20 23 25 27 32 33 ...
#&gt;   ..$ : int [1:50] 1 6 10 13 14 15 18 21 29 31 ...
#&gt;  $ group     : Factor w/ 0 levels: 
#&gt;  - attr(*, &quot;class&quot;)= chr &quot;ResampleInstance&quot;

## Access the indices of the training observations in iteration 3
rin$train.inds[[3]]
#&gt;   [1]  36  81  82 119 121  99 132 105  61 115  17  42   4  71   5  79  30
#&gt;  [18] 113 138  19 150  77  58  92 114 133   8 109  33 145  22 111  97  24
#&gt;  [35]   7  44   3  20 134  96  16  43 149   9  46  32 139  87   2  11  52
#&gt;  [52]  86  40 141 142  72  54  48  83  64  90 112 148 129 137 116 143  69
#&gt;  [69]  84  25  80  37  38  75 130 126 135 107 146  26  12  98  55 124  60
#&gt;  [86]  63 117  23  67  73  28 106  76  50 144  59  47 102  56  27
</code></pre>

<p>While having two separate objects, resample descriptions and instances as well as the <a href="http://www.rdocumentation.org/packages/mlr/functions/resample.html">resample</a>
function seems overly complicated, it has several advantages:</p>
<ul>
<li>Resample instances allow for paired experiments, that is comparing the performance
  of several learners on exactly the same training and test sets.
  This is particularly useful if you want to add another method to a comparison experiment
  you already did.</li>
</ul>
<pre><code class="r">rdesc = makeResampleDesc(&quot;CV&quot;, iters = 3)
rin = makeResampleInstance(rdesc, task = iris.task)

## Calculate the performance of two learners based on the same resample instance
r.lda = resample(&quot;classif.lda&quot;, iris.task, rin, show.info = FALSE)
r.rpart = resample(&quot;classif.rpart&quot;, iris.task, rin, show.info = FALSE)
r.lda$aggr
#&gt; mmce.test.mean 
#&gt;     0.02666667
r.rpart$aggr
#&gt; mmce.test.mean 
#&gt;           0.06
</code></pre>

<ul>
<li>It is easy to add other resampling methods later on. You can
  simply derive from the <a href="http://www.rdocumentation.org/packages/mlr/functions/makeResampleInstance.html">ResampleInstance</a>
  class, but you do not have to touch any methods that use the
  resampling strategy.</li>
</ul>
<p>As mentioned above, when calling <a href="http://www.rdocumentation.org/packages/mlr/functions/makeResampleInstance.html">makeResampleInstance</a> the index sets are drawn randomly.
Mainly for <em>holdout</em> (<em>test sample</em>) <em>estimation</em> you might want full control about the training
and tests set and specify them manually.
This can be done using the function <a href="http://www.rdocumentation.org/packages/mlr/functions/makeFixedHoldoutInstance.html">makeFixedHoldoutInstance</a>.</p>
<pre><code class="r">rin = makeFixedHoldoutInstance(train.inds = 1:100, test.inds = 101:150, size = 150)
rin
#&gt; Resample instance for 150 cases.
#&gt; Resample description: holdout with 0.67 split rate.
#&gt; Predict: test
#&gt; Stratification: FALSE
</code></pre>

<h2 id="aggregating-performance-values">Aggregating performance values</h2>
<p>In resampling we get (for each measure we wish to calculate) one performance
value (on the test set, training set, or both) for each iteration.
Subsequently, these are aggregated.
As mentioned above, mainly the mean over the performance values on the test data sets
(<a href="http://www.rdocumentation.org/packages/mlr/functions/aggregations.html">test.mean</a>) is calculated.</p>
<p>For example, a 10-fold cross validation computes 10 values for the chosen
performance measure.
The aggregated value is the mean of these 10 numbers.
<a href="http://www.rdocumentation.org/packages/mlr/">mlr</a> knows how to handle it because each <a href="http://www.rdocumentation.org/packages/mlr/functions/makeMeasure.html">Measure</a> knows how it is aggregated:</p>
<pre><code class="r">## Mean misclassification error
mmce$aggr
#&gt; Aggregation function: test.mean

## Root mean square error
rmse$aggr
#&gt; Aggregation function: test.sqrt.of.mean
</code></pre>

<p>The aggregation method of a <a href="http://www.rdocumentation.org/packages/mlr/functions/makeMeasure.html">Measure</a> can be changed via the function <a href="http://www.rdocumentation.org/packages/mlr/functions/setAggregation.html">setAggregation</a>.
See the documentation of <a href="http://www.rdocumentation.org/packages/mlr/functions/aggregations.html">aggregations</a> for available methods.</p>
<h3 id="example-different-measures-and-aggregations">Example: Different measures and aggregations</h3>
<p><a href="http://www.rdocumentation.org/packages/mlr/functions/aggregations.html">test.median</a> computes the median of the performance values on the test sets.</p>
<pre><code class="r">## We use the mean error rate and the median of the true positive rates
m1 = mmce
m2 = setAggregation(tpr, test.median)
rdesc = makeResampleDesc(&quot;CV&quot;, iters = 3)
r = resample(&quot;classif.rpart&quot;, sonar.task, rdesc, measures = list(m1, m2))
#&gt; [Resample] cross-validation iter: 1
#&gt; [Resample] cross-validation iter: 2
#&gt; [Resample] cross-validation iter: 3
#&gt; [Resample] Result: mmce.test.mean=0.293,tpr.test.median=0.735
r$aggr
#&gt;  mmce.test.mean tpr.test.median 
#&gt;       0.2930987       0.7352941
</code></pre>

<h3 id="example-calculating-the-training-error">Example: Calculating the training error</h3>
<p>Here we calculate the mean misclassification error (<a href="../measures/index.html">mmce</a>) on the training and the test
data sets. Note that we have to set <code>predict = "both"</code>when calling <a href="http://www.rdocumentation.org/packages/mlr/functions/makeResampleDesc.html">makeResampleDesc</a>
in order to get predictions on both data sets, training and test.</p>
<pre><code class="r">mmce.train.mean = setAggregation(mmce, train.mean)
rdesc = makeResampleDesc(&quot;CV&quot;, iters = 3, predict = &quot;both&quot;)
r = resample(&quot;classif.rpart&quot;, iris.task, rdesc, measures = list(mmce, mmce.train.mean))
#&gt; [Resample] cross-validation iter: 1
#&gt; [Resample] cross-validation iter: 2
#&gt; [Resample] cross-validation iter: 3
#&gt; [Resample] Result: mmce.test.mean=0.0467,mmce.train.mean=0.0367
r$measures.train
#&gt;   iter mmce mmce
#&gt; 1    1 0.04 0.04
#&gt; 2    2 0.03 0.03
#&gt; 3    3 0.04 0.04
r$aggr
#&gt;  mmce.test.mean mmce.train.mean 
#&gt;      0.04666667      0.03666667
</code></pre>

<h3 id="example-bootstrap">Example: Bootstrap</h3>
<p>In <em>out-of-bag bootstrap estimation</em> <em>B</em> new data sets <em>D_1</em> to <em>D_B</em> are drawn from the
data set <em>D</em> with replacement, each of the same size as <em>D</em>.
In the <em>i</em>-th iteration, <em>D_i</em> forms the training set, while the remaining elements from
<em>D</em>, i.e., elements not in the training set, form the test set.</p>
<!--(
                     |resampling_desc_figure|

                     |resampling_nested_resampling_figure|
)-->

<p>The variants <em>b632</em> and <em>b632+</em> calculate a convex combination of the training performance and
the out-of-bag bootstrap performance and thus require predictions on the training sets and an
appropriate aggregation strategy.</p>
<pre><code class="r">rdesc = makeResampleDesc(&quot;Bootstrap&quot;, predict = &quot;both&quot;, iters = 10)
b632.mmce = setAggregation(mmce, b632)
b632plus.mmce = setAggregation(mmce, b632plus)
b632.mmce
#&gt; Name: Mean misclassification error
#&gt; Performance measure: mmce
#&gt; Properties: classif,classif.multi,req.pred,req.truth
#&gt; Minimize: TRUE
#&gt; Best: 0; Worst: 1
#&gt; Aggregated by: b632
#&gt; Note:

r = resample(&quot;classif.rpart&quot;, iris.task, rdesc,
    measures = list(mmce, b632.mmce, b632plus.mmce), show.info = FALSE)
head(r$measures.train)
#&gt;   iter        mmce        mmce        mmce
#&gt; 1    1 0.026666667 0.026666667 0.026666667
#&gt; 2    2 0.026666667 0.026666667 0.026666667
#&gt; 3    3 0.006666667 0.006666667 0.006666667
#&gt; 4    4 0.026666667 0.026666667 0.026666667
#&gt; 5    5 0.033333333 0.033333333 0.033333333
#&gt; 6    6 0.013333333 0.013333333 0.013333333
r$aggr
#&gt; mmce.test.mean      mmce.b632  mmce.b632plus 
#&gt;     0.07051905     0.05389071     0.05496489
</code></pre>

<h2 id="convenience-functions">Convenience functions</h2>
<p>When quickly trying out some learners, it can get tedious to write the <strong>R</strong>
code for generating a resample instance, setting the aggregation strategy and so
on. For this reason <a href="http://www.rdocumentation.org/packages/mlr/">mlr</a> provides some convenience functions for the
frequently used resampling strategies, for example <a href="http://www.rdocumentation.org/packages/mlr/functions/resample.html">holdout</a>,
<a href="http://www.rdocumentation.org/packages/mlr/functions/resample.html">crossval</a> or <a href="http://www.rdocumentation.org/packages/mlr/functions/resample.html">bootstrapB632</a>. But note that you do not
have as much control and flexibility as when using <a href="http://www.rdocumentation.org/packages/mlr/functions/resample.html">resample</a> with a resample
description or instance.</p>
<pre><code class="r">holdout(&quot;regr.lm&quot;, bh.task, measures = list(mse, mae))
crossval(&quot;classif.lda&quot;, iris.task, iters = 3, measures = list(mmce, ber))
</code></pre></div>
            
        </div>

        <footer class="col-md-12">
            <hr>
            
            <p>Documentation built with <a href="http://www.mkdocs.org/">MkDocs</a>.</p>
        </footer>

        <script src="../js/jquery-1.10.2.min.js"></script>
        <script src="../js/bootstrap-3.0.3.min.js"></script>
        <script src="../js/highlight.pack.js"></script>
        <script>var base_url = '..';</script>
        <script data-main="../mkdocs/js/search.js" src="../mkdocs/js/require.js"></script>
        <script src="../js/base.js"></script>

<<<<<<< HEAD
        <!--
        MkDocs version  : 0.12.2
        Docs Build Date : 2015-06-15 16:54:26.695170
        -->
=======
        <div class="modal" id="mkdocs_search_modal" tabindex="-1" role="dialog" aria-labelledby="Search Modal" aria-hidden="true">
            <div class="modal-dialog">
                <div class="modal-content">
                    <div class="modal-header">
                        <button type="button" class="close" data-dismiss="modal"><span aria-hidden="true">&times;</span><span class="sr-only">Close</span></button>
                        <h4 class="modal-title" id="exampleModalLabel">Search</h4>
                    </div>
                    <div class="modal-body">
                        <p>
                            From here you can search these documents. Enter
                            your search terms below.
                        </p>
                        <form role="form">
                            <div class="form-group">
                                <input type="text" class="form-control" placeholder="Search..." id="mkdocs-search-query">
                            </div>
                        </form>
                        <div id="mkdocs-search-results"></div>
                    </div>
                    <div class="modal-footer">
                    </div>
                </div>
            </div>
        </div>

>>>>>>> ac3dcdaa
    </body>
</html><|MERGE_RESOLUTION|>--- conflicted
+++ resolved
@@ -361,12 +361,11 @@
 #&gt; cindex.aggr: 0.63
 #&gt; cindex.mean: 0.63
 #&gt; cindex.sd: 0.05
-#&gt; Runtime: 0.235404
 ## peak a little bit into r
 names(r)
-#&gt;  [1] &quot;learner.id&quot;     &quot;task.id&quot;        &quot;measures.train&quot; &quot;measures.test&quot; 
-#&gt;  [5] &quot;aggr&quot;           &quot;pred&quot;           &quot;models&quot;         &quot;err.msgs&quot;      
-#&gt;  [9] &quot;extract&quot;        &quot;runtime&quot;
+#&gt; [1] &quot;learner.id&quot;     &quot;task.id&quot;        &quot;measures.train&quot; &quot;measures.test&quot; 
+#&gt; [5] &quot;aggr&quot;           &quot;pred&quot;           &quot;models&quot;         &quot;err.msgs&quot;      
+#&gt; [9] &quot;extract&quot;
 r$aggr
 #&gt; cindex.test.mean 
 #&gt;        0.6271182
@@ -435,17 +434,10 @@
 #&gt; [Resample] subsampling iter: 3
 #&gt; [Resample] subsampling iter: 4
 #&gt; [Resample] subsampling iter: 5
-<<<<<<< HEAD
 #&gt; [Resample] Result: dunn.test.mean=0.274,db.test.mean=0.51,timetrain.test.mean=0.0004
 r$aggr
 #&gt;      dunn.test.mean        db.test.mean timetrain.test.mean 
 #&gt;           0.2738893           0.5103655           0.0004000
-=======
-#&gt; [Resample] Result: dunn.test.mean=0.274,db.test.mean=0.51,timetrain.test.mean=0.0018
-r$aggr
-#&gt;      dunn.test.mean        db.test.mean timetrain.test.mean 
-#&gt;           0.2738893           0.5103655           0.0018000
->>>>>>> ac3dcdaa
 </code></pre>
 
 <h2 id="stratified-resampling">Stratified resampling</h2>
@@ -490,18 +482,21 @@
 #&gt; [Resample] Result: mmce.test.mean=0.02
 r$models
 #&gt; [[1]]
-#&gt; Model for learner.id=classif.lda; learner.class=classif.lda
-#&gt; Trained on: task.id = iris-example; obs = 100; features = 4
+#&gt; Model for id = classif.lda class = classif.lda
+#&gt; Trained on obs: 100
+#&gt; Used features: 4
 #&gt; Hyperparameters: 
 #&gt; 
 #&gt; [[2]]
-#&gt; Model for learner.id=classif.lda; learner.class=classif.lda
-#&gt; Trained on: task.id = iris-example; obs = 100; features = 4
+#&gt; Model for id = classif.lda class = classif.lda
+#&gt; Trained on obs: 100
+#&gt; Used features: 4
 #&gt; Hyperparameters: 
 #&gt; 
 #&gt; [[3]]
-#&gt; Model for learner.id=classif.lda; learner.class=classif.lda
-#&gt; Trained on: task.id = iris-example; obs = 100; features = 4
+#&gt; Model for id = classif.lda class = classif.lda
+#&gt; Trained on obs: 100
+#&gt; Used features: 4
 #&gt; Hyperparameters:
 </code></pre>
 
@@ -773,12 +768,6 @@
         <script data-main="../mkdocs/js/search.js" src="../mkdocs/js/require.js"></script>
         <script src="../js/base.js"></script>
 
-<<<<<<< HEAD
-        <!--
-        MkDocs version  : 0.12.2
-        Docs Build Date : 2015-06-15 16:54:26.695170
-        -->
-=======
         <div class="modal" id="mkdocs_search_modal" tabindex="-1" role="dialog" aria-labelledby="Search Modal" aria-hidden="true">
             <div class="modal-dialog">
                 <div class="modal-content">
@@ -804,6 +793,5 @@
             </div>
         </div>
 
->>>>>>> ac3dcdaa
     </body>
 </html>