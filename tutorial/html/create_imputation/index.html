<!DOCTYPE html>
<html lang="en">
    <head>
        <meta charset="utf-8">
        <meta http-equiv="X-UA-Compatible" content="IE=edge">
        <meta name="viewport" content="width=device-width, initial-scale=1.0">
        
        
        
        <link rel="shortcut icon" href="../img/favicon.ico">

	<title>Create an Imputation Method - mlr tutorial</title>

        <link href="../css/bootstrap-custom.min.css" rel="stylesheet">
        <link href="../css/font-awesome-4.0.3.css" rel="stylesheet">
        <link href="../css/base.css" rel="stylesheet">
        <link rel="stylesheet" href="../css/highlight.css">

        <!-- HTML5 shim and Respond.js IE8 support of HTML5 elements and media queries -->
        <!--[if lt IE 9]>
            <script src="https://oss.maxcdn.com/libs/html5shiv/3.7.0/html5shiv.js"></script>
            <script src="https://oss.maxcdn.com/libs/respond.js/1.3.0/respond.min.js"></script>
        <![endif]-->

        
    </head>

    <body>

        <div class="navbar navbar-default navbar-fixed-top" role="navigation">
    <div class="container">

        <!-- Collapsed navigation -->
        <div class="navbar-header">
            
            <!-- Expander button -->
            <button type="button" class="navbar-toggle" data-toggle="collapse" data-target=".navbar-collapse">
                <span class="sr-only">Toggle navigation</span>
                <span class="icon-bar"></span>
                <span class="icon-bar"></span>
                <span class="icon-bar"></span>
            </button>
            

            <!-- Main title -->
            <a class="navbar-brand" href="../index.html">mlr tutorial</a>
        </div>

        <!-- Expanded navigation -->
        <div class="navbar-collapse collapse">
            
                <!-- Main navigation -->
                <ul class="nav navbar-nav">
                
                
                    <li >
                        <a href="../index.html">Home</a>
                    </li>
                
                
                
                    <li class="dropdown">
                        <a href="#" class="dropdown-toggle" data-toggle="dropdown">Basics <b class="caret"></b></a>
                        <ul class="dropdown-menu">
                        
                            
<li >
    <a href="../task/index.html">Tasks</a>
</li>

                        
                            
<li >
    <a href="../learner/index.html">Learner</a>
</li>

                        
                            
<li >
    <a href="../train/index.html">Train</a>
</li>

                        
                            
<li >
    <a href="../predict/index.html">Predict</a>
</li>

                        
                            
<li >
    <a href="../performance/index.html">Performance</a>
</li>

                        
                            
<li >
    <a href="../resample/index.html">Resampling</a>
</li>

                        
                            
<li >
    <a href="../benchmark_experiments/index.html">Benchmark Experiments</a>
</li>

                        
                            
<li >
    <a href="../parallelization/index.html">Parallelization</a>
</li>

                        
                        </ul>
                    </li>
                
                
                
                    <li class="dropdown">
                        <a href="#" class="dropdown-toggle" data-toggle="dropdown">Advanced <b class="caret"></b></a>
                        <ul class="dropdown-menu">
                        
                            
<li >
    <a href="../configureMlr/index.html">Configuration</a>
</li>

                        
                            
<li >
    <a href="../wrapper/index.html">Wrapped Learners</a>
</li>

                        
                            
<li >
    <a href="../preproc/index.html">Preprocessing</a>
</li>

                        
                            
<li >
    <a href="../impute/index.html">Imputations</a>
</li>

                        
                            
<li >
    <a href="../bagging/index.html">Bagging</a>
</li>

                        
                            
<li >
    <a href="../tune/index.html">Tuning</a>
</li>

                        
                            
<li >
    <a href="../feature_selection/index.html">Feature Selection</a>
</li>

                        
                            
<li >
    <a href="../cost_sensitive_classif/index.html">Cost-Sensitive Classification</a>
</li>

                        
                            
<li >
    <a href="../over_and_undersampling/index.html">Imbalanced Classification Problems</a>
</li>

                        
                            
<li >
    <a href="../roc_analysis/index.html">ROC Analysis</a>
</li>

                        
                            
<li >
    <a href="../learning_curve/index.html">Learning Curve</a>
</li>

                        
                        </ul>
                    </li>
                
                
                
                    <li class="dropdown active">
                        <a href="#" class="dropdown-toggle" data-toggle="dropdown">Extend <b class="caret"></b></a>
                        <ul class="dropdown-menu">
                        
                            
<li >
    <a href="../create_learner/index.html">Create Custom Learners</a>
</li>

                        
                            
<li >
    <a href="../create_measure/index.html">Create Custom Measures</a>
</li>

                        
                            
<li class="active">
    <a href="index.html">Create an Imputation Method</a>
</li>

                        
                        </ul>
                    </li>
                
                
                
                    <li class="dropdown">
                        <a href="#" class="dropdown-toggle" data-toggle="dropdown">Appendix <b class="caret"></b></a>
                        <ul class="dropdown-menu">
                        
                            
<li >
    <a href="../example_tasks/index.html">Example Tasks</a>
</li>

                        
                            
<li >
    <a href="../integrated_learners/index.html">Integrated Learners</a>
</li>

                        
                            
<li >
    <a href="../measures/index.html">Implemented Performance Measures</a>
</li>

                        
                            
<li >
    <a href="../filter_methods/index.html">Integrated Filter Methods</a>
</li>

                        
                        </ul>
                    </li>
                
                
                </ul>
            

            <ul class="nav navbar-nav navbar-right">
                <li>
                    <a href="#" data-toggle="modal" data-target="#mkdocs_search_modal">
                        <i class="fa fa-search"></i> Search
                    </a>
                </li>
                
                    <li >
                        <a rel="next" href="../create_measure/index.html">
                            <i class="fa fa-arrow-left"></i> Previous
                        </a>
                    </li>
                    <li >
                        <a rel="prev" href="../example_tasks/index.html">
                            Next <i class="fa fa-arrow-right"></i>
                        </a>
                    </li>
                
                
                    <li>
                        <a href="https://github.com/berndbischl/mlr/">
                            
                                <i class="fa fa-github"></i>
                            
                            GitHub
                        </a>
                    </li>
                
            </ul>
        </div>
    </div>
</div>

        <div class="container">
            
                <div class="col-md-3"><div class="bs-sidebar hidden-print affix well" role="complementary">
    <ul class="nav bs-sidenav">
    
        <li class="main active"><a href="#creating-an-imputation-method">Creating an Imputation Method</a></li>
        
    
    </ul>
</div></div>
                <div class="col-md-9" role="main">

<h1 id="creating-an-imputation-method">Creating an Imputation Method</h1>
<p>Function <a href="http://www.rdocumentation.org/packages/mlr/functions/makeImputeMethod.html">makeImputeMethod</a> allows to create your own imputation method.
For this purpose you need to specify a <em>learn</em> function that extracts the necessary
information and an <em>impute</em> function that does the actual imputation.
The <em>learn</em> and <em>impute</em> functions both have at least the following arguments:</p>
<ul>
<li><code>data</code> is a <a href="http://www.rdocumentation.org/packages/base/functions/data.frame.html">data frame</a> with missing values in some features.</li>
<li><code>col</code> indicates the feature to be imputed.</li>
<li><code>target</code> indicates the target variable(s) in a supervised learning task.</li>
</ul>
<p>Let's have a look at function <a href="http://www.rdocumentation.org/packages/mlr/functions/imputations.html">imputeMean</a>.</p>
<pre><code class="r">imputeMean
#&gt; function () 
#&gt; {
#&gt;     makeImputeMethod(learn = function(data, target, col) mean(data[[col]], 
#&gt;         na.rm = TRUE), impute = simpleImpute)
#&gt; }
<<<<<<< HEAD
#&gt; &lt;bytecode: 0x7fbcf5af2ee0&gt;
=======
#&gt; &lt;bytecode: 0x7f9a6346df48&gt;
>>>>>>> ac3dcdaa
#&gt; &lt;environment: namespace:mlr&gt;
mlr:::simpleImpute
#&gt; function (data, target, col, const) 
#&gt; {
#&gt;     if (is.na(const)) 
#&gt;         stopf(&quot;Error imputing column '%s'. Maybe all input data was missing?&quot;, 
#&gt;             col)
#&gt;     x = data[[col]]
#&gt;     if (is.factor(x) &amp;&amp; const %nin% levels(x)) {
#&gt;         levels(x) = c(levels(x), as.character(const))
#&gt;     }
#&gt;     replace(x, is.na(x), const)
#&gt; }
<<<<<<< HEAD
#&gt; &lt;bytecode: 0x7fbcf5a48a60&gt;
=======
#&gt; &lt;bytecode: 0x7f9a65513f80&gt;
>>>>>>> ac3dcdaa
#&gt; &lt;environment: namespace:mlr&gt;
</code></pre>

<p>The <em>learn</em> function calculates the mean of the non-missing observations in column <code>col</code>.
The mean is passed via argument <code>const</code> to the <em>impute</em> function that replaces all <code>NA's</code>
in feature <code>col</code>.</p>
<p>Now let's write a new imputation method: 
In case of longitudinal data a frequently used technique is <em>last observation
carried forward</em> (LOCF) where missing values are replaced by the most recent observed value.</p>
<p>In the <strong>R</strong> code below the <em>learn</em> function determines the last observed value previous to each <code>NA</code> (<code>values</code>)
as well as the corresponding number of consecutive <code>NA's</code> (<code>times</code>).
The <em>impute</em> function generates a vector where the entries in <code>values</code> are replicated
according to <code>times</code> and replaces the <code>NA's</code> in feature <code>col</code>.</p>
<pre><code class="r">imputeLOCF = function() {
    makeImputeMethod(
      learn = function(data, target, col) {
        x = data[[col]]
        ind = is.na(x)
        dind = diff(ind)
        first = which(dind == 1)     # position of the last observed value previous to NA
        last = which(dind == -1)     # position of the last of potentially several consecutive NA's
        values = x[first]            # observed value previous to NA
        times = last - first         # number of consecutive NA's
        return(list(values = values, times = times))
      },
      impute = function(data, target, col, values, times) {
        x = data[[col]]
        replace(x, is.na(x), rep(values, times))
      }
    )
}
</code></pre>

<p>In the following the missing values in features <code>Ozone</code> and <code>Solar.R</code> in the <a href="http://www.rdocumentation.org/packages/datasets/functions/airquality.html">airquality</a> data set
are imputed by LOCF.</p>
<pre><code class="r">data(airquality)
imp = impute(airquality, cols = list(Ozone = imputeLOCF(), Solar.R = imputeLOCF()),
  dummy.cols = c(&quot;Ozone&quot;, &quot;Solar.R&quot;))
head(imp$data, 10)
#&gt;    Ozone Solar.R Wind Temp Month Day Ozone.dummy Solar.R.dummy
#&gt; 1     41     190  7.4   67     5   1       FALSE         FALSE
#&gt; 2     36     118  8.0   72     5   2       FALSE         FALSE
#&gt; 3     12     149 12.6   74     5   3       FALSE         FALSE
#&gt; 4     18     313 11.5   62     5   4       FALSE         FALSE
#&gt; 5     18     313 14.3   56     5   5        TRUE          TRUE
#&gt; 6     28     313 14.9   66     5   6       FALSE          TRUE
#&gt; 7     23     299  8.6   65     5   7       FALSE         FALSE
#&gt; 8     19      99 13.8   59     5   8       FALSE         FALSE
#&gt; 9      8      19 20.1   61     5   9       FALSE         FALSE
#&gt; 10     8     194  8.6   69     5  10        TRUE         FALSE
</code></pre></div>
            
        </div>

        <footer class="col-md-12">
            <hr>
            
            <p>Documentation built with <a href="http://www.mkdocs.org/">MkDocs</a>.</p>
        </footer>

        <script src="../js/jquery-1.10.2.min.js"></script>
        <script src="../js/bootstrap-3.0.3.min.js"></script>
        <script src="../js/highlight.pack.js"></script>
        <script>var base_url = '..';</script>
        <script data-main="../mkdocs/js/search.js" src="../mkdocs/js/require.js"></script>
        <script src="../js/base.js"></script>

<<<<<<< HEAD
        <!--
        MkDocs version  : 0.12.2
        Docs Build Date : 2015-06-15 16:54:28.029202
        -->
=======
        <div class="modal" id="mkdocs_search_modal" tabindex="-1" role="dialog" aria-labelledby="Search Modal" aria-hidden="true">
            <div class="modal-dialog">
                <div class="modal-content">
                    <div class="modal-header">
                        <button type="button" class="close" data-dismiss="modal"><span aria-hidden="true">&times;</span><span class="sr-only">Close</span></button>
                        <h4 class="modal-title" id="exampleModalLabel">Search</h4>
                    </div>
                    <div class="modal-body">
                        <p>
                            From here you can search these documents. Enter
                            your search terms below.
                        </p>
                        <form role="form">
                            <div class="form-group">
                                <input type="text" class="form-control" placeholder="Search..." id="mkdocs-search-query">
                            </div>
                        </form>
                        <div id="mkdocs-search-results"></div>
                    </div>
                    <div class="modal-footer">
                    </div>
                </div>
            </div>
        </div>

>>>>>>> ac3dcdaa
    </body>
</html><|MERGE_RESOLUTION|>--- conflicted
+++ resolved
@@ -315,11 +315,7 @@
 #&gt;     makeImputeMethod(learn = function(data, target, col) mean(data[[col]], 
 #&gt;         na.rm = TRUE), impute = simpleImpute)
 #&gt; }
-<<<<<<< HEAD
 #&gt; &lt;bytecode: 0x7fbcf5af2ee0&gt;
-=======
-#&gt; &lt;bytecode: 0x7f9a6346df48&gt;
->>>>>>> ac3dcdaa
 #&gt; &lt;environment: namespace:mlr&gt;
 mlr:::simpleImpute
 #&gt; function (data, target, col, const) 
@@ -333,11 +329,7 @@
 #&gt;     }
 #&gt;     replace(x, is.na(x), const)
 #&gt; }
-<<<<<<< HEAD
 #&gt; &lt;bytecode: 0x7fbcf5a48a60&gt;
-=======
-#&gt; &lt;bytecode: 0x7f9a65513f80&gt;
->>>>>>> ac3dcdaa
 #&gt; &lt;environment: namespace:mlr&gt;
 </code></pre>
 
@@ -405,12 +397,6 @@
         <script data-main="../mkdocs/js/search.js" src="../mkdocs/js/require.js"></script>
         <script src="../js/base.js"></script>
 
-<<<<<<< HEAD
-        <!--
-        MkDocs version  : 0.12.2
-        Docs Build Date : 2015-06-15 16:54:28.029202
-        -->
-=======
         <div class="modal" id="mkdocs_search_modal" tabindex="-1" role="dialog" aria-labelledby="Search Modal" aria-hidden="true">
             <div class="modal-dialog">
                 <div class="modal-content">
@@ -436,6 +422,5 @@
             </div>
         </div>
 
->>>>>>> ac3dcdaa
     </body>
 </html>