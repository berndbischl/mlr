<!DOCTYPE html>
<html lang="en">
    <head>
        <meta charset="utf-8">
        <meta http-equiv="X-UA-Compatible" content="IE=edge">
        <meta name="viewport" content="width=device-width, initial-scale=1.0">
        
        
        
        <link rel="shortcut icon" href="../img/favicon.ico">

	<title>Train - mlr tutorial</title>

        <link href="../css/bootstrap-custom.min.css" rel="stylesheet">
        <link href="../css/font-awesome-4.0.3.css" rel="stylesheet">
        <link href="../css/base.css" rel="stylesheet">
        <link rel="stylesheet" href="../css/highlight.css">

        <!-- HTML5 shim and Respond.js IE8 support of HTML5 elements and media queries -->
        <!--[if lt IE 9]>
            <script src="https://oss.maxcdn.com/libs/html5shiv/3.7.0/html5shiv.js"></script>
            <script src="https://oss.maxcdn.com/libs/respond.js/1.3.0/respond.min.js"></script>
        <![endif]-->

        
    </head>

    <body>

        <div class="navbar navbar-default navbar-fixed-top" role="navigation">
    <div class="container">

        <!-- Collapsed navigation -->
        <div class="navbar-header">
            
            <!-- Expander button -->
            <button type="button" class="navbar-toggle" data-toggle="collapse" data-target=".navbar-collapse">
                <span class="sr-only">Toggle navigation</span>
                <span class="icon-bar"></span>
                <span class="icon-bar"></span>
                <span class="icon-bar"></span>
            </button>
            

            <!-- Main title -->
            <a class="navbar-brand" href="../index.html">mlr tutorial</a>
        </div>

        <!-- Expanded navigation -->
        <div class="navbar-collapse collapse">
            
                <!-- Main navigation -->
                <ul class="nav navbar-nav">
                
                
                    <li >
                        <a href="../index.html">Home</a>
                    </li>
                
                
                
                    <li class="dropdown active">
                        <a href="#" class="dropdown-toggle" data-toggle="dropdown">Basics <b class="caret"></b></a>
                        <ul class="dropdown-menu">
                        
                            
<li >
    <a href="../task/index.html">Tasks</a>
</li>

                        
                            
<li >
    <a href="../learner/index.html">Learner</a>
</li>

                        
                            
<li class="active">
    <a href="index.html">Train</a>
</li>

                        
                            
<li >
    <a href="../predict/index.html">Predict</a>
</li>

                        
                            
<li >
    <a href="../performance/index.html">Performance</a>
</li>

                        
                            
<li >
    <a href="../resample/index.html">Resampling</a>
</li>

                        
                            
<li >
    <a href="../benchmark_experiments/index.html">Benchmark Experiments</a>
</li>

                        
                            
<li >
    <a href="../parallelization/index.html">Parallelization</a>
</li>

                        
                        </ul>
                    </li>
                
                
                
                    <li class="dropdown">
                        <a href="#" class="dropdown-toggle" data-toggle="dropdown">Advanced <b class="caret"></b></a>
                        <ul class="dropdown-menu">
                        
                            
<li >
    <a href="../configureMlr/index.html">Configuration</a>
</li>

                        
                            
<li >
    <a href="../wrapper/index.html">Wrapped Learners</a>
</li>

                        
                            
<li >
    <a href="../preproc/index.html">Preprocessing</a>
</li>

                        
                            
<li >
    <a href="../impute/index.html">Imputations</a>
</li>

                        
                            
<li >
    <a href="../bagging/index.html">Bagging</a>
</li>

                        
                            
<li >
    <a href="../tune/index.html">Tuning</a>
</li>

                        
                            
<li >
    <a href="../feature_selection/index.html">Feature Selection</a>
</li>

                        
                            
<li >
    <a href="../cost_sensitive_classif/index.html">Cost-Sensitive Classification</a>
</li>

                        
                            
<li >
    <a href="../over_and_undersampling/index.html">Imbalanced Classification Problems</a>
</li>

                        
                            
<li >
    <a href="../roc_analysis/index.html">ROC Analysis</a>
</li>

                        
                            
<li >
    <a href="../learning_curve/index.html">Learning Curve</a>
</li>

                        
                        </ul>
                    </li>
                
                
                
                    <li class="dropdown">
                        <a href="#" class="dropdown-toggle" data-toggle="dropdown">Extend <b class="caret"></b></a>
                        <ul class="dropdown-menu">
                        
                            
<li >
    <a href="../create_learner/index.html">Create Custom Learners</a>
</li>

                        
                            
<li >
    <a href="../create_measure/index.html">Create Custom Measures</a>
</li>

                        
                            
<li >
    <a href="../create_imputation/index.html">Create an Imputation Method</a>
</li>

                        
                        </ul>
                    </li>
                
                
                
                    <li class="dropdown">
                        <a href="#" class="dropdown-toggle" data-toggle="dropdown">Appendix <b class="caret"></b></a>
                        <ul class="dropdown-menu">
                        
                            
<li >
    <a href="../example_tasks/index.html">Example Tasks</a>
</li>

                        
                            
<li >
    <a href="../integrated_learners/index.html">Integrated Learners</a>
</li>

                        
                            
<li >
    <a href="../measures/index.html">Implemented Performance Measures</a>
</li>

                        
                            
<li >
    <a href="../filter_methods/index.html">Integrated Filter Methods</a>
</li>

                        
                        </ul>
                    </li>
                
                
                </ul>
            

            <ul class="nav navbar-nav navbar-right">
                <li>
                    <a href="#" data-toggle="modal" data-target="#mkdocs_search_modal">
                        <i class="fa fa-search"></i> Search
                    </a>
                </li>
                
                    <li >
                        <a rel="next" href="../learner/index.html">
                            <i class="fa fa-arrow-left"></i> Previous
                        </a>
                    </li>
                    <li >
                        <a rel="prev" href="../predict/index.html">
                            Next <i class="fa fa-arrow-right"></i>
                        </a>
                    </li>
                
                
                    <li>
                        <a href="https://github.com/berndbischl/mlr/">
                            
                                <i class="fa fa-github"></i>
                            
                            GitHub
                        </a>
                    </li>
                
            </ul>
        </div>
    </div>
</div>

        <div class="container">
            
                <div class="col-md-3"><div class="bs-sidebar hidden-print affix well" role="complementary">
    <ul class="nav bs-sidenav">
    
        <li class="main active"><a href="#training-a-learner">Training a Learner</a></li>
        
            <li><a href="#wrapped-models">Wrapped models</a></li>
        
    
    </ul>
</div></div>
                <div class="col-md-9" role="main">

<h1 id="training-a-learner">Training a Learner</h1>
<p>Training a learner means fitting a model to a given data set.
In <a href="http://www.rdocumentation.org/packages/mlr/">mlr</a> this can be done by calling the function <a href="http://www.rdocumentation.org/packages/mlr/functions/train.html">train</a>
on a <a href="http://www.rdocumentation.org/packages/mlr/functions/makeLearner.html">Learner</a> and a suitable <a href="http://www.rdocumentation.org/packages/mlr/functions/Task.html">Task</a>.</p>
<p>Training a learner works the same way for every type of <a href="http://www.rdocumentation.org/packages/mlr/functions/Task.html">Task</a>.
Here is a classification example using the data set <a href="http://www.rdocumentation.org/packages/dataset/functions/iris.html">iris</a> and an LDA learner.</p>
<pre><code class="r">lrn = makeLearner(&quot;classif.lda&quot;)
mod = train(lrn, iris.task)
mod
#&gt; Model for learner.id=classif.lda; learner.class=classif.lda
#&gt; Trained on: task.id = iris-example; obs = 150; features = 4
#&gt; Hyperparameters:
</code></pre>

<p>In the above example, creating a <a href="http://www.rdocumentation.org/packages/mlr/functions/makeLearner.html">Learner</a> explicitly is not strictly necessary.
As a general rule, you have to create a <a href="http://www.rdocumentation.org/packages/mlr/functions/makeLearner.html">Learner</a> if you want to change any defaults
by, e.g., setting hyperparameter values or changing the type of prediction.
Otherwise, <a href="http://www.rdocumentation.org/packages/mlr/functions/train.html">train</a> and many other functions accept a character string naming the learning
method.</p>
<pre><code class="r">mod = train(&quot;classif.lda&quot;, iris.task)
mod
#&gt; Model for learner.id=classif.lda; learner.class=classif.lda
#&gt; Trained on: task.id = iris-example; obs = 150; features = 4
#&gt; Hyperparameters:
</code></pre>

<p>Optionally, only a subset of the data, specified by an index set, can be used to
train the learner. This set is passed using the <code>subset</code> argument of <a href="http://www.rdocumentation.org/packages/mlr/functions/train.html">train</a>.</p>
<p>We fit a simple linear regression model to the <a href="http://www.rdocumentation.org/packages/mlbench/functions/BostonHousing.html">BostonHousing</a> data set.
The object <a href="http://www.rdocumentation.org/packages/mlr/functions/bh.task.html">bh.task</a> is the regression <a href="http://www.rdocumentation.org/packages/mlr/functions/Task.html">Task</a> on the <a href="http://www.rdocumentation.org/packages/mlbench/functions/BostonHousing.html">BostonHousing</a>
data set provided by <a href="http://www.rdocumentation.org/packages/mlr/">mlr</a>.</p>
<pre><code class="r">## Number of observations
n = getTaskSize(bh.task)
## Use 1/3 of the observations for training
train.set = sample(n, size = n/3)
## Train the learner
mod = train(&quot;regr.lm&quot;, bh.task, subset = train.set)
mod
#&gt; Model for learner.id=regr.lm; learner.class=regr.lm
#&gt; Trained on: task.id = BostonHousing-example; obs = 168; features = 13
#&gt; Hyperparameters:
</code></pre>

<p>Note, for later, that all standard <a href="../resample/index.html">resampling strategies</a> are supported.
Therefore you usually do not have to subset the data yourself.</p>
<p>Moreover, if the <a href="http://www.rdocumentation.org/packages/mlr/functions/makeLearner.html">Learner</a> supports this, you can specify observation <code>weights</code>
that reflect the relevance of examples in the training process.</p>
<p>For example, in the <a href="http://www.rdocumentation.org/packages/mlbench/functions/BreastCancer.html">BreastCancer</a> data set class <code>benign</code> is almost
twice as frequent as class malignant.
If both classes should have equal importance in training the classifier we can weight the
examples according to the class frequencies in the data set as shown in the following
<strong>R</strong> code (see also the section about <a href="../over_and_undersampling/index.html">imbalanced classification problems</a>).</p>
<pre><code class="r">## Calculate the observation weights
target = getTaskTargets(bc.task)
tab = as.numeric(table(target))
w = 1/tab[target]

train(&quot;classif.rpart&quot;, task = bc.task, weights = w)
#&gt; Model for learner.id=classif.rpart; learner.class=classif.rpart
#&gt; Trained on: task.id = BreastCancer-example; obs = 683; features = 9
#&gt; Hyperparameters: xval=0
</code></pre>

<p>As you may recall, it is also possible to pass observation weights when creating the
<a href="http://www.rdocumentation.org/packages/mlr/functions/Task.html">Task</a>.
Naturally, it makes sense to specify <code>weights</code> in <a href="http://www.rdocumentation.org/packages/mlr/functions/Task.html">make<type>Task</a> if those weights
should always be used for the learning task and in <a href="http://www.rdocumentation.org/packages/mlr/functions/train.html">train</a> if this is not the case since, e.g.,
some of the learners you want to use cannot deal with weights or you want to try different weights.
The weights in <a href="http://www.rdocumentation.org/packages/mlr/functions/train.html">train</a> overwrite the weights in <a href="http://www.rdocumentation.org/packages/mlr/functions/Task.html">Task</a>.
As a side remark for more advanced readers:
By varying the weights in the calls to train, you could also implement your own variant of
a general boosting type of algorithm on arbitrary mlr base learners.</p>
<p>Let's finish with a survival analysis example and train a
<a href="http://www.rdocumentation.org/packages/survival/functions/coxph.html">Cox proportional hazards model</a>
on the <a href="http://www.rdocumentation.org/packages/survival/functions/lung.html">lung</a> data set.</p>
<pre><code class="r">data(lung, package = &quot;survival&quot;)
lung$status = (lung$status == 2)
task = makeSurvTask(data = lung, target = c(&quot;time&quot;, &quot;status&quot;))
lrn = makeLearner(&quot;surv.coxph&quot;)

mod = train(lrn, task)
mod
#&gt; Model for learner.id=surv.coxph; learner.class=surv.coxph
#&gt; Trained on: task.id = lung; obs = 228; features = 8
#&gt; Hyperparameters:
</code></pre>

<h2 id="wrapped-models">Wrapped models</h2>
<p><a href="http://www.rdocumentation.org/packages/mlr/functions/train.html">train</a> returns an object of class <a href="http://www.rdocumentation.org/packages/mlr/functions/makeWrappedModel.html">WrappedModel</a>, which wraps the
particular model of the underlying <strong>R</strong> learning method.
This object contains the actual fitted model fit as returned by the <strong>R</strong> external package and additionally some informations about the learner and task.
It can subsequently be used to perform a <a href="http://www.rdocumentation.org/packages/mlr/functions/predict.WrappedModel.html">prediction</a> for new observations.</p>
<p>In order to access the underlying model we can use the function <a href="http://www.rdocumentation.org/packages/mlr/functions/getLearnerModel.html">getLearnerModel</a>.
In the following example we get an object of class <a href="http://www.rdocumentation.org/packages/stats/functions/lm.html">lm</a>.</p>
<pre><code class="r">mod = train(&quot;regr.lm&quot;, bh.task, subset = train.set)
getLearnerModel(mod)
#&gt; 
#&gt; Call:
#&gt; stats::lm(formula = f, data = d)
#&gt; 
#&gt; Coefficients:
#&gt; (Intercept)         crim           zn        indus        chas1  
#&gt;   35.593344     0.050105     0.058767    -0.010443     3.292679  
#&gt;         nox           rm          age          dis          rad  
#&gt;  -26.048276     3.964828     0.028116    -1.560925     0.199352  
#&gt;         tax      ptratio            b        lstat  
#&gt;   -0.005052    -0.798202     0.008841    -0.674258
</code></pre></div>
            
        </div>

        <footer class="col-md-12">
            <hr>
            
            <p>Documentation built with <a href="http://www.mkdocs.org/">MkDocs</a>.</p>
        </footer>

        <script src="../js/jquery-1.10.2.min.js"></script>
        <script src="../js/bootstrap-3.0.3.min.js"></script>
        <script src="../js/highlight.pack.js"></script>
        <script>var base_url = '..';</script>
        <script data-main="../mkdocs/js/search.js" src="../mkdocs/js/require.js"></script>
        <script src="../js/base.js"></script>

<<<<<<< HEAD
        <!--
        MkDocs version  : 0.12.2
        Docs Build Date : 2015-06-15 16:54:23.860171
        -->
=======
        <div class="modal" id="mkdocs_search_modal" tabindex="-1" role="dialog" aria-labelledby="Search Modal" aria-hidden="true">
            <div class="modal-dialog">
                <div class="modal-content">
                    <div class="modal-header">
                        <button type="button" class="close" data-dismiss="modal"><span aria-hidden="true">&times;</span><span class="sr-only">Close</span></button>
                        <h4 class="modal-title" id="exampleModalLabel">Search</h4>
                    </div>
                    <div class="modal-body">
                        <p>
                            From here you can search these documents. Enter
                            your search terms below.
                        </p>
                        <form role="form">
                            <div class="form-group">
                                <input type="text" class="form-control" placeholder="Search..." id="mkdocs-search-query">
                            </div>
                        </form>
                        <div id="mkdocs-search-results"></div>
                    </div>
                    <div class="modal-footer">
                    </div>
                </div>
            </div>
        </div>

>>>>>>> ac3dcdaa
    </body>
</html><|MERGE_RESOLUTION|>--- conflicted
+++ resolved
@@ -309,8 +309,9 @@
 <pre><code class="r">lrn = makeLearner(&quot;classif.lda&quot;)
 mod = train(lrn, iris.task)
 mod
-#&gt; Model for learner.id=classif.lda; learner.class=classif.lda
-#&gt; Trained on: task.id = iris-example; obs = 150; features = 4
+#&gt; Model for id = classif.lda class = classif.lda
+#&gt; Trained on obs: 150
+#&gt; Used features: 4
 #&gt; Hyperparameters:
 </code></pre>
 
@@ -321,8 +322,9 @@
 method.</p>
 <pre><code class="r">mod = train(&quot;classif.lda&quot;, iris.task)
 mod
-#&gt; Model for learner.id=classif.lda; learner.class=classif.lda
-#&gt; Trained on: task.id = iris-example; obs = 150; features = 4
+#&gt; Model for id = classif.lda class = classif.lda
+#&gt; Trained on obs: 150
+#&gt; Used features: 4
 #&gt; Hyperparameters:
 </code></pre>
 
@@ -338,8 +340,9 @@
 ## Train the learner
 mod = train(&quot;regr.lm&quot;, bh.task, subset = train.set)
 mod
-#&gt; Model for learner.id=regr.lm; learner.class=regr.lm
-#&gt; Trained on: task.id = BostonHousing-example; obs = 168; features = 13
+#&gt; Model for id = regr.lm class = regr.lm
+#&gt; Trained on obs: 168
+#&gt; Used features: 13
 #&gt; Hyperparameters:
 </code></pre>
 
@@ -358,8 +361,9 @@
 w = 1/tab[target]
 
 train(&quot;classif.rpart&quot;, task = bc.task, weights = w)
-#&gt; Model for learner.id=classif.rpart; learner.class=classif.rpart
-#&gt; Trained on: task.id = BreastCancer-example; obs = 683; features = 9
+#&gt; Model for id = classif.rpart class = classif.rpart
+#&gt; Trained on obs: 683
+#&gt; Used features: 9
 #&gt; Hyperparameters: xval=0
 </code></pre>
 
@@ -382,8 +386,9 @@
 
 mod = train(lrn, task)
 mod
-#&gt; Model for learner.id=surv.coxph; learner.class=surv.coxph
-#&gt; Trained on: task.id = lung; obs = 228; features = 8
+#&gt; Model for id = surv.coxph class = surv.coxph
+#&gt; Trained on obs: 228
+#&gt; Used features: 8
 #&gt; Hyperparameters:
 </code></pre>
 
@@ -424,12 +429,6 @@
         <script data-main="../mkdocs/js/search.js" src="../mkdocs/js/require.js"></script>
         <script src="../js/base.js"></script>
 
-<<<<<<< HEAD
-        <!--
-        MkDocs version  : 0.12.2
-        Docs Build Date : 2015-06-15 16:54:23.860171
-        -->
-=======
         <div class="modal" id="mkdocs_search_modal" tabindex="-1" role="dialog" aria-labelledby="Search Modal" aria-hidden="true">
             <div class="modal-dialog">
                 <div class="modal-content">
@@ -455,6 +454,5 @@
             </div>
         </div>
 
->>>>>>> ac3dcdaa
     </body>
 </html>