# condition on env variable

if (Sys.getenv("RCMDCHECK") == "TRUE") {

  get_stage("install") %>%
    add_code_step(if (length(trimws(strsplit(Sys.getenv("WARMUPPKGS"), " ")[[1]])[!trimws(strsplit(Sys.getenv("WARMUPPKGS"), " ")[[1]]) %in% installed.packages()]) > 0)
      install.packages(trimws(strsplit(Sys.getenv("WARMUPPKGS"), " ")[[1]])[!trimws(strsplit(Sys.getenv("WARMUPPKGS"), " ")[[1]]) %in% installed.packages()])) %>%
    add_code_step(devtools::update_packages(TRUE)) %>%
    add_code_step(system2("java", args = c("-cp", "$HOME/R/Library/RWekajars/java/weka.jar weka.core.WekaPackageManager",
                                           "-install-package", "thirdparty/XMeans1.0.4.zip")))

  get_stage("before_script") %>%
    add_code_step(system2("java", args = c("-cp", "$HOME/R/Library/RWekajars/java/weka.jar weka.core.WekaPackageManager",
                                           "-install-package", "thirdparty/XMeans1.0.4.zip")))

  get_stage("before_deploy") %>%
    add_step(step_setup_ssh())

get_stage("script") %>%
    add_code_step(devtools::document()) %>%
<<<<<<< HEAD
    add_step(step_rcmdcheck(notes_are_errors = FALSE))
=======
    add_step(step_rcmdcheck(notes_are_errors = FALSE,
                            check_args = "--as-cran"))
>>>>>>> 013338b0
}

if (Sys.getenv("TUTORIAL") == "HTML") {

  get_stage("install") %>%
    add_code_step(if (length(trimws(strsplit(Sys.getenv("WARMUPPKGS"), " ")[[1]])[!trimws(strsplit(Sys.getenv("WARMUPPKGS"), " ")[[1]]) %in% installed.packages()]) > 0)
      install.packages(trimws(strsplit(Sys.getenv("WARMUPPKGS"), " ")[[1]])[!trimws(strsplit(Sys.getenv("WARMUPPKGS"), " ")[[1]]) %in% installed.packages()])) %>%
    add_code_step(system2("java", args = c("-cp", "$HOME/R/Library/RWekajars/java/weka.jar weka.core.WekaPackageManager",
                                           "-install-package", "thirdparty/XMeans1.0.4.zip")))

  get_stage("install") %>%
    add_step(step_install_cran("magick")) %>% # favicon creation
    add_step(step_install_cran("pander")) #%>%
    #add_code_step(devtools::install_deps(upgrade = TRUE, dependencies = TRUE))

  get_stage("after_script") %>%
    add_code_step(devtools::document(roclets=c('rd', 'collate', 'namespace'))) %>%
    add_step(step_build_pkgdown())

  get_stage("before_deploy") %>%
    add_step(step_setup_ssh())

  # get_stage("deploy") %>%
    # add_step(step_push_deploy())
}<|MERGE_RESOLUTION|>--- conflicted
+++ resolved
@@ -18,12 +18,7 @@
 
 get_stage("script") %>%
     add_code_step(devtools::document()) %>%
-<<<<<<< HEAD
     add_step(step_rcmdcheck(notes_are_errors = FALSE))
-=======
-    add_step(step_rcmdcheck(notes_are_errors = FALSE,
-                            check_args = "--as-cran"))
->>>>>>> 013338b0
 }
 
 if (Sys.getenv("TUTORIAL") == "HTML") {
