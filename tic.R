# remove possible lock files of packages in every stage

get_stage("after_script") %>%
  add_code_step(system("rm -rf $HOME/R/Library/00LOCK-*"))

# condition on env variable

if (Sys.getenv("RCMDCHECK") == "TRUE") {

  get_stage("install") %>%
    add_step(step_install_cran("stringi", type = "both")) %>%
    add_step(step_install_cran("digest", type = "both")) %>%
    add_code_step(if (length(trimws(strsplit(Sys.getenv("WARMUPPKGS"), " ")[[1]])[!trimws(strsplit(Sys.getenv("WARMUPPKGS"), " ")[[1]]) %in% installed.packages()]) > 0) {
      paste0("Installing WARMUPPKGS", trimws(strsplit(Sys.getenv("WARMUPPKGS"), " ")[[1]])[!trimws(strsplit(Sys.getenv("WARMUPPKGS"), " ")[[1]]) %in% installed.packages()])
      install.packages(trimws(strsplit(Sys.getenv("WARMUPPKGS"), " ")[[1]])[!trimws(strsplit(Sys.getenv("WARMUPPKGS"), " ")[[1]]) %in% installed.packages()])
    }
    ) %>%
    add_code_step(remotes::update_packages(TRUE))

  if (inherits(ci(), "TravisCI")) {
    get_stage("before_script") %>%
      add_code_step(system2("java", args = c("-cp", "$HOME/R/Library/RWekajars/java/weka.jar weka.core.WekaPackageManager",
                                             "-install-package", "thirdparty/XMeans1.0.4.zip")))
  }

  get_stage("script") %>%
    add_code_step(pkgbuild::compile_dll()) %>%
    add_code_step(devtools::document()) %>%
    add_step(step_rcmdcheck("--as-cran", warnings_are_errors = FALSE, notes_are_errors = FALSE))

  # only deploy in master branch
  if (ci()$get_branch() == "master") {

    get_stage("before_deploy") %>%
      add_step(step_setup_ssh())

    get_stage("deploy") %>%
      add_code_step(pkgbuild::compile_dll()) %>%
      add_code_step(devtools::document()) %>%
      add_step(step_push_deploy(commit_paths = c("man/", "DESCRIPTION", "NAMESPACE")))
  }
}

if (Sys.getenv("TUTORIAL") == "HTML") {

  get_stage("install") %>%
    add_code_step(if (length(trimws(strsplit(Sys.getenv("WARMUPPKGS"), " ")[[1]])[!trimws(strsplit(Sys.getenv("WARMUPPKGS"), " ")[[1]]) %in% installed.packages()]) > 0)
      install.packages(trimws(strsplit(Sys.getenv("WARMUPPKGS"), " ")[[1]])[!trimws(strsplit(Sys.getenv("WARMUPPKGS"), " ")[[1]]) %in% installed.packages()])) %>%
    add_code_step(system2("java", args = c("-cp", "$HOME/R/Library/RWekajars/java/weka.jar weka.core.WekaPackageManager",
                                           "-install-package", "thirdparty/XMeans1.0.4.zip")))

  get_stage("install") %>%
    add_step(step_install_cran("magick")) %>% # favicon creation
    add_step(step_install_cran("pander"))

    get_stage("before_deploy") %>%
      add_step(step_setup_ssh())

    get_stage("deploy") %>%
<<<<<<< HEAD
      add_code_step(pkgbuild::compile_dll()) %>%
      add_code_step(devtools::document()) %>%
=======
      add_step(step_install_github("r-lib/pkgdown")) %>%
>>>>>>> 3ec2210c
      add_step(step_build_pkgdown(document = FALSE))

    # only deploy in master branch
    if (ci()$get_branch() == "master") {
      get_stage("deploy") %>%
        add_step(step_push_deploy(commit_paths = "docs/*"))
    }
}<|MERGE_RESOLUTION|>--- conflicted
+++ resolved
@@ -57,12 +57,7 @@
       add_step(step_setup_ssh())
 
     get_stage("deploy") %>%
-<<<<<<< HEAD
-      add_code_step(pkgbuild::compile_dll()) %>%
-      add_code_step(devtools::document()) %>%
-=======
       add_step(step_install_github("r-lib/pkgdown")) %>%
->>>>>>> 3ec2210c
       add_step(step_build_pkgdown(document = FALSE))
 
     # only deploy in master branch
