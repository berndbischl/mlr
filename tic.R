--- conflicted
+++ resolved
@@ -24,12 +24,8 @@
   }
 
   get_stage("script") %>%
-<<<<<<< HEAD
-    add_code_step(devtools::document(".")) %>%
-=======
     add_code_step(pkgbuild::compile_dll()) %>%
     add_code_step(devtools::document()) %>%
->>>>>>> 045e42f8
     add_step(step_rcmdcheck("--as-cran", warnings_are_errors = FALSE, notes_are_errors = FALSE))
 
   if (!Sys.getenv("TRAVIS_EVENT_TYPE") == "cron") {
@@ -38,14 +34,9 @@
       add_step(step_setup_ssh())
 
     get_stage("deploy") %>%
-<<<<<<< HEAD
-      add_code_step(devtools::document(".")) %>%
-      add_step(step_push_deploy(commit_paths = c("man/", "DESCRIPTION", "NAMESPACE")))
-=======
       add_code_step(pkgbuild::compile_dll()) %>%
       add_code_step(devtools::document()) %>%
-      add_step(step_push_deploy(commit_paths = "man/"))
->>>>>>> 045e42f8
+      add_step(step_push_deploy(commit_paths = c("man/", "DESCRIPTION", "NAMESPACE")))
   }
 }
 
@@ -67,13 +58,8 @@
       add_step(step_setup_ssh())
 
     get_stage("deploy") %>%
-<<<<<<< HEAD
       add_step(step_build_pkgdown(document = FALSE)) %>%
       add_step(step_push_deploy(commit_paths = "docs/*"))
-=======
-      add_step(step_build_pkgdown(document = FALSE)) #%>%
-      #add_step(step_push_deploy(commit_paths = "docs/*"))
->>>>>>> 045e42f8
 
   }
 }