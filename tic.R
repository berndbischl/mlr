--- conflicted
+++ resolved
@@ -18,48 +18,5 @@
   get_stage("deploy") %>%
     add_code_step(pkgbuild::compile_dll()) %>%
     add_code_step(devtools::document()) %>%
-<<<<<<< HEAD
-    add_step(step_rcmdcheck("--as-cran", warnings_are_errors = FALSE, notes_are_errors = FALSE))
-
-  # only deploy in master branch
-  if (ci()$get_branch() == "master") {
-
-    get_stage("before_deploy") %>%
-      add_step(step_setup_ssh())
-
-    get_stage("deploy") %>%
-      add_code_step(pkgbuild::compile_dll()) %>%
-      add_code_step(devtools::document()) %>%
-      add_step(step_push_deploy(commit_paths = c("man/", "DESCRIPTION", "NAMESPACE")))
-  }
-}
-
-if (Sys.getenv("TUTORIAL") == "HTML") {
-
-  get_stage("install") %>%
-    add_code_step(if (length(trimws(strsplit(Sys.getenv("WARMUPPKGS"), " ")[[1]])[!trimws(strsplit(Sys.getenv("WARMUPPKGS"), " ")[[1]]) %in% installed.packages()]) > 0)
-      install.packages(trimws(strsplit(Sys.getenv("WARMUPPKGS"), " ")[[1]])[!trimws(strsplit(Sys.getenv("WARMUPPKGS"), " ")[[1]]) %in% installed.packages()])) %>%
-    add_code_step(system2("java", args = c("-cp", "$HOME/R/Library/RWekajars/java/weka.jar weka.core.WekaPackageManager",
-                                           "-install-package", "thirdparty/XMeans1.0.4.zip")))
-
-  get_stage("install") %>%
-    add_step(step_install_cran("magick")) %>% # favicon creation
-    add_step(step_install_cran("pander"))
-
-    get_stage("before_deploy") %>%
-      add_step(step_setup_ssh())
-
-    get_stage("deploy") %>%
-      add_code_step(pkgbuild::compile_dll()) %>%
-      add_code_step(devtools::document()) %>%
-      add_step(step_build_pkgdown(document = FALSE))
-
-    # only deploy in master branch
-    if (ci()$get_branch() == "master") {
-      get_stage("deploy") %>%
-        add_step(step_push_deploy(commit_paths = "docs/*"))
-    }
-=======
     add_step(step_push_deploy(commit_paths = c("man/", "DESCRIPTION", "NAMESPACE")))
->>>>>>> 7cc64228
 }