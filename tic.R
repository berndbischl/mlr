--- conflicted
+++ resolved
@@ -56,19 +56,6 @@
       add_step(step_setup_ssh())
 
     get_stage("deploy") %>%
-<<<<<<< HEAD
-      add_step(step_install_github("r-lib/pkgdown")) %>%
-      add_code_step(pkgbuild::compile_dll()) %>%
-      add_code_step(devtools::document()) %>%
-      add_step(step_build_pkgdown(document = FALSE))
-
-    # only deploy in master branch
-    if (ci()$get_branch() == "master") {
-      get_stage("deploy") %>%
-        add_step(step_push_deploy(commit_paths = "docs/*"))
-    }
-=======
       add_step(step_build_pkgdown(document = FALSE)) %>%
       add_step(step_push_deploy(commit_paths = "docs/*"))
->>>>>>> 3b846ea3
 }