# remove possible lock files of packages in every stage

get_stage("after_script") %>%
  add_code_step(system("rm -rf $HOME/R/Library/00LOCK-*"))

# condition on env variable

if (Sys.getenv("RCMDCHECK") == "TRUE") {

  get_stage("install") %>%
    add_step(step_install_cran("stringi", type = "both")) %>%
    add_step(step_install_cran("digest", type = "both")) %>%
    add_code_step(if (length(trimws(strsplit(Sys.getenv("WARMUPPKGS"), " ")[[1]])[!trimws(strsplit(Sys.getenv("WARMUPPKGS"), " ")[[1]]) %in% installed.packages()]) > 0) {
      paste0("Installing WARMUPPKGS", trimws(strsplit(Sys.getenv("WARMUPPKGS"), " ")[[1]])[!trimws(strsplit(Sys.getenv("WARMUPPKGS"), " ")[[1]]) %in% installed.packages()])
      install.packages(trimws(strsplit(Sys.getenv("WARMUPPKGS"), " ")[[1]])[!trimws(strsplit(Sys.getenv("WARMUPPKGS"), " ")[[1]]) %in% installed.packages()])
    }
    ) %>%
<<<<<<< HEAD
    add_code_step(remotes::update_packages(upgrade = TRUE))
=======
    add_code_step(remotes::update_packages(TRUE))
>>>>>>> 21144533

  if (inherits(ci(), "TravisCI")) {
    get_stage("before_script") %>%
      add_code_step(system2("java", args = c("-cp", "$HOME/R/Library/RWekajars/java/weka.jar weka.core.WekaPackageManager",
                                             "-install-package", "thirdparty/XMeans1.0.4.zip")))
  }

  get_stage("script") %>%
    add_code_step(devtools::document()) %>%
    add_step(step_rcmdcheck("--as-cran", warnings_are_errors = FALSE, notes_are_errors = FALSE))

  if (!Sys.getenv("TRAVIS_EVENT_TYPE") == "cron") {

    get_stage("before_deploy") %>%
      add_step(step_setup_ssh())

    get_stage("deploy") %>%
      add_code_step(devtools::document()) %>%
      add_step(step_push_deploy(commit_paths = "man/"))
  }
}

if (Sys.getenv("TUTORIAL") == "HTML") {

  get_stage("install") %>%
    add_code_step(if (length(trimws(strsplit(Sys.getenv("WARMUPPKGS"), " ")[[1]])[!trimws(strsplit(Sys.getenv("WARMUPPKGS"), " ")[[1]]) %in% installed.packages()]) > 0)
      install.packages(trimws(strsplit(Sys.getenv("WARMUPPKGS"), " ")[[1]])[!trimws(strsplit(Sys.getenv("WARMUPPKGS"), " ")[[1]]) %in% installed.packages()])) %>%
    add_code_step(system2("java", args = c("-cp", "$HOME/R/Library/RWekajars/java/weka.jar weka.core.WekaPackageManager",
                                           "-install-package", "thirdparty/XMeans1.0.4.zip")))

  get_stage("install") %>%
    add_step(step_install_cran("magick")) %>% # favicon creation
    add_step(step_install_cran("pander"))

  if (!Sys.getenv("TRAVIS_EVENT_TYPE") == "cron") {

    get_stage("before_deploy") %>%
      add_step(step_setup_ssh())

    get_stage("deploy") %>%
      add_code_step(devtools::document()) %>%
      add_step(step_build_pkgdown()) #%>%
      #add_step(step_push_deploy(commit_paths = "docs/*"))

  }
}<|MERGE_RESOLUTION|>--- conflicted
+++ resolved
@@ -15,11 +15,7 @@
       install.packages(trimws(strsplit(Sys.getenv("WARMUPPKGS"), " ")[[1]])[!trimws(strsplit(Sys.getenv("WARMUPPKGS"), " ")[[1]]) %in% installed.packages()])
     }
     ) %>%
-<<<<<<< HEAD
-    add_code_step(remotes::update_packages(upgrade = TRUE))
-=======
     add_code_step(remotes::update_packages(TRUE))
->>>>>>> 21144533
 
   if (inherits(ci(), "TravisCI")) {
     get_stage("before_script") %>%
