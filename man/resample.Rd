--- conflicted
+++ resolved
@@ -45,21 +45,12 @@
   models = FALSE, keep.pred = TRUE, ...,
   show.info = getMlrOption("show.info"))
 
-<<<<<<< HEAD
-growingcv(learner, task, horizon = 10L, initialWindow = 10L, size = 100L,
-  skip = 0L, measures, models = FALSE, keep.pred = TRUE, ...,
-  show.info = getMlrOption("show.info"))
-
-fixedcv(learner, task, horizon = 10L, initialWindow = 10L, size = 100L,
-  skip = 0L, measures, models = FALSE, keep.pred = TRUE, ...,
-=======
 growingcv(learner, task, horizon = 1, initial.window = 0.5, skip = 0,
   measures, models = FALSE, keep.pred = TRUE, ...,
   show.info = getMlrOption("show.info"))
 
 fixedcv(learner, task, horizon = 1L, initial.window = 0.5, skip = 0,
   measures, models = FALSE, keep.pred = TRUE, ...,
->>>>>>> 386939ea
   show.info = getMlrOption("show.info"))
 }
 \arguments{
@@ -129,22 +120,8 @@
 \item{initial.window}{(\code{numeric(1)})\cr
 See \link{ResampleDesc}.}
 
-<<<<<<< HEAD
-\item{split}{[\code{numeric(1)}]\cr
-See \code{\link{ResampleDesc}}.}
-
-\item{horizon}{[\code{integer(1)}]\cr
-See \code{\link{ResampleDesc}}.}
-
-\item{skip}{[\code{integer(1)}]\cr
-See \code{\link{ResampleDesc}}.}
-
-\item{initial.window}{[\code{integer(1)}]\cr
-See \code{\link{ResampleDesc}}.}
-=======
 \item{skip}{(\code{integer(1)})\cr
 See \link{ResampleDesc}.}
->>>>>>> 386939ea
 }
 \value{
 (\link{ResampleResult}).
