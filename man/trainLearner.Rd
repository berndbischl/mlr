% Generated by roxygen2 (4.0.0): do not edit by hand
\name{trainLearner}
\alias{trainLearner}
\title{Train an R learner.}
\usage{
trainLearner(.learner, .task, .subset, .weights, ...)
}
\arguments{
\item{.learner}{[\code{\link{RLearner}}]\cr
Wrapped learner.}

\item{.task}{[\code{\link{SupervisedTask}}]\cr
Task to train learner on.}

\item{.subset}{[\code{integer}]\cr
Subset of cases for training set, index the task with this.
You probably want to use \code{\link{getTaskData}} for this purpose.}

<<<<<<< HEAD
  \item{.weights}{[\code{numeric}]\cr Weights for each
  observation}

  \item{...}{[any]\cr Additional (hyper)parameters, which
  need to be passed to the underlying train function.}
=======
\item{...}{[any]\cr
Additional (hyper)parameters, which need to be passed to the underlying train function.}
>>>>>>> f885d31d
}
\value{
[any]. Model of the underlying learner.
}
\description{
Mainly for internal use. Trains a wrapped learner on a given training set.
You have to implement this method if you want to add another learner to this package.
}
\details{
Your implementation must adhere to the following:
The model must be fitted on the subset of \code{.task} given by \code{.subset}. All parameters
must in \code{...} must be passed to the underlying training function.
}
<|MERGE_RESOLUTION|>--- conflicted
+++ resolved
@@ -3,7 +3,7 @@
 \alias{trainLearner}
 \title{Train an R learner.}
 \usage{
-trainLearner(.learner, .task, .subset, .weights, ...)
+trainLearner(.learner, .task, .subset, ...)
 }
 \arguments{
 \item{.learner}{[\code{\link{RLearner}}]\cr
@@ -16,16 +16,8 @@
 Subset of cases for training set, index the task with this.
 You probably want to use \code{\link{getTaskData}} for this purpose.}
 
-<<<<<<< HEAD
-  \item{.weights}{[\code{numeric}]\cr Weights for each
-  observation}
-
-  \item{...}{[any]\cr Additional (hyper)parameters, which
-  need to be passed to the underlying train function.}
-=======
 \item{...}{[any]\cr
 Additional (hyper)parameters, which need to be passed to the underlying train function.}
->>>>>>> f885d31d
 }
 \value{
 [any]. Model of the underlying learner.
