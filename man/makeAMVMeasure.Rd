% Generated by roxygen2: do not edit by hand
% Please edit documentation in R/Make_measure_AMV.R
\name{makeAMVMeasure}
\alias{makeAMVMeasure}
\title{Creates the measure Area under the Mass-Volume Curve (AMV) for Anomaly detection (oneclass) for data dimension less than 8}
\usage{
makeAMVMeasure(id = "AMV", minimize = TRUE, alphas = c(0.9, 0.99),
<<<<<<< HEAD
  n.alpha = 50, n.sim = 10000, best = 0, worst = NULL, name = id,
=======
  n.alpha = 50, n.sim = 1000, best = 0, worst = NULL, name = id,
>>>>>>> 32fb22b3
  note = "")
}
\arguments{
\item{id}{[\code{character(1)}]\cr
Name of measure. Note: need to keep the string "AMV" in the ID if doing nested resampling.
Default is \dQuote{AMV}.}

\item{minimize}{[\code{logical(1)}]\cr
Should the measure be minimized?
Default is \code{TRUE}.}

\item{alphas}{[\code{numeric}] \cr
Numeric vector of alphas, which lies in [0, 1), representing the computed quantiles.
Default: lower quantile alpha1 = 0.9, upper quantile alpha2 = 0.99 as we are interested in the performance of the scoring function in the the low density regions.}

\item{n.alpha}{[\code{numeric}] \cr
Numeric discretization parameter greater than one, which splits the intervall of alpha1 and alpha2 as follows: {alpha1 + j * (alpha2-alpha1)/(n.alpha-1), j element of {0,...,n.alpha-1}}, Default: n.alpha = 50.}

\item{n.sim}{[\code{numeric(1)}] \cr
Number of Monte-Carlo Samples, Default is 10^3.}

\item{best}{[\code{numeric(1)}]\cr
Best obtainable value for measure.
Default is -\code{Inf} or \code{Inf}, depending on \code{minimize}.}

\item{worst}{[\code{numeric(1)}]\cr
Worst obtainable value for measure.
Default is \code{Inf} or -\code{Inf}, depending on \code{minimize}.}

\item{name}{[\code{character}] \cr
Name of the measure. Default is \code{id}.}

\item{note}{[\code{character}] \cr
Description and additional notes for the measure. Default is \dQuote{}.}
}
\value{
[\code{numeric(1)}]
  Area under the Mass-Volume Curve (AMV).

[\code{\link{Measure}}].
}
\description{
Creates a measure for oneclass classification. The measure computes the
Area under the Mass-Volume Curve via Monte-Carlo approximation
of the diagonal. It uses the trapezoidal rule as implemented in
package \code{caTools} for integration. As AMV is based in a Monte-Carlo approximation
the curse of dimensionality applies for high dimensional data
(here: dimension greater than eight, see \code{makeAMVhdMeasure}).
The implementation is based on the python implementation:
https://github.com/albertcthomas/anomaly_tuning.
The difference is the type of quantile used, as the python default is not
available in R.
Note: prediction object must have \code{pred.type = 'prob'}
}
\examples{
# create an AMV measure which calculates the area under the Mass-Volume curve
#between 0.8 and 0.99 with 50 steps.
AMV = makeAMVMeasure(id = "AMV", minimize = TRUE, alphas = c(0.8, 0.99),
n.alpha = 50, n.sim = 10e3, best = 0, worst = NULL)

data = getTaskData(oneclass2d.task)
inds.split = BBmisc::chunk(seq_len(nrow(data)), shuffle = TRUE, props = c(0.6, 0.4))
train.inds = inds.split[[1]]
test.inds = inds.split[[2]]
lrn = makeLearner("oneclass.svm", predict.type = "prob")
mod = train(lrn, oneclass2d.task, subset = train.inds)
pred = predict(mod, oneclass2d.task, subset = test.inds)

# calculate performance for prediction object, pass data of features used for
# prediction as feats in performance
performance(pred = pred, measures = list(AMV), model = mod, task = oneclass2d.task)
}
\references{
Thomas, A. et al. Learning Hyperparameters for Unsupervised Anomaly Detection,
ICML Anomaly Detection Workshop 2016
}
\seealso{
Other performance.: \code{\link{makeAMVhdMeasure}},
  \code{\link{makePrecisionMeasure}},
  \code{\link{makeWACMeasure}}
}<|MERGE_RESOLUTION|>--- conflicted
+++ resolved
@@ -5,11 +5,7 @@
 \title{Creates the measure Area under the Mass-Volume Curve (AMV) for Anomaly detection (oneclass) for data dimension less than 8}
 \usage{
 makeAMVMeasure(id = "AMV", minimize = TRUE, alphas = c(0.9, 0.99),
-<<<<<<< HEAD
-  n.alpha = 50, n.sim = 10000, best = 0, worst = NULL, name = id,
-=======
   n.alpha = 50, n.sim = 1000, best = 0, worst = NULL, name = id,
->>>>>>> 32fb22b3
   note = "")
 }
 \arguments{
