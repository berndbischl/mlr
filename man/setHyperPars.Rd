--- conflicted
+++ resolved
@@ -4,16 +4,12 @@
 \alias{setHyperPars}
 \title{Set the hyperparameters of a learner object.}
 \usage{
-<<<<<<< HEAD
-setHyperPars(learner, ..., par.vals = list(), use.mlr.defaults = TRUE,
-  update = TRUE, show.info = getMlrOption("show.info"))
-=======
 setHyperPars(learner, ..., par.vals = list())
->>>>>>> 003bae5a
 }
 \arguments{
-\item{learner}{[\code{\link{Learner}}]\cr
-The learner.}
+\item{learner}{[\code{\link{Learner}} | \code{character(1)}]\cr
+The learner.
+If you pass a string the learner will be created via \code{\link{makeLearner}}.}
 
 \item{...}{[any]\cr
 Named (hyper)parameters with new setting. Alternatively these can be passed
@@ -22,28 +18,12 @@
 \item{par.vals}{[\code{list}]\cr
 Optional list of named (hyper)parameter settings. The arguments in
 \code{...} take precedence over values in this list.}
-<<<<<<< HEAD
-
-\item{use.mlr.defaults}{[\code{list}]\cr
-Use the mlr.defaults for the given learner.
-This is recommended as they guarantee that the learner works and the underlying function is called with all necessary arguments.
-Default is \code{TRUE} which means that the mlr.defaults will be kept as long as they are feasible.}
-
-\item{update}{Whether to update the existing parameter values of the learner or to just give respect to the new ones.
-Default is \code{TRUE} which means that the old parameter values will be kept as long as they are feasible.}
-
-\item{show.info}{[\code{logical(1)}]\cr
-Print verbose output on console?
-Default is set via \code{\link{configureMlr}}.}
-=======
->>>>>>> 003bae5a
 }
 \value{
 [\code{\link{Learner}}].
 }
 \description{
-Takes the possiby defined mlr defsault of a learners and inserts/overwrites
-with the new settings.
+Set the hyperparameters of a learner object.
 }
 \note{
 If a named (hyper)parameter can't be found for the given learner, the 3
