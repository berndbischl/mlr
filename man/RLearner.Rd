% Generated by roxygen2: do not edit by hand
% Please edit documentation in R/RLearner.R
\name{RLearner}
\alias{RLearner}
\alias{RLearnerClassif}
\alias{RLearnerCluster}
\alias{RLearnerMultilabel}
\alias{RLearnerRegr}
\alias{RLearnerSurv}
\alias{makeRLearner}
\alias{makeRLearnerClassif}
\alias{makeRLearnerMultilabel}
\alias{makeRLearnerRegr}
\alias{makeRLearnerSurv}
\alias{makeRLearnerCluster}
\alias{makeRLearnerCostSens}
\alias{makeRLearnerForecastRegr}
\alias{makeRLearnerMultiForecastRegr}
\title{Internal construction / wrapping of learner object.}
\usage{
makeRLearner()

makeRLearnerClassif(cl, package, par.set, par.vals = list(),
  properties = character(0L), name = cl, short.name = cl,
  note = "", class.weights.param = NULL, callees = character(0L))

makeRLearnerMultilabel(cl, package, par.set, par.vals = list(),
  properties = character(0L), name = cl, short.name = cl,
  note = "", callees = character(0L))

makeRLearnerRegr(cl, package, par.set, par.vals = list(),
  properties = character(0L), name = cl, short.name = cl,
  note = "", callees = character(0L))

makeRLearnerSurv(cl, package, par.set, par.vals = list(),
  properties = character(0L), name = cl, short.name = cl,
  note = "", callees = character(0L))

makeRLearnerCluster(cl, package, par.set, par.vals = list(),
  properties = character(0L), name = cl, short.name = cl,
  note = "", callees = character(0L))

makeRLearnerCostSens(cl, package, par.set, par.vals = list(),
<<<<<<< HEAD
  properties = character(0L), name = cl, short.name = cl,
  note = "", callees = character(0L))
=======
  properties = character(0L), name = cl, short.name = cl, note = "",
  callees = character(0L))

makeRLearnerForecastRegr(cl, package, par.set, par.vals = list(),
  properties = character(0L), name = cl, short.name = cl, note = "",
  callees = character(0L))

makeRLearnerMultiForecastRegr(cl, package, par.set, par.vals = list(),
  properties = character(0L), name = cl, short.name = cl, note = "",
  callees = character(0L))
>>>>>>> 17c68002
}
\arguments{
\item{cl}{(\code{character(1)})\cr
Class of learner. By convention, all classification learners
start with \dQuote{classif.} all regression learners with
\dQuote{regr.} all survival learners start with \dQuote{surv.}
all clustering learners with \dQuote{cluster.} and all multilabel
classification learners start with \dQuote{multilabel.}.
A list of all integrated learners is available on the
\link{learners} help page.}

\item{package}{(\link{character})\cr
Package(s) to load for the implementation of the learner.}

\item{par.set}{(\link[ParamHelpers:ParamSet]{ParamHelpers::ParamSet})\cr
Parameter set of (hyper)parameters and their constraints.
Dependent parameters with a \code{requires} field must use \code{quote} and not
\code{expression} to define it.}

\item{par.vals}{(\link{list})\cr
Always set hyperparameters to these values when the object is constructed.
Useful when default values are missing in the underlying function.
The values can later be overwritten when the user sets hyperparameters.
Default is empty list.}

\item{properties}{(\link{character})\cr
Set of learner properties. See above.
Default is \code{character(0)}.}

\item{name}{(\code{character(1)})\cr
Meaningful name for learner.
Default is \code{id}.}

\item{short.name}{(\code{character(1)})\cr
Short name for learner.
Should only be a few characters so it can be used in plots and tables.
Default is \code{id}.}

\item{note}{(\code{character(1)})\cr
Additional notes regarding the learner and its integration in mlr.
Default is \dQuote{}.}

\item{class.weights.param}{(\code{character(1)})\cr
Name of the parameter, which can be used for providing class weights.}

\item{callees}{(\link{character})\cr
Character vector naming all functions of the learner's package being called which
have a relevant R help page.
Default is \code{character(0)}.}
}
\value{
(\link{RLearner}). The specific subclass is one of \link{RLearnerClassif},
\link{RLearnerCluster}, \link{RLearnerMultilabel},
\link{RLearnerRegr}, \link{RLearnerSurv}.
}
\description{
Wraps an already implemented learning method from R to make it accessible to mlr.
Call this method in your constructor. You have to pass an id (name), the required
package(s), a description object for all changeable parameters (you do not have to do this for the
learner to work, but it is strongly recommended), and use property tags to define
features of the learner.

For a general overview on how to integrate a learning algorithm into mlr's system, please read the
section in the online tutorial:
\url{https://mlr-org.github.io/mlr/articles/create_learner.html}

To see all possible properties of a learner, go to: \link{LearnerProperties}.
}<|MERGE_RESOLUTION|>--- conflicted
+++ resolved
@@ -41,12 +41,8 @@
   note = "", callees = character(0L))
 
 makeRLearnerCostSens(cl, package, par.set, par.vals = list(),
-<<<<<<< HEAD
   properties = character(0L), name = cl, short.name = cl,
   note = "", callees = character(0L))
-=======
-  properties = character(0L), name = cl, short.name = cl, note = "",
-  callees = character(0L))
 
 makeRLearnerForecastRegr(cl, package, par.set, par.vals = list(),
   properties = character(0L), name = cl, short.name = cl, note = "",
@@ -55,7 +51,6 @@
 makeRLearnerMultiForecastRegr(cl, package, par.set, par.vals = list(),
   properties = character(0L), name = cl, short.name = cl, note = "",
   callees = character(0L))
->>>>>>> 17c68002
 }
 \arguments{
 \item{cl}{(\code{character(1)})\cr
