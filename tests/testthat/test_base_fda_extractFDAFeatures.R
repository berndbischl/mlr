context("extactFDAFeatures")

test_that("extractFDAFeatures", {
  methods = list("UVVIS" = extractFDAMultiResFeatures(), "NIR" = extractFDAFourier())
  t = extractFDAFeatures(fuelsubset.task, feat.methods = methods)
  # check output data
  df = getTaskData(t$task)
  expect_is(df, "data.frame")
  expect_equal(nrow(df), 129L)
  expect_subset(colnames(df), c(paste0("NIR.phase.", seq_len(231)),
    paste0("UVVIS.multires.", seq_len(9)), "heatan", "h20"))
})

test_that("extractFeatures multiple times", {
  methods = list("UVVIS" = extractFDAMultiResFeatures(),
    "UVVIS" = extractFDAFourier(),
    "NIR" = extractFDAMultiResFeatures())
  t = extractFDAFeatures(fuelsubset.task, feat.methods = methods)
  # check output data
  df = getTaskData(t$task)
  expect_class(df, "data.frame")
  expect_true(nrow(df) == 129L)
  expect_true(ncol(df) == 154L)
  expect_subset(colnames(df), c("heatan", "h20", paste0("UVVIS.phase.", seq_len(134)),
    paste0("NIR.multires.", seq_len(9)), paste0("UVVIS.multires.", seq_len(9))))

  methods = list("all" = extractFDAMultiResFeatures(), "all" = extractFDAFourier())
  t = extractFDAFeatures(fuelsubset.task, feat.methods = methods)
  # check output data
  df = getTaskData(t$task)
  expect_is(df, "data.frame")
  expect_true(nrow(df) == 129L)
  expect_true(ncol(df) == 385L)
  expect_subset(colnames(df),
    c("heatan", "h20",
      paste0("UVVIS.multires.", seq_len(9)), paste0("NIR.multires.", seq_len(9)),
      paste0("UVVIS.phase.", seq_len(134)), paste0("NIR.phase.", seq_len(231))))
})

test_that("extractFDAFeatures colnames work", {
  methods = list("NIR" = extractFDAFourier())
  t = subsetTask(fuelsubset.task, subset = 1:30,
                 features = getTaskFeatureNames(fuelsubset.task))
  t2 = extractFDAFeatures(t, feat.methods = methods)
  cn = getTaskFeatureNames(t2$task)
  expect_match(setdiff(cn, "h2o"), regexp = "[NIR.phase]", all = TRUE)
})

test_that("Wrong methods yield errors", {
  t = subsetTask(fuelsubset.task, subset = 1:2,
                 features = getTaskFeatureNames(fuelsubset.task))

  wrng1 = function() {
    lrn = function(data, target, col, vals = NULL) {
      1
    }
    makeExtractFDAFeatMethod(learn = lrn, reextract = lrn, par.set = makeParamSet())
  }
  expect_error(extractFDAFeatures(t, feat.methods = list("NIR" = wrng1())),
    "feat.method needs to return")

  wrng2 = function() {
    lrn = function(data) {
      data[, 1]
    }
    makeExtractFDAFeatMethod(learn = lrn, reextract = lrn, par.set = makeParamSet())
  }
  expect_error(extractFDAFeatures(t, feat.methods = list("NIR" = wrng2())),
    "Must have formal arguments")

  wrng3 = function() {
    lrn = function(data, target, col, vals = NULL) {
      data.frame(1)
    }
    makeExtractFDAFeatMethod(z = lrn, rz = lrn)
  }
  expect_error(extractFDAFeatures(t, feat.methods = list("NIR" = wrng3())),
    "unused arguments")
})

test_that("extractFDAFeatures colnames work", {
  methods = list("NIR" = extractFDAFourier())
  t = subsetTask(fuelsubset.task, subset = 1, features = getTaskFeatureNames(fuelsubset.task))
  t2 = extractFDAFeatures(t, feat.methods = methods)
  cn = getTaskFeatureNames(t2$task)
  expect_match(setdiff(cn, "h2o"), regexp = "[NIR.phase]", all = TRUE)
})

test_that("extractFDAFeaturesDesc", {
  methods = list("UVVIS" = extractFDAMultiResFeatures(), "NIR" = extractFDAFourier())
  t = extractFDAFeatures(fuelsubset.task, feat.methods = methods)
  # check desc
  expect_is(t$desc, "extractFDAFeatDesc")
  expect_subset(t$desc$coln, c(getTaskFeatureNames(fuelsubset.task),
    getTaskTargetNames(fuelsubset.task)))
  expect_subset(t$desc$target, getTaskTargetNames(fuelsubset.task))
  expect_subset(unique(t$desc$colclasses), choices = c("numeric", "matrix"))
  expect_list(t$desc$extractFDAFeat)
  expect_list(t$desc$extractFDAFeat$UVVIS$extractor.vals)
  expect_function(t$desc$extractFDAFeat$UVVIS$reextract)
  expect_list(t$desc$extractFDAFeat$NIR$extractor.vals)
  expect_function(t$desc$extractFDAFeat$NIR$reextract)
})

test_that("extractFDAFeatures task equal data.frame", {
  # check data.frame output equal to task's data output
  gp.subset = subsetTask(gunpoint.task, features = 1L)
  fm = list("fd" = extractFDAFourier(trafo.coeff = "amplitude"))
  t2 = extractFDAFeatures(gp.subset, feat.methods = fm)
  gp.desc = getTaskDesc(gp.subset)
  t3 = extractFDAFeatures(getTaskData(gp.subset, functionals.as = "matrix"), target = "X1", feat.methods = fm)
  expect_identical(getTaskData(t2$task), t3$data)
  expect_equal(t2$desc, t3$desc)
  expect_equal(t2$desc$extractFDAFeat$fd$extractor.vals$trafo.coeff, "amplitude")

  expect_error(extractFDAFeatures(gp.subset, feat.methods = list("fd" = extractFDAFourier(),
    "fd2" = extractFDAMultiResFeatures())), regexp = "Must be a subset of")
})

test_that("reextractFDAFeatures", {
  gp.subset = subsetTask(gunpoint.task, features = 1L)
  fm = list("fd" = extractFDAFourier(trafo.coeff = "amplitude"))
  t3 = extractFDAFeatures(gp.subset, feat.methods = fm)
  t4 = reextractFDAFeatures(gp.subset, t3$desc)
  expect_equal(getTaskFeatureNames(t3$task), getTaskFeatureNames(t4))
  expect_equal(t3$desc$target, getTaskTargetNames(t4))
  expect_equal(dim(getTaskData(t3$task)), dim(getTaskData(t4)))
})

test_that("extract reextract feat.methods all", {
  fm2 = list("all" = extractFDAFourier(trafo.coeff = "amplitude"))
  t3 = extractFDAFeatures(fuelsubset.task, feat.methods = fm2)
  t4 = reextractFDAFeatures(fuelsubset.task, t3$desc)
  expect_equal(getTaskFeatureNames(t3$task), getTaskFeatureNames(t4))
  expect_equal(t3$desc$target, getTaskTargetNames(t4))
  expect_equal(dim(getTaskData(t3$task)), dim(getTaskData(t4)))
})

<<<<<<< HEAD
test_that("Wavelet method are equal to package", {
  requirePackagesOrSkip("wavelets", default.method = "load")
  lrn = extractFDAWavelets()$learn
  gp = getTaskData(gunpoint.task, subset = 1:10, target.extra = TRUE, functionals.as = "matrix")
  # Method
  set.seed(getOption("mlr.debug.seed"))
  wavelets.gp = lrn(data = gp$data, target = "X1", col = "fd", filter = "haar", boundary = "reflection")

  # Reference
  df = convertRowsToList(gp$data[, "fd", drop = FALSE])
  set.seed(getOption("mlr.debug.seed"))
  wtdata = t(dapply(df, fun = function(x) {
    wt = wavelets::dwt(as.numeric(x), filter = "haar", boundary = "reflection")
    unlist(c(wt@W, wt@V[[wt@level]]))
  }))
  df = as.data.frame(wtdata)
  colnames(df) = stri_paste("wav", "haar", seq_len(ncol(wtdata)), sep = ".")

  expect_equal(nrow(wavelets.gp), nrow(gp$data))
  expect_equal(wavelets.gp, df)
  # Too many vanishing moments (support width) expected
  expect_error(extractWaveletFeatures(data = gp, filter = "d10"))
})

test_that("extract and reextract Wavelets", {
  requirePackagesOrSkip("wavelets", default.method = "load")
  gp.subset = subsetTask(gunpoint.task, features = 1L)
  fm = list("fd" = extractFDAWavelets(filter = "haar", boundary = "reflection"))
  t3 = extractFDAFeatures(gp.subset, feat.methods = fm)
  t4 = reextractFDAFeatures(gp.subset, t3$desc)
  expect_equal(getTaskFeatureNames(t3$task), getTaskFeatureNames(t4))
  expect_equal(t3$desc$target, getTaskTargetNames(t4))
  expect_equal(dim(getTaskData(t3$task)), dim(getTaskData(t4)))
})

test_that("getUniFDAMultiResFeatures works on data.frame", {
  i = 100 # number of instances
  tl = 200 # length of each time serie instance
  ts = replicate(i, rnorm(tl))
  gp = t(as.data.frame(ts))
  ngp = extractFDAMultiResFeatures()$learn(data = gp, res.level = 3, shift = 0.5, curve.lens = NULL)
  expect_true(nrow(ngp) == nrow(gp))
  expect_true(ncol(ngp) == 11L)
  ngp = extractFDAMultiResFeatures()$learn(data = gp, curve.lens = c(100, 100), res.level = 3, shift = 0.5)
  expect_true(nrow(ngp) == nrow(gp))
  expect_true(ncol(ngp) == 20L)
})

test_that("get...FDAMultiResFeatures works on data.frame", {
  df = getTaskData(fuelsubset.task, functionals.as = "matrix")

  lrn = extractFDAMultiResFeatures()$learn
  dfn = lrn(df, col = "UVVIS", res.level = 3L, shift = 0.5, curve.lens = NULL)
  expect_true(nrow(df) == nrow(dfn))
  expect_true(ncol(dfn) == 9L)

  dfn2 = lrn(df, col = "NIR", res.level = 3L, shift = 0.5, curve.lens = NULL)
  expect_true(nrow(df) == nrow(dfn2))
  expect_true(ncol(dfn2) == 9L)

  expect_true(!all(dfn == dfn2))

  dfn = lrn(df, col = "NIR", res.level = 3L, shift = 0.5, curve.lens = c(100L, 131L))
  expect_true(nrow(df) == nrow(dfn))
  expect_true(ncol(dfn) == 19L)

  dfn = lrn(df, col = "NIR", res.level = 3L, shift = 0.5, curve.lens = 231L)
  expect_true(nrow(df) == nrow(dfn))
  expect_true(ncol(dfn) == 9L)
})

test_that("extract and reextract MultiRes", {
  gp.subset = subsetTask(gunpoint.task, subset = 1:20, features = 1L)
  fm = list("fd" = extractFDAMultiResFeatures(3L, 0.4))
  t3 = extractFDAFeatures(gp.subset, feat.methods = fm)
  t4 = reextractFDAFeatures(gp.subset, t3$desc)
  expect_equal(getTaskFeatureNames(t3$task), getTaskFeatureNames(t4))
  expect_equal(t3$desc$target, getTaskTargetNames(t4))
  expect_equal(dim(getTaskData(t3$task)), dim(getTaskData(t4)))
  expect_equal(t3$task$task.desc$n.feat["numerics"], c(numerics = 12L))
})

test_that("extractFPCAFeatures is equivalent to package", {
  requirePackagesOrSkip(c("mboost", "refund"), default.method = "load")
  lrn = extractFDAFPCA()$learn
  gp = getTaskData(gunpoint.task, subset = 1:10, target.extra = TRUE, functionals.as = "matrix")
  fpca.df = lrn(data = gp$data, target = "X1", col = "fd", pve = 0.99, npc = NULL)
  expect_true((nrow(gp$data) == nrow(fpca.df)))
  expect_true((ncol(fpca.df) == 5L))
  expect_match(names(fpca.df), regexp = "[FPCA]")

  # Is it equivalent to the mlr version?
  fpca.df2 = data.frame(refund::fpca.sc(Y = as.matrix(gp$data$fd))$scores)
  expect_true((nrow(gp$data) == nrow(fpca.df2)))
  expect_true((ncol(fpca.df2) == 5L))
  expect_equivalent(fpca.df, fpca.df2)

  gp = getTaskData(gunpoint.task, subset = 1:20, target.extra = TRUE, functionals.as = "matrix")
  fpca.df = lrn(data = gp$data, target = "X1", col = "fd", npc = 12L)
  expect_true((nrow(gp$data) == nrow(fpca.df)))
  expect_true((ncol(fpca.df) == 12L))
  expect_match(names(fpca.df), regexp = "[FPCA]")
})

test_that("extract and reextract FPCA", {
  requirePackagesOrSkip(c("mboost", "refund"), default.method = "load")
  gp.subset = subsetTask(gunpoint.task, subset = 1:20, features = 1L)
  fm = list("fd" = extractFDAFPCA(pve = .9, npc = 10))
  t3 = extractFDAFeatures(gp.subset, feat.methods = fm)
  t4 = reextractFDAFeatures(gp.subset, t3$desc)
  expect_equal(getTaskFeatureNames(t3$task), getTaskFeatureNames(t4))
  expect_equal(t3$desc$target, getTaskTargetNames(t4))
  expect_equal(dim(getTaskData(t3$task)), dim(getTaskData(t4)))
  expect_equal(t3$task$task.desc$n.feat["numerics"], c(numerics = 10L))
})

test_that("Fourier equal to package", {
  gp1 = data.frame(v1 = 1:5, v2 = 2:6, v3 = 3:7, v4 = 4:8)
  lrn = extractFDAFourier()$learn
  fourier.gp = lrn(data = gp1, trafo.coeff = "phase")
  expect_equal(nrow(fourier.gp), nrow(gp1))
  # Phase (arctan(...) in range(-pi/2, pi/2) )
  expect_true(all(fourier.gp < pi / 2 & fourier.gp > -pi / 2))

  fourier.a.gp = lrn(data = gp1, trafo.coeff = "amplitude")
  expect_equal(nrow(fourier.a.gp), nrow(gp1))
  # Amplitude sqrt(Re^2 + Im^2) >= 0
  expect_true(all(fourier.a.gp >= 0))

  # Calculate fourier coefficients (row wise) which are complex numbers
  fft.trafo = t(apply(gp1, 1, fft))
  # Extract amplitude or phase of fourier coefficients which are real numbers
  fft.pa = switch("amplitude",
    amplitude = sqrt(apply(fft.trafo, 2, function(x) Re(x)^2 + Im(x)^2)),
    phase = apply(fft.trafo, 2, function(x) atan(Im(x) / Re(x)))
  )

  # If there is only one row in data, fft returns an array
  if (!inherits(fft.pa, "matrix")) {
    fft.pa = as.data.frame(matrix(fft.pa, nrow = 1))
  }
  # Add more legible column names to the output
  df = as.data.frame(fft.pa)
  colnames(df) = stringi::stri_paste("amplitude", seq_len(ncol(fft.pa)), sep = ".")

  expect_equal(df, fourier.a.gp)

  # Can not have factors
  gp2 = data.frame(v1 = t(1:4), X1 = as.factor(1))
  expect_error(extractFourierFeatures(data = gp2, trafo.coeff = "amplitude"))
=======
test_that("extract and reextract have correct args", {
  lrn = makeExtractFDAFeatsWrapper("regr.rpart", feat.methods = list("all" = extractFDAFourier()))
  mod = train(setHyperPars(lrn, trafo.coeff = "amplitude"), subsetTask(fuelsubset.task, subset = 1:20))
  prd = predict(mod, subsetTask(fuelsubset.task, subset = 21:40))
  expect_equal(mod$learner.model$control$extractFDAFeat$UVVIS$extractor.vals$trafo.coeff, "amplitude")
  expect_equal(mod$learner.model$control$extractFDAFeat$NIR$extractor.vals$trafo.coeff, "amplitude")
>>>>>>> a1ce1896
})<|MERGE_RESOLUTION|>--- conflicted
+++ resolved
@@ -40,7 +40,7 @@
 test_that("extractFDAFeatures colnames work", {
   methods = list("NIR" = extractFDAFourier())
   t = subsetTask(fuelsubset.task, subset = 1:30,
-                 features = getTaskFeatureNames(fuelsubset.task))
+    features = getTaskFeatureNames(fuelsubset.task))
   t2 = extractFDAFeatures(t, feat.methods = methods)
   cn = getTaskFeatureNames(t2$task)
   expect_match(setdiff(cn, "h2o"), regexp = "[NIR.phase]", all = TRUE)
@@ -48,7 +48,7 @@
 
 test_that("Wrong methods yield errors", {
   t = subsetTask(fuelsubset.task, subset = 1:2,
-                 features = getTaskFeatureNames(fuelsubset.task))
+    features = getTaskFeatureNames(fuelsubset.task))
 
   wrng1 = function() {
     lrn = function(data, target, col, vals = NULL) {
@@ -136,7 +136,6 @@
   expect_equal(dim(getTaskData(t3$task)), dim(getTaskData(t4)))
 })
 
-<<<<<<< HEAD
 test_that("Wavelet method are equal to package", {
   requirePackagesOrSkip("wavelets", default.method = "load")
   lrn = extractFDAWavelets()$learn
@@ -287,12 +286,12 @@
   # Can not have factors
   gp2 = data.frame(v1 = t(1:4), X1 = as.factor(1))
   expect_error(extractFourierFeatures(data = gp2, trafo.coeff = "amplitude"))
-=======
+})
+
 test_that("extract and reextract have correct args", {
   lrn = makeExtractFDAFeatsWrapper("regr.rpart", feat.methods = list("all" = extractFDAFourier()))
   mod = train(setHyperPars(lrn, trafo.coeff = "amplitude"), subsetTask(fuelsubset.task, subset = 1:20))
   prd = predict(mod, subsetTask(fuelsubset.task, subset = 21:40))
   expect_equal(mod$learner.model$control$extractFDAFeat$UVVIS$extractor.vals$trafo.coeff, "amplitude")
   expect_equal(mod$learner.model$control$extractFDAFeat$NIR$extractor.vals$trafo.coeff, "amplitude")
->>>>>>> a1ce1896
 })