library(checkmate)

requirePackagesOrSkip = function(packs, default.method = "attach") {
  ok = requirePackages(packs, why = "unit test", stop = FALSE, suppress.warnings = TRUE, default.method = default.method)
  if (any(!ok))
    skip(sprintf("Required packages not installed: %s", collapse(names(ok)[!ok])))
  invisible(TRUE)
}

e1071CVToMlrCV = function(e1071.tune.result) {
  tr = e1071.tune.result
  inds = tr$train.ind
  size = max(unlist(inds))
  folds = length(inds)

  d = makeResampleDesc("CV", iters = folds)
  cv.instance = makeResampleInstance(d, size = size)

  for (i in 1:folds) {
    cv.instance$train.inds[[i]] = inds[[i]]
    cv.instance$test.inds[[i]] = setdiff(1:size, inds[[i]])
  }
  return(cv.instance)
}


e1071BootstrapToMlrBootstrap = function(e1071.tune.result) {
  tr = e1071.tune.result
  inds = tr$train.ind

  size = length(inds[[1]])
  iters = length(inds)

  d = makeResampleDesc("Bootstrap", iters = iters)
  bs.instance = makeResampleInstance(d, size = size)

  for (i in 1:iters) {
    bs.instance$train.inds[[i]] = inds[[i]]
    bs.instance$test.inds[[i]] = setdiff(1:size, inds[[i]])
  }
  return(bs.instance)
}


testSimple = function(t.name, df, target, train.inds, old.predicts, parset = list()) {
  inds = train.inds
  train = df[inds, ]
  test = df[-inds, ]

  lrn = do.call("makeLearner", c(list(t.name), parset))
  task = switch(lrn$type,
    cluster = makeClusterTask(data = df),
    regr = makeRegrTask(data = df, target = target),
    classif = makeClassifTask(data = df, target = target),
    surv = makeSurvTask(data = df, target = target),
    multilabel = makeMultilabelTask(data = df, target = target),
    oneclass = makeOneClassTask(data = df, target = target, positive = oneclass.positive, negative = oneclass.negative))

  if (is.null(task))
    stop("Should not happen!")
  m = try(train(lrn, task, subset = inds))

  if (inherits(m, "FailureModel")) {
    expect_is(old.predicts, "try-error")
  } else {
    cp = predict(m, newdata = test)
    # Multilabel has a special data structure
    if (class(task)[1] == "MultilabelTask") {
      rownames(cp$data) = NULL
      expect_equal(unname(cp$data[, substr(colnames(cp$data), 1, 8) == "response"]), unname(old.predicts))
    } else {
<<<<<<< HEAD
      # to avoid issues with dropped levels in the class factor we only check the elements as chars
      if (is.numeric(cp$data$response) && is.numeric(old.predicts))
        expect_equal(unname(cp$data$response), unname(old.predicts), tol = 1e-5)
      else
        expect_equal(as.character(cp$data$response), as.character(old.predicts))
=======
    # to avoid issues with dropped levels in the class factor we only check the elements as chars
    if (is.numeric(cp$data$response) && is.numeric(old.predicts))
      if (lrn$predict.type == "se") {
        expect_equal(unname(cbind(cp$data$response, cp$data$se)), unname(old.predicts), tol = 1e-5)
      } else {
        expect_equal(unname(cp$data$response), unname(old.predicts), tol = 1e-5)
      }
    else
      expect_equal(as.character(cp$data$response), as.character(old.predicts))
>>>>>>> 148c9e98
    }
  }
}

testSimpleParsets = function(t.name, df, target, train.inds, old.predicts.list, parset.list) {
  inds = train.inds
  train = df[inds, ]
  test = df[-inds, ]

  for (i in seq_along(parset.list)) {
    parset = parset.list[[i]]
    old.predicts = old.predicts.list[[i]]
    testSimple(t.name, df, target, train.inds, old.predicts, parset)
  }
}


testProb = function(t.name, df, target, train.inds, old.probs, parset = list()) {
  inds = train.inds
  train = df[inds, ]
  test = df[-inds, ]

  if (length(target) == 1) {
    task = makeClassifTask(data = df, target = target)
  } else {
    task = makeMultilabelTask(data = df, target = target)
  }
  lrn = do.call("makeLearner", c(t.name, parset, predict.type = "prob"))
  m = try(train(lrn, task, subset = inds))

  if (inherits(m, "FailureModel")) {
    expect_is(old.predicts, "try-error")
  } else{
    cp = predict(m, newdata = test)
    # dont need names for num vector, 2 classes
    if (is.numeric(old.probs))
      names(old.probs) = NULL
    else
      old.probs = as.matrix(old.probs)

    p = getPredictionProbabilities(cp)
    if (is.data.frame(p))
      p = as.matrix(p)
    # we change names a bit so dont check them
    colnames(p) = colnames(old.probs) = NULL
    rownames(p) = rownames(old.probs) = NULL
    class(old.probs) = NULL
    expect_equal(p, old.probs)
  }
}

testProbParsets = function(t.name, df, target, train.inds, old.probs.list, parset.list) {
  inds = train.inds
  train = df[inds, ]
  test = df[-inds, ]

  for (i in seq_along(parset.list)) {
    parset = parset.list[[i]]
    old.probs = old.probs.list[[i]]
    testProb(t.name, df, target, train.inds, old.probs, parset)
  }
}

testCV = function(t.name, df, target, folds = 2, parset = list(), tune.train, tune.predict = predict) {
  requirePackages("e1071", default.method = "load")
  data = df
  formula = formula(paste(target, "~."))

  tt = function(formula, data, subset = seq_len(nrow(data)), ...) {
    pars = list(formula = formula, data = data[subset, ])
    pars = c(pars, parset)
    set.seed(getOption("mlr.debug.seed"))
    capture.output({
      m = do.call(tune.train, pars)
    })
    return(m)
  }

  tp = function(model, newdata) {
    set.seed(getOption("mlr.debug.seed"))
    p = tune.predict(model, newdata)
    return(p)
  }

  tr = e1071::tune(method = tt, predict.func = tp, train.x = formula, data = data, tunecontrol = e1071::tune.control(cross = folds, best.model = FALSE))

  cv.instance = e1071CVToMlrCV(tr)
  lrn = do.call("makeLearner", c(t.name, parset))
  if (is.numeric(df[, target]))
    task = makeRegrTask(data = df, target = target)
  else if (is.factor(df[, target]))
    task = makeClassifTask(data = df, target = target)
  ms = resample(lrn, task, cv.instance)$measures.test
  if (inherits(task, "ClassifTask")) {
    expect_equal(mean(ms[, "mmce"]), tr$performances[1, 2], check.names = FALSE)
    expect_equal(sd(ms[, "mmce"]), tr$performances[1, 3], check.names = FALSE)
  } else {
    expect_equal(mean(ms[, "mse"]), tr$performances[1, 2], check.names = FALSE)
    expect_equal(sd(ms[, "mse"]), tr$performances[1, 3], check.names = FALSE)
  }
}

testCVParsets = function(t.name, df, target, folds = 2, tune.train, tune.predict = predict, parset.list) {

  for (i in seq_along(parset.list)) {
    parset = parset.list[[i]]
    testCV(t.name, df, target, folds, parset, tune.train, tune.predict)
  }
}



testBootstrap = function(t.name, df, target, iters = 3, parset = list(), tune.train, tune.predict = predict) {
  requirePackages("e1071", default.method = "load")
  data = df
  formula = formula(paste(target, "~."))
  tr = e1071::tune(method = tune.train, predict.func = tune.predict, train.x = formula, data = data,
    tunecontrol = e1071::tune.control(sampling = "bootstrap", nboot = iters, boot.size = 1))

  bs.instance = e1071BootstrapToMlrBootstrap(tr)
  lrn = do.call("makeLearner", c(t.name, parset))

  if (is.numeric(df[, target]))
    task = makeRegrTask(data = df, target = target)
  else if (is.factor(df[, target]))
    task = makeClassifTask(data = df, target = target)
  ms = resample(lrn, task, bs.instance)$measures.test
  if (inherits(task, "ClassifTask")) {
    expect_equal(mean(ms[, "mmce"]), tr$performances[1, 2], check.names = FALSE)
    expect_equal(sd(ms[, "mmce"]), tr$performances[1, 3], check.names = FALSE)
  } else {
    expect_equal(mean(ms[, "mse"]), tr$performances[1, 2], check.names = FALSE)
    expect_equal(sd(ms[, "mse"]), tr$performances[1, 3], check.names = FALSE)
  }
}


mylist = function(..., create = FALSE) {
  lrns = listLearners(..., create = create)
  if (create) {
    ids = BBmisc::extractSubList(lrns, "id")
    return(lrns[!grepl("mock", ids) & !grepl("^(classif|regr).h2o", ids)])
  } else {
    ids = lrns$class
    return(lrns[!grepl("mock", ids) & !grepl("^(classif|regr).h2o", ids), ])
  }
}

testFacetting = function(obj, nrow = NULL, ncol = NULL) {
  expect_equal(obj$facet$params$nrow, nrow)
  expect_equal(obj$facet$params$ncol, ncol)
}

quickcheckTest = function(...) {
  skip_if_not_installed("quickcheck")
  qc = quickcheck::test(...)

  if (any(!qc$pass)) {
    print("Quickcheck tests failed with input:")
    print(qc$cases[[which.first(!qc$pass)]])
  }

  expect_true(all(qc$pass), info = "Some Quickcheck tests failed.")
}

testDocForStrings = function(doc, x, grid.size = 1L, ordered = FALSE) {
  text.paths = paste("/svg:svg//svg:text[text()[contains(., '",
    x, "')]]", sep = "")
  nodes = XML::getNodeSet(doc, text.paths, ns.svg)
  expect_equal(length(nodes), length(x) * grid.size)
  if (ordered) {
    node.strings = vcapply(nodes, XML::getChildrenStrings)
    expect_equal(node.strings[seq_along(x)], x)
  }
}

constant05Resample = function(...) {
  res = resample(...)
  res$aggr = rep(0.5, length(res$aggr))
  res
}

# evaluate expr without giving its output.
quiet = function(expr) {
  capture.output({ret = expr})
  ret
}<|MERGE_RESOLUTION|>--- conflicted
+++ resolved
@@ -69,13 +69,6 @@
       rownames(cp$data) = NULL
       expect_equal(unname(cp$data[, substr(colnames(cp$data), 1, 8) == "response"]), unname(old.predicts))
     } else {
-<<<<<<< HEAD
-      # to avoid issues with dropped levels in the class factor we only check the elements as chars
-      if (is.numeric(cp$data$response) && is.numeric(old.predicts))
-        expect_equal(unname(cp$data$response), unname(old.predicts), tol = 1e-5)
-      else
-        expect_equal(as.character(cp$data$response), as.character(old.predicts))
-=======
     # to avoid issues with dropped levels in the class factor we only check the elements as chars
     if (is.numeric(cp$data$response) && is.numeric(old.predicts))
       if (lrn$predict.type == "se") {
@@ -85,7 +78,6 @@
       }
     else
       expect_equal(as.character(cp$data$response), as.character(old.predicts))
->>>>>>> 148c9e98
     }
   }
 }
