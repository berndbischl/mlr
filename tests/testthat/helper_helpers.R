library(checkmate)

requirePackagesOrSkip = function(packs, default.method = "attach") {
  ok = requirePackages(packs, why = "unit test", stop = FALSE, suppress.warnings = TRUE, default.method = default.method)
  if (any(!ok))
    skip(sprintf("Required packages not installed: %s", collapse(names(ok)[!ok])))
  invisible(TRUE)
}

e1071CVToMlrCV = function(e1071.tune.result) {
  tr = e1071.tune.result
  inds = tr$train.ind
  size = max(unlist(inds))
  folds = length(inds)

  d = makeResampleDesc("CV", iters = folds)
  cv.instance = makeResampleInstance(d, size = size)

  for (i in 1:folds) {
    cv.instance$train.inds[[i]] = inds[[i]]
    cv.instance$test.inds[[i]] = setdiff(1:size, inds[[i]])
  }
  return(cv.instance)
}


e1071BootstrapToMlrBootstrap = function(e1071.tune.result) {
  tr = e1071.tune.result
  inds = tr$train.ind

  size = length(inds[[1]])
  iters = length(inds)

  d = makeResampleDesc("Bootstrap", iters = iters)
  bs.instance = makeResampleInstance(d, size = size)

  for (i in 1:iters) {
    bs.instance$train.inds[[i]] = inds[[i]]
    bs.instance$test.inds[[i]] = setdiff(1:size, inds[[i]])
  }
  return(bs.instance)
}


testSimple = function(t.name, df, target, train.inds, old.predicts, parset = list()) {
  inds = train.inds
  train = df[inds, ]
  test = df[-inds, ]

  lrn = do.call("makeLearner", c(list(t.name), parset))
  # FIXME this heuristic will backfire eventually
  if (length(target) == 0)
    task = makeClusterTask(data = df)
  else if (is.numeric(df[, target]))
    task = makeRegrTask(data = df, target = target)
  else if (is.factor(df[, target]))
    task = makeClassifTask(data = df, target = target)
  else if (is.data.frame(df[, target]) && is.numeric(df[, target[1L]]) && is.logical(df[, target[2L]]))
    task = makeSurvTask(data = df, target = target)
  else if (is.data.frame(df[, target]) && is.logical(df[, target[1L]]))
    task = makeMultilabelTask(data = df, target = target)
  else if (is.logical(df[, target])) {
    task = makeOneClassTask(data = df, target = target)
    test = test[, -5]
  }
  else
    stop("Should not happen!")
  m = try(train(lrn, task, subset = inds))

  if (inherits(m, "FailureModel")){
    expect_is(old.predicts, "try-error")
  } else {
    cp = predict(m, newdata = test)
    # Multilabel has a special data structure
    if (class(task)[1] == "MultilabelTask") {
      rownames(cp$data) = NULL
      expect_equal(unname(cp$data[, substr(colnames(cp$data), 1, 8) == "response"]), unname(old.predicts))
    } else {
    # to avoid issues with dropped levels in the class factor we only check the elements as chars
    if (is.numeric(cp$data$response) && is.numeric(old.predicts))
      expect_equal(unname(cp$data$response), unname(old.predicts), tol = 1e-5)
    else
      expect_equal(as.character(cp$data$response), as.character(old.predicts))
    }
  }
}

testSimpleParsets = function(t.name, df, target, train.inds, old.predicts.list, parset.list) {
  inds = train.inds
  train = df[inds, ]
  test = df[-inds, ]

  for (i in seq_along(parset.list)) {
    parset = parset.list[[i]]
    old.predicts = old.predicts.list[[i]]
    testSimple(t.name, df, target, train.inds, old.predicts, parset)
  }
}


testProb = function(t.name, df, target, train.inds, old.probs, parset = list()) {
  inds = train.inds
  train = df[inds, ]
  test = df[-inds, ]

  if (length(target) == 1) {
    task = makeClassifTask(data = df, target = target)
  } else {
    task = makeMultilabelTask(data = df, target = target)
  }
  lrn = do.call("makeLearner", c(t.name, parset, predict.type = "prob"))
  m = try(train(lrn, task, subset = inds))

  if (inherits(m, "FailureModel")) {
    expect_is(old.predicts, "try-error")
  } else{
    cp = predict(m, newdata = test)
    # dont need names for num vector, 2 classes
    if (is.numeric(old.probs))
      names(old.probs) = NULL
    else
      old.probs = as.matrix(old.probs)

    p = getPredictionProbabilities(cp)
    if (is.data.frame(p))
      p = as.matrix(p)
    # we change names a bit so dont check them
    colnames(p) = colnames(old.probs) = NULL
    rownames(p) = rownames(old.probs) = NULL
    class(old.probs) = NULL
    expect_equal(p, old.probs)
  }
}

testProbParsets = function(t.name, df, target, train.inds, old.probs.list, parset.list) {
  inds = train.inds
  train = df[inds, ]
  test = df[-inds, ]

  for (i in seq_along(parset.list)) {
    parset = parset.list[[i]]
    old.probs = old.probs.list[[i]]
    testProb(t.name, df, target, train.inds, old.probs, parset)
  }
}


testCV = function(t.name, df, target, folds = 2, parset = list(), tune.train, tune.predict = predict) {
  requirePackages("e1071", default.method = "load")
  data = df
  formula = formula(paste(target, "~."))

  tt = function(formula, data, subset = seq_len(nrow(data)), ...) {
    pars = list(formula = formula, data = data[subset, ])
    pars = c(pars, parset)
    set.seed(getOption("mlr.debug.seed"))
    capture.output({
      m = do.call(tune.train, pars)
    })
    return(m)
  }

  tp = function(model, newdata) {
    set.seed(getOption("mlr.debug.seed"))
    p = tune.predict(model, newdata)
    return(p)
  }

  tr = e1071::tune(method = tt, predict.func = tp, train.x = formula, data = data, tunecontrol = e1071::tune.control(cross = folds, best.model = FALSE))

  cv.instance = e1071CVToMlrCV(tr)
  lrn = do.call("makeLearner", c(t.name, parset))
  if (is.numeric(df[, target]))
    task = makeRegrTask(data = df, target = target)
  else if (is.factor(df[, target]))
    task = makeClassifTask(data = df, target = target)
<<<<<<< HEAD
  else if (is.logical(df[, target]))
    task = makeOneClassTask(data = df, target = target)
  ms = resample(lrn, task, cv.instance)$measures.test
  if (inherits(task, "ClassifTask") | inherits(task, "OneClassTask")) {
=======
  ms = resample(lrn, task, cv.instance)$measures.test
  if (inherits(task, "ClassifTask")) {
>>>>>>> 9b6157e0
    expect_equal(mean(ms[, "mmce"]), tr$performances[1, 2], check.names = FALSE)
    expect_equal(sd(ms[, "mmce"]), tr$performances[1, 3], check.names = FALSE)
  } else {
    expect_equal(mean(ms[, "mse"]), tr$performances[1, 2], check.names = FALSE)
    expect_equal(sd(ms[, "mse"]), tr$performances[1, 3], check.names = FALSE)
  }
}

testCVParsets = function(t.name, df, target, folds = 2, tune.train, tune.predict = predict, parset.list) {

  for (i in seq_along(parset.list)) {
    parset = parset.list[[i]]
    testCV(t.name, df, target, folds, parset, tune.train, tune.predict)
  }
}



testBootstrap = function(t.name, df, target, iters = 3, parset = list(), tune.train, tune.predict = predict) {
  requirePackages("e1071", default.method = "load")
  data = df
  formula = formula(paste(target, "~."))
  tr = e1071::tune(method = tune.train, predict.func = tune.predict, train.x = formula, data = data,
    tunecontrol = e1071::tune.control(sampling = "bootstrap", nboot = iters, boot.size = 1))

  bs.instance = e1071BootstrapToMlrBootstrap(tr)
  lrn = do.call("makeLearner", c(t.name, parset))

  if (is.numeric(df[, target]))
    task = makeRegrTask(data = df, target = target)
  else if (is.factor(df[, target]))
    task = makeClassifTask(data = df, target = target)
  ms = resample(lrn, task, bs.instance)$measures.test
  if (inherits(task, "ClassifTask")) {
    expect_equal(mean(ms[, "mmce"]), tr$performances[1, 2], check.names = FALSE)
    expect_equal(sd(ms[, "mmce"]), tr$performances[1, 3], check.names = FALSE)
  } else {
    expect_equal(mean(ms[, "mse"]), tr$performances[1, 2], check.names = FALSE)
    expect_equal(sd(ms[, "mse"]), tr$performances[1, 3], check.names = FALSE)
  }
}


mylist = function(..., create = FALSE) {
  lrns = listLearners(..., create = create)
  if (create) {
    ids = extractSubList(lrns, "id")
    return(lrns[!grepl("mock", ids)])
  } else {
    ids = lrns$class
    return(lrns[!grepl("mock", ids), ])
  }
}

testFacetting = function(obj, nrow = NULL, ncol = NULL) {
  expect_equal(obj$facet$params$nrow, nrow)
  expect_equal(obj$facet$params$ncol, ncol)
}

quickcheckTest = function(...) {
  skip_if_not_installed("quickcheck")
  qc = quickcheck::test(...)

  if (any(!qc$pass)) {
    print("Quickcheck tests failed with input:")
    print(qc$cases[[which.first(!qc$pass)]])
  }

  expect_true(all(qc$pass), info = "Some Quickcheck tests failed.")
}

testDocForStrings = function(doc, x, grid.size = 1L, ordered = FALSE) {
  text.paths = paste("/svg:svg//svg:text[text()[contains(., '",
    x, "')]]", sep = "")
  nodes = XML::getNodeSet(doc, text.paths, ns.svg)
  expect_equal(length(nodes), length(x) * grid.size)
  if (ordered) {
    node.strings = vcapply(nodes, XML::getChildrenStrings)
    expect_equal(node.strings[seq_along(x)], x)
  }
}

constant05Resample = function(...) {
  res = resample(...)
  res$aggr = rep(0.5, length(res$aggr))
  res
}

# evaluate expr without giving its output.
quiet = function(expr) {
  capture.output({ret = expr})
  ret
}<|MERGE_RESOLUTION|>--- conflicted
+++ resolved
@@ -174,15 +174,8 @@
     task = makeRegrTask(data = df, target = target)
   else if (is.factor(df[, target]))
     task = makeClassifTask(data = df, target = target)
-<<<<<<< HEAD
-  else if (is.logical(df[, target]))
-    task = makeOneClassTask(data = df, target = target)
-  ms = resample(lrn, task, cv.instance)$measures.test
-  if (inherits(task, "ClassifTask") | inherits(task, "OneClassTask")) {
-=======
   ms = resample(lrn, task, cv.instance)$measures.test
   if (inherits(task, "ClassifTask")) {
->>>>>>> 9b6157e0
     expect_equal(mean(ms[, "mmce"]), tr$performances[1, 2], check.names = FALSE)
     expect_equal(sd(ms[, "mmce"]), tr$performances[1, 3], check.names = FALSE)
   } else {
