--- conflicted
+++ resolved
@@ -46,7 +46,7 @@
   inds = train.inds
   train = df[inds,]
   test = df[-inds,]
-
+  
   lrn = do.call("makeLearner", c(list(t.name), parset))
   # FIXME this heuristic will backfire eventually
   if (length(target) == 0)
@@ -62,7 +62,7 @@
   else
     stop("Should not happen!")
   m = try(train(lrn, task, subset = inds))
-
+  
   if (inherits(m, "FailureModel")){
     expect_is(old.predicts, "try-error")
   } else {
@@ -72,11 +72,11 @@
       rownames(cp$data) = NULL
       expect_equal(unname(cp$data[, substr(colnames(cp$data), 1, 8) == "response"]), unname(old.predicts))
     } else {
-    # to avoid issues with dropped levels in the class factor we only check the elements as chars
-    if (is.numeric(cp$data$response) && is.numeric(old.predicts))
-      expect_equal(unname(cp$data$response), unname(old.predicts), tol = 1e-5)
-    else
-      expect_equal(as.character(cp$data$response), as.character(old.predicts))
+      # to avoid issues with dropped levels in the class factor we only check the elements as chars
+      if (is.numeric(cp$data$response) && is.numeric(old.predicts))
+        expect_equal(unname(cp$data$response), unname(old.predicts), tol = 1e-5)
+      else
+        expect_equal(as.character(cp$data$response), as.character(old.predicts))
     }
   }
 }
@@ -85,7 +85,7 @@
   inds = train.inds
   train = df[inds,]
   test = df[-inds,]
-
+  
   for (i in 1:length(parset.list)) {
     parset = parset.list[[i]]
     old.predicts = old.predicts.list[[i]]
@@ -98,24 +98,15 @@
   inds = train.inds
   train = df[inds,]
   test = df[-inds,]
-<<<<<<< HEAD
-
-  if (length(target) == 1) {
-=======
   
   if(length(target) == 1) {
->>>>>>> 14f3afb1
     task = makeClassifTask(data = df, target = target)
   } else {
     task = makeMultilabelTask(data = df, target = target)
   }
-<<<<<<< HEAD
-
-=======
->>>>>>> 14f3afb1
   lrn = do.call("makeLearner", c(t.name, parset, predict.type = "prob"))
   m = try(train(lrn, task, subset = inds))
-
+  
   if (inherits(m, "FailureModel")) {
     expect_is(old.predicts, "try-error")
   } else{
@@ -125,7 +116,7 @@
       names(old.probs) = NULL
     else
       old.probs = as.matrix(old.probs)
-
+    
     p = getPredictionProbabilities(cp)
     if (is.data.frame(p))
       p = as.matrix(p)
@@ -141,7 +132,7 @@
   inds = train.inds
   train = df[inds,]
   test = df[-inds,]
-
+  
   for (i in 1:length(parset.list)) {
     parset = parset.list[[i]]
     old.probs = old.probs.list[[i]]
@@ -154,25 +145,25 @@
   requirePackages("e1071", default.method = "load")
   data = df
   formula = formula(paste(target, "~."))
-
+  
   tt = function(formula, data, subset = 1:nrow(data), ...) {
     pars = list(formula = formula, data = data[subset, ])
     pars = c(pars, parset)
     set.seed(getOption("mlr.debug.seed"))
     capture.output(
       m <- do.call(tune.train, pars)
-      )
+    )
     return(m)
   }
-
+  
   tp = function(model, newdata) {
     set.seed(getOption("mlr.debug.seed"))
     p = tune.predict(model, newdata)
     return(p)
   }
-
+  
   tr = e1071::tune(method = tt, predict.func = tp, train.x = formula, data = data, tunecontrol = e1071::tune.control(cross = folds, best.model = FALSE))
-
+  
   cv.instance = e1071CVToMlrCV(tr)
   lrn = do.call("makeLearner", c(t.name, parset))
   if (is.numeric(df[, target]))
@@ -190,7 +181,7 @@
 }
 
 testCVParsets = function(t.name, df, target, folds = 2, tune.train, tune.predict = predict, parset.list) {
-
+  
   for (i in 1:length(parset.list)) {
     parset = parset.list[[i]]
     testCV(t.name, df, target, folds, parset, tune.train, tune.predict)
@@ -205,10 +196,10 @@
   formula = formula(paste(target, "~."))
   tr = e1071::tune(method = tune.train, predict.func = tune.predict, train.x = formula, data = data,
     tunecontrol = e1071::tune.control(sampling = "bootstrap", nboot = iters, boot.size = 1))
-
+  
   bs.instance = e1071BootstrapToMlrBootstrap(tr)
   lrn = do.call("makeLearner", c(t.name, parset))
-
+  
   if (is.numeric(df[, target]))
     task = makeRegrTask(data = df, target = target)
   else if (is.factor(df[, target]))
