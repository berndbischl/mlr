--- conflicted
+++ resolved
@@ -223,11 +223,7 @@
   lrns = listLearners(..., create = create)
   if (create) {
     ids = BBmisc::extractSubList(lrns, "id")
-<<<<<<< HEAD
-    return(lrns[!grepl("mock", ids)])
-=======
     return(lrns[!grepl("mock", ids) & !grepl("^(classif|regr).h2o", ids)])
->>>>>>> aa96d46d
   } else {
     ids = lrns$class
     return(lrns[!grepl("mock", ids) & !grepl("^(classif|regr).h2o", ids), ])
