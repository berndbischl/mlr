library(checkmate)

requirePackagesOrSkip = function(packs, default.method = "attach") {
  ok = requirePackages(packs, why = "unit test", stop = FALSE, suppress.warnings = TRUE, default.method = default.method)
  if (any(!ok))
    skip(sprintf("Required packages not installed: %s", collapse(names(ok)[!ok])))
  invisible(TRUE)
}

e1071CVToMlrCV = function(e1071.tune.result) {
  tr = e1071.tune.result
  inds = tr$train.ind
  size = max(unlist(inds))
  folds = length(inds)

  d = makeResampleDesc("CV", iters = folds)
  cv.instance = makeResampleInstance(d, size = size)

  for (i in 1:folds) {
    cv.instance$train.inds[[i]] = inds[[i]]
    cv.instance$test.inds[[i]] = setdiff(1:size, inds[[i]])
  }
  return(cv.instance)
}


e1071BootstrapToMlrBootstrap = function(e1071.tune.result) {
  tr = e1071.tune.result
  inds = tr$train.ind

  size = length(inds[[1]])
  iters = length(inds)

  d = makeResampleDesc("Bootstrap", iters = iters)
  bs.instance = makeResampleInstance(d, size = size)

  for (i in 1:iters) {
    bs.instance$train.inds[[i]] = inds[[i]]
    bs.instance$test.inds[[i]] = setdiff(1:size, inds[[i]])
  }
  return(bs.instance)
}


testSimple = function(t.name, df, target, train.inds, old.predicts, parset = list()) {
  inds = train.inds
  train = df[inds, ]
  test = df[-inds, ]

  lrn = do.call("makeLearner", c(list(t.name), parset))
  task = switch(lrn$type,
    cluster = makeClusterTask(data = df),
    regr = makeRegrTask(data = df, target = target),
    classif = makeClassifTask(data = df, target = target),
    surv = makeSurvTask(data = df, target = target),
    multilabel = makeMultilabelTask(data = df, target = target),
    oneclass = makeOneClassTask(data = df, target = target, positive = "TRUE", negative = "FALSE"))

  if (is.null(task))
    stop("Should not happen!")
    m = try(train(lrn, task, subset = inds))

  if (inherits(m, "FailureModel")){
    expect_is(old.predicts, "try-error")
  } else {
    cp = predict(m, newdata = test)
    # Multilabel has a special data structure
    if (class(task)[1] == "MultilabelTask") {
      rownames(cp$data) = NULL
      expect_equal(unname(cp$data[, substr(colnames(cp$data), 1, 8) == "response"]), unname(old.predicts))
    } else {
    # to avoid issues with dropped levels in the class factor we only check the elements as chars
    if (is.numeric(cp$data$response) && is.numeric(old.predicts))
      expect_equal(unname(cp$data$response), unname(old.predicts), tol = 1e-5)
    else
      expect_equal(as.character(cp$data$response), as.character(old.predicts))
    }
  }
}

testSimpleParsets = function(t.name, df, target, train.inds, old.predicts.list, parset.list) {
  inds = train.inds
  train = df[inds, ]
  test = df[-inds, ]

  for (i in seq_along(parset.list)) {
    parset = parset.list[[i]]
    old.predicts = old.predicts.list[[i]]
    testSimple(t.name, df, target, train.inds, old.predicts, parset)
  }
}


testProb = function(t.name, df, target, positive, negative, train.inds, old.probs, parset = list()) {
  inds = train.inds
  train = df[inds, ]
  test = df[-inds, ]

  if (length(target) == 1) {
    if (grepl("oneclass", t.name)) {
      task = makeOneClassTask(data = df, target = target, positive = positive, negative = negative)
    } else {
      task = makeClassifTask(data = df, target = target)
    }
  } else {
    task = makeMultilabelTask(data = df, target = target)
  }
  lrn = do.call("makeLearner", c(t.name, parset, predict.type = "prob"))
  m = try(train(lrn, task, subset = inds))

  if (inherits(m, "FailureModel")) {
    expect_is(old.predicts, "try-error")
  } else{
    cp = predict(m, newdata = test)
    # dont need names for num vector, 2 classes
    if (is.numeric(old.probs))
      names(old.probs) = NULL
    else
      old.probs = as.matrix(old.probs)

    p = getPredictionProbabilities(cp)
    if (is.data.frame(p))
      p = as.matrix(p)
    # we change names a bit so dont check them
    colnames(p) = colnames(old.probs) = NULL
    rownames(p) = rownames(old.probs) = NULL
    class(old.probs) = NULL
    expect_equal(p, old.probs)
  }
}

testProbParsets = function(t.name, df, target, positive, negative, train.inds, old.probs.list, parset.list) {
<<<<<<< HEAD
 for (i in seq_along(parset.list)) {
=======
  inds = train.inds
  train = df[inds, ]
  test = df[-inds, ]

  for (i in seq_along(parset.list)) {
>>>>>>> 9b02379d
    parset = parset.list[[i]]
    old.probs = old.probs.list[[i]]
    testProb(t.name, df, target, positive, negative, train.inds, old.probs, parset)
  }
}


testCV = function(t.name, df, target, folds = 2, parset = list(), tune.train, tune.predict = predict) {
  requirePackages("e1071", default.method = "load")
  data = df
  formula = formula(paste(target, "~."))

  tt = function(formula, data, subset = seq_len(nrow(data)), ...) {
    pars = list(formula = formula, data = data[subset, ])
    pars = c(pars, parset)
    set.seed(getOption("mlr.debug.seed"))
    capture.output({
      m = do.call(tune.train, pars)
    })
    return(m)
  }

  tp = function(model, newdata) {
    set.seed(getOption("mlr.debug.seed"))
    p = tune.predict(model, newdata)
    return(p)
  }

  tr = e1071::tune(method = tt, predict.func = tp, train.x = formula, data = data, tunecontrol = e1071::tune.control(cross = folds, best.model = FALSE))

  cv.instance = e1071CVToMlrCV(tr)
  lrn = do.call("makeLearner", c(t.name, parset))
  if (is.numeric(df[, target]))
    task = makeRegrTask(data = df, target = target)
  else if (is.factor(df[, target]))
    task = makeClassifTask(data = df, target = target)
  ms = resample(lrn, task, cv.instance)$measures.test
  if (inherits(task, "ClassifTask")) {
    expect_equal(mean(ms[, "mmce"]), tr$performances[1, 2], check.names = FALSE)
    expect_equal(sd(ms[, "mmce"]), tr$performances[1, 3], check.names = FALSE)
  } else {
    expect_equal(mean(ms[, "mse"]), tr$performances[1, 2], check.names = FALSE)
    expect_equal(sd(ms[, "mse"]), tr$performances[1, 3], check.names = FALSE)
  }
}

testCVParsets = function(t.name, df, target, folds = 2, tune.train, tune.predict = predict, parset.list) {

  for (i in seq_along(parset.list)) {
    parset = parset.list[[i]]
    testCV(t.name, df, target, folds, parset, tune.train, tune.predict)
  }
}



testBootstrap = function(t.name, df, target, iters = 3, parset = list(), tune.train, tune.predict = predict) {
  requirePackages("e1071", default.method = "load")
  data = df
  formula = formula(paste(target, "~."))
  tr = e1071::tune(method = tune.train, predict.func = tune.predict, train.x = formula, data = data,
    tunecontrol = e1071::tune.control(sampling = "bootstrap", nboot = iters, boot.size = 1))

  bs.instance = e1071BootstrapToMlrBootstrap(tr)
  lrn = do.call("makeLearner", c(t.name, parset))

  if (is.numeric(df[, target]))
    task = makeRegrTask(data = df, target = target)
  else if (is.factor(df[, target]))
    task = makeClassifTask(data = df, target = target)
  ms = resample(lrn, task, bs.instance)$measures.test
  if (inherits(task, "ClassifTask")) {
    expect_equal(mean(ms[, "mmce"]), tr$performances[1, 2], check.names = FALSE)
    expect_equal(sd(ms[, "mmce"]), tr$performances[1, 3], check.names = FALSE)
  } else {
    expect_equal(mean(ms[, "mse"]), tr$performances[1, 2], check.names = FALSE)
    expect_equal(sd(ms[, "mse"]), tr$performances[1, 3], check.names = FALSE)
  }
}


mylist = function(..., create = FALSE) {
  lrns = listLearners(..., create = create)
  if (create) {
    ids = extractSubList(lrns, "id")
    return(lrns[!grepl("mock", ids)])
  } else {
    ids = lrns$class
    return(lrns[!grepl("mock", ids), ])
  }
}

testFacetting = function(obj, nrow = NULL, ncol = NULL) {
  expect_equal(obj$facet$params$nrow, nrow)
  expect_equal(obj$facet$params$ncol, ncol)
}

quickcheckTest = function(...) {
  skip_if_not_installed("quickcheck")
  qc = quickcheck::test(...)

  if (any(!qc$pass)) {
    print("Quickcheck tests failed with input:")
    print(qc$cases[[which.first(!qc$pass)]])
  }

  expect_true(all(qc$pass), info = "Some Quickcheck tests failed.")
}

testDocForStrings = function(doc, x, grid.size = 1L, ordered = FALSE) {
  text.paths = paste("/svg:svg//svg:text[text()[contains(., '",
    x, "')]]", sep = "")
  nodes = XML::getNodeSet(doc, text.paths, ns.svg)
  expect_equal(length(nodes), length(x) * grid.size)
  if (ordered) {
    node.strings = vcapply(nodes, XML::getChildrenStrings)
    expect_equal(node.strings[seq_along(x)], x)
  }
}

constant05Resample = function(...) {
  res = resample(...)
  res$aggr = rep(0.5, length(res$aggr))
  res
}

# evaluate expr without giving its output.
quiet = function(expr) {
  capture.output({ret = expr})
  ret
}<|MERGE_RESOLUTION|>--- conflicted
+++ resolved
@@ -130,15 +130,11 @@
 }
 
 testProbParsets = function(t.name, df, target, positive, negative, train.inds, old.probs.list, parset.list) {
-<<<<<<< HEAD
- for (i in seq_along(parset.list)) {
-=======
   inds = train.inds
   train = df[inds, ]
   test = df[-inds, ]
 
   for (i in seq_along(parset.list)) {
->>>>>>> 9b02379d
     parset = parset.list[[i]]
     old.probs = old.probs.list[[i]]
     testProb(t.name, df, target, positive, negative, train.inds, old.probs, parset)
