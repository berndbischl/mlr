context("FDA_Task")
test_that("FDA_Regr_Task", {
  requirePackagesOrSkip('FDboost')
  data(fuelSubset)
  fuelsub = data.frame(heatan = fuelSubset$heatan, h2o = fuelSubset$h2o,
    NIR = fuelSubset$NIR, UVVIS = fuelSubset$UVVIS)
  fdf = list(NIR = stri_paste("NIR.", 1:231), UVVIS = stri_paste("UVVIS.", 1:134))
  fdg = list(NIR = fuelSubset$nir.lambda, UVVIS = fuelSubset$uvvis.lambda)
  task1 = makeFDARegrTask(data = fuelsub, target = "heatan", fd.features = fdf,
                          fd.grids = fdg)
  expect_class(task1, "FDARegrTask")
  expect_equal(task1$type, "fdaregr")
  expect_error(subsetTask(fuelSubset.task, features = 1:1000), regexp = "All elements must be")
  expect_equal(ncol(fuelsub), ncol(getTaskData(task1))) 
<<<<<<< HEAD
=======
  expect_equal(getTaskData(task1, target.extra = T)$target, fuelsub$heatan)
>>>>>>> dda55bd5
})

test_that("FDA_Classif_Task", {
  gunpoint = getTaskData(gunpoint.task, target.extra = FALSE)
  task2 = makeFDAClassifTask(data = gunpoint, target = "X1", fd.features = list(fd = 2:3))
  expect_class(task2, "FDAClassifTask")
  expect_equal(task2$type, "fdaclassif")
  expect_length(task2$task.desc$fd.features$fd, 2L)

  task3 = makeFDAClassifTask(data = gunpoint, target = "X1", fd.features = list(fd1 = 2:3, fd2 = 7:10))
  expect_class(task3, "FDAClassifTask")
  expect_equal(task3$type, "fdaclassif")
  expect_length(unlist(task3$task.desc$fd.features), 6L)
  expect_equal(task3$task.desc$fd.features$fd1, c("X2", "X3"))
  expect_equal(getTaskData(task2, target.extra = T)$target, gunpoint$X1)
  expect_equal(getTaskData(task3, target.extra = T)$target, gunpoint$X1)
})

test_that("FDA_Task_error_regr", {
  requirePackagesOrSkip('FDboost')
  data(fuelSubset)
  fuelsub = data.frame(heatan = fuelSubset$heatan, h2o = fuelSubset$h2o,
    NIR = fuelSubset$NIR, UVVIS = fuelSubset$UVVIS)
  fdf0 = list(NIR = 3:234, UVVIS = 235:240)
  fdf1 = list(NIR = 1:231, UVVIS = 1:134)  # two functional covariate can't occupy the same variable
  fdf2 = list(UVVIS = c("hello", "world")) # input column names that does not exist
  fdf3 = list(NIR = 3:8, UVVIS = stri_paste("UVVIS", 1:6)) # mixed case input (both character and integer) 
  fdf4 = list(NIR = 1:367)  # functional covariate can't be greater or equal to ncol of the dataframe
  fdf5 = list(NIR = "heatan")  # functional covariate can't be the target !
  fdf6 = list(NIR = 1L, NIR = 3:4) # functional covariate contain same name
  fdf7 = list(NIR = 1:10)  # can't have target name as features
  fdg = list(NIR = fuelSubset$nir.lambda, UVVIS = fuelSubset$uvvis.lambda)

  expect_error(makeFDARegrTask(data = fuelsub, target = "heatan", fd.features = fdf0, fd.grids = fdg))
  expect_error(makeFDARegrTask(data = fuelsub, target = "heatan", fd.features = fdf1,
    fd.grids = fdg))
  expect_error(makeFDARegrTask(data = fuelsub, target = "heatan", fd.features = fdf2))
  expect_error(makeFDARegrTask(data = fuelsub, target = "heatan", fd.features = fdf3,
    fd.grids = fdg))
  expect_error(makeFDARegrTask(data = fuelsub, target = "heatan", fd.features = fdf4))
  expect_error(makeFDARegrTask(data = fuelsub, target = "heatan", fd.features = fdf5))
  expect_error(makeFDARegrTask(data = fuelsub, target = "heatan", fd.features = fdf6 , fd.grids = fdg))
  expect_error(makeFDARegrTask(data = fuelsub, target = "heatan", fd.features = fdf7 , fd.grids = fdg))
  })
test_that("FDA_Task_error_classif", {
  gunpoint = getTaskData(gunpoint.task, target.extra = FALSE)
  expect_error(makeFDAClassifTask(data = gunpoint, target = "X1", fd.features = list(fd = 1:3)))
  expect_error(makeFDAClassifTask(data = gunpoint, target = "X1", fd.features = list(fd = 2:3), fd.grids = list(fd = 1:3)))
})<|MERGE_RESOLUTION|>--- conflicted
+++ resolved
@@ -12,10 +12,7 @@
   expect_equal(task1$type, "fdaregr")
   expect_error(subsetTask(fuelSubset.task, features = 1:1000), regexp = "All elements must be")
   expect_equal(ncol(fuelsub), ncol(getTaskData(task1))) 
-<<<<<<< HEAD
-=======
   expect_equal(getTaskData(task1, target.extra = T)$target, fuelsub$heatan)
->>>>>>> dda55bd5
 })
 
 test_that("FDA_Classif_Task", {
