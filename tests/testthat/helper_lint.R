--- conflicted
+++ resolved
@@ -266,11 +266,7 @@
     seq = lintr::seq_linter,
     unneeded.concatenation = lintr::unneeded_concatenation_linter,
     trailing.whitespace = lintr::trailing_whitespace_linter,
-<<<<<<< HEAD
-#    todo.comment = lintr::todo_comment_linter(todo = "todo"), # is case-insensitive  # TODO: reinstate
-=======
     #todo.comment = lintr::todo_comment_linter(todo = "todo"), # is case-insensitive
->>>>>>> 7f7369bd
     spaces.inside = lintr::spaces_inside_linter,
     infix.spaces = infix.spaces.linter,
     object.naming = object.naming.linter)
