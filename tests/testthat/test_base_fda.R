context("fda")

test_that("makeFunctionalData works", {
  df = data.frame(matrix(rnorm(10^2), nrow = 10))
  df$fct = as.factor(letters[1:10])
  df$ord = as.ordered(1:10)
  fdf = makeFunctionalData(df, fd.features = list("fd1" = 1:5, "fd2" = 6:9))
  expect_equal(lapply(fdf, class)[[1]], "numeric")
  expect_equal(lapply(fdf, class)[[2]], "factor")
  expect_equal(lapply(fdf, class)[[3]], c("ordered", "factor"))
  expect_equal(lapply(fdf, class)[[4]], "matrix")
  expect_equal(lapply(fdf, class)[[5]], "matrix")
  expect_equal(dim(fdf), c(10, 5))
  expect_class(fdf, "data.frame")
})

test_that("FDA properties work", {
  df = data.frame(matrix(rnorm(100), nrow = 10), "target" = sample(letters[1:2], 10, replace = TRUE))
  # Transform to functional data (fd.features indicate column names or indices)
  fdf = makeFunctionalData(df, fd.features = list("fd1" = 1:6, "fd2" = 8:10))
  # Create a classification task
  tsk = makeClassifTask(data = fdf, target = "target")
  lrn = makeLearner("classif.fdausc.knn")
  # Error for multiple functional inputs
  expect_error(resample(lrn, subsetTask(tsk, features = 2:3), cv2), "more than one functional inputs")
  # Error for numeric inputs
  expect_error(train(lrn, subsetTask(tsk, features = 1:3)), "numeric inputs")
  expect_error(train(lrn, subsetTask(tsk, features = 1)), "numeric inputs")
  # No error for single functional
  expect_silent(train(lrn, subsetTask(tsk, features = 2)))
  expect_silent(train(lrn, subsetTask(tsk, features = 3)))
})

test_that("makeFunctionalData subsetting works", {
  df = data.frame(matrix(rnorm(10^2), nrow = 10))
  df$fct = as.factor(letters[1:10])
  df$ord = as.ordered(1:10)
  fdf = makeFunctionalData(df, fd.features = list("fd1" = 1:5, "fd2" = 6:9))

  # Subset rows
  fdf2 = fdf[1:5, , drop = FALSE]
  expect_equal(lapply(fdf2, class)[[1]], "numeric")
  expect_equal(lapply(fdf2, class)[[2]], "factor")
  expect_equal(lapply(fdf2, class)[[3]], c("ordered", "factor"))
  expect_equal(lapply(fdf2, class)[[4]], "matrix")
  expect_equal(lapply(fdf2, class)[[5]], "matrix")
  expect_equal(dim(fdf2), c(5, 5))
  expect_class(fdf2, "data.frame")

  # Subset cols
  fdf3 = fdf[, 2:4, drop = FALSE]
  expect_equal(lapply(fdf3, class)[[1]], "factor")
  expect_equal(lapply(fdf3, class)[[2]], c("ordered", "factor"))
  expect_equal(lapply(fdf3, class)[[3]], "matrix")
  expect_equal(dim(fdf3), c(10, 3))
  expect_class(fdf3, "data.frame")
})

test_that("makeFunctionalData works for different inputs", {
  df = data.frame(matrix(rnorm(50), nrow = 5))
  # for 1-D matricies
  fdf = makeFunctionalData(df, fd.features = list("fd1" = 1, "fd2" = 2:10))
  expect_equal(lapply(fdf, class)[[1]], "matrix")
  expect_equal(lapply(fdf, class)[[2]], "matrix")
  expect_equal(dim(fdf), c(5, 2))
  expect_class(fdf, "data.frame")

  # for column name inputs
  fdf = makeFunctionalData(df, fd.features = list("fd1" = "X1", "fd2" = paste0("X", 2:10)))
  expect_equal(lapply(fdf, class)[[1]], "matrix")
  expect_equal(lapply(fdf, class)[[2]], "matrix")
  expect_equal(dim(fdf), c(5, 2))
  expect_class(fdf, "data.frame")

  # for fd.features = NULL
  fdf = makeFunctionalData(df, fd.features = NULL)
  expect_equal(lapply(fdf, class)[[1]], "matrix")
  expect_equal(dim(fdf), c(5, 1))
  expect_class(fdf, "data.frame")

  # for fd.features is an empy list
  fdf = makeFunctionalData(df, fd.features = list())
  expect_equal(lapply(fdf, class)[[1]], "numeric")
  expect_equal(dim(fdf), c(5, 10))
  expect_class(fdf, "data.frame")

  # default
  fdf = makeFunctionalData(df)
  expect_equal(lapply(fdf, class)[[1]], "matrix")
  expect_equal(dim(fdf), c(5, 1))
  expect_class(fdf, "data.frame")

  # data.frame already has matrix
  # FIXME: The colnames in prints are ugly.
  df2 = df[, 1, drop = FALSE]
  df2$fd1 = as.matrix(df[, 2:10])
  fdf = makeFunctionalData(df2, fd.features = list("fd2" = "X1"))
  expect_equal(lapply(fdf, class)[[1]], "matrix")
  expect_equal(lapply(fdf, class)[[2]], "matrix")
  expect_equal(dim(fdf), c(5, 2))
  expect_class(fdf, "data.frame")
})

test_that("getFunctionalFeatures works for different inputs", {
  fdf = getFunctionalFeatures(gunpoint.task, features = getTaskNFeats(gunpoint.task))
  expect_class(fdf[[1]], "matrix")
  expect_data_frame(fdf, ncols = 1L, nrows = 200L)

  fdf2 = getTaskData(gunpoint.task, functionals.as = "matrix")
  fdf3 = getFunctionalFeatures(fdf2, features = getTaskNFeats(gunpoint.task))
  expect_class(fdf3[[1]], "matrix")
  expect_data_frame(fdf3, ncols = 1L, nrows = 200L)

  # Throws errors
  expect_error(getFunctionalFeatures(matrix("blub"), features = getTaskNFeats(gunpoint.task)))
  expect_error(getFunctionalFeatures(data.frame("blub"), features = getTaskNFeats(gunpoint.task)),
               "No functional features in the data")

  # Works for multiple functionals
  fdf4 = getFunctionalFeatures(fuelsubset.task, features = getTaskFeatureNames(fuelsubset.task))
  expect_class(fdf4[[1]], "matrix")
  expect_class(fdf4[[2]], "matrix")
  expect_data_frame(fdf4, ncols = 2L, nrows = 129L)

  # Params for task method work
  fdf = getFunctionalFeatures(fuelsubset.task, subset = 1:100, features = 1:2)
  expect_class(fdf[[1]], "matrix")
  expect_data_frame(fdf, ncols = 1L, nrows = 100L)
})

test_that("makeFunctionalData Tasks work", {
  df = data.frame(matrix(rnorm(50), nrow = 5))
  df$tcl = as.factor(letters[1:5])
  df$treg = 1:5
  fdf = makeFunctionalData(df, fd.features = list("fd1" = 1, "fd2" = 5:10, "fd3" = c("X2", "X3", "X4")))

  clt = makeClassifTask(data = fdf, target = "tcl")
  expect_class(clt, c("ClassifTask", "SupervisedTask", "Task"))
  expect_equal(clt$task.desc$n.feat["functionals"], c("functionals" = 3L))
  expect_equal(clt$task.desc$n.feat["numerics"], c("numerics" = 1L))

  subs.clt = subsetTask(clt, subset = c(2, 5), features = getTaskFeatureNames(clt))
  expect_class(subs.clt, c("ClassifTask", "SupervisedTask", "Task"))
  expect_equal(subs.clt$task.desc$n.feat["functionals"], c("functionals" = 3L))
  expect_equal(subs.clt$task.desc$n.feat["factors"], c("factors" = 0L))
  expect_equal(subs.clt$task.desc$n.feat["numerics"], c("numerics" = 1L))
  expect_equal(subs.clt$task.desc$n.feat["ordered"], c("ordered" = 0L))
  expect_equal(subs.clt$task.desc$size, 2L)

  subs.clt2 = subsetTask(clt, features = c(1, 3))
  expect_class(subs.clt2, c("ClassifTask", "SupervisedTask", "Task"))
  expect_equal(subs.clt2$task.desc$n.feat["functionals"], c("functionals" = 1L))
  expect_equal(subs.clt2$task.desc$n.feat["factors"], c("factors" = 0L))
  expect_equal(subs.clt2$task.desc$n.feat["numerics"], c("numerics" = 1L))
  expect_equal(subs.clt2$task.desc$n.feat["ordered"], c("ordered" = 0L))
  expect_equal(subs.clt2$task.desc$size, 5L)

  regt = makeRegrTask(data = fdf, target = "treg")
  expect_class(regt, c("RegrTask", "SupervisedTask", "Task"))
  expect_equal(regt$task.desc$n.feat["functionals"], c("functionals" = 3L))
  expect_equal(regt$task.desc$n.feat["factors"], c("factors" = 1L))

  subs.regt = subsetTask(regt, features = 1:2)
  expect_class(subs.regt, c("RegrTask", "SupervisedTask", "Task"))
  expect_equal(subs.regt$task.desc$n.feat["factors"], c("factors" = 1L))
  expect_equal(subs.regt$task.desc$n.feat["numerics"], c("numerics" = 0L))
  expect_equal(subs.regt$task.desc$n.feat["ordered"], c("ordered" = 0L))
  expect_equal(subs.regt$task.desc$n.feat["functionals"], c("functionals" = 1L))
  expect_equal(subs.regt$task.desc$size, 5L)

  clustt = makeClusterTask(data = fdf)
  expect_class(clustt, c("ClusterTask", "UnsupervisedTask", "Task"))
  expect_equal(clustt$task.desc$n.feat["functionals"], c("functionals" = 3L))
  expect_equal(clustt$task.desc$n.feat["factors"], c("factors" = 1L))
  expect_equal(clustt$task.desc$n.feat["numerics"], c("numerics" = 1L))

  subs.clust1 = subsetTask(clustt, subset = 2:4, features = getTaskFeatureNames(clustt))
  expect_class(subs.clust1, c("ClusterTask", "UnsupervisedTask", "Task"))
  expect_equal(subs.clust1$task.desc$n.feat["factors"], c("factors" = 1L))
  expect_equal(subs.clust1$task.desc$n.feat["numerics"], c("numerics" = 1L))
  expect_equal(subs.clust1$task.desc$n.feat["ordered"], c("ordered" = 0L))
  expect_equal(subs.clust1$task.desc$size, 3L)

  subs.clust2 = subsetTask(clustt, features = 2:4)
  expect_class(subs.clust2, c("ClusterTask", "UnsupervisedTask", "Task"))
  expect_equal(subs.clust2$task.desc$n.feat["functionals"], c("functionals" = 2L))
  expect_equal(subs.clust2$task.desc$n.feat["factors"], c("factors" = 0L))
  expect_equal(subs.clust2$task.desc$n.feat["numerics"], c("numerics" = 1L))
  expect_equal(subs.clust2$task.desc$n.feat["ordered"], c("ordered" = 0L))
  expect_equal(subs.clust2$task.desc$size, 5L)
})

test_that("getTaskData for functionals", {
  df = data.frame(matrix(rnorm(50), nrow = 5))
  df$tcl = as.factor(letters[1:5])
  df$treg = 1:5
  fdf = makeFunctionalData(df, fd.features = list("fd1" = 1, "fd2" = 5:10, "fd3" = c("X2", "X3", "X4")))

  # For a classification
  clt = makeClassifTask(data = fdf, target = "tcl")
  expect_message({
    tdata1 = getTaskData(clt, functionals.as = "dfcols")
  }, "have been converted to numerics")
  expect_true(!("matrix" %in% lapply(tdata1, class)))
  expect_equal(tdata1[, getTaskTargetNames(clt)], as.factor(letters[1:5]))

  tdata2 = getTaskData(clt, functionals.as = "matrix")
  expect_true("matrix" %in% unlist(lapply(tdata2, class)))
  expect_equal(tdata2[, getTaskTargetNames(clt)], as.factor(letters[1:5]))


  tdata3 = getTaskData(clt, functionals.as = "matrix", target.extra = TRUE)
  expect_equal(tdata3$target, as.factor(letters[1:5]))
  expect_true("matrix" %in% unlist(lapply(tdata3$data, class)))

  expect_message({
    tdata4 = getTaskData(clt, functionals.as = "dfcols", target.extra = TRUE)
  })
  expect_true(!("matrix" %in% lapply(tdata4$data, class)))
  expect_equal(tdata4$target, as.factor(letters[1:5]))

  # For clustering task
  clustt = makeClusterTask(data = fdf)
  expect_message({
    tdatacl1 = getTaskData(clustt, functionals.as = "dfcols")
  }, "have been converted to numerics")
  expect_true(!("matrix" %in% lapply(tdatacl1, class)))
  tdatacl2 = getTaskData(clustt, functionals.as = "matrix")
  expect_true("matrix" %in% unlist(lapply(tdatacl2, class)))
})

test_that("changeData for functionals", {
  df = data.frame(matrix(rnorm(50), nrow = 5))
  df$tcl = as.factor(letters[1:5])
  df$treg = 1:5
  fdf = makeFunctionalData(df, fd.features = list("fd1" = 1, "fd2" = 5:10, "fd3" = c("X2", "X3", "X4")))

  # After changeData, task stays the same
  clt = makeClassifTask(data = fdf, target = "tcl")
  tdata = getTaskData(clt, functionals.as = "matrix")
  expect_equal(changeData(clt, tdata), clt)

  subs.clt = changeData(clt, tdata[1:3, 1:3])
  expect_class(subs.clt, c("ClassifTask", "SupervisedTask", "Task"))
  expect_equal(subs.clt$task.desc$n.feat["functionals"], c("functionals" = 1L))
  expect_equal(subs.clt$task.desc$n.feat["factors"], c("factors" = 0L))
  expect_equal(subs.clt$task.desc$n.feat["numerics"], c("numerics" = 1L))
  expect_equal(subs.clt$task.desc$n.feat["ordered"], c("ordered" = 0L))
  expect_equal(subs.clt$task.desc$size, 3L)
})

test_that("makeFunctionalData produces valid error messages", {
  df = data.frame("x" = 1:3, "y" = 2:4, "z" = letters[1:3])
  expect_error(makeFunctionalData(df, fd.features = list("fd1" = 1:4)), "Must be a subset of")
  expect_error(makeFunctionalData(df, fd.features = list("fd1" = 1:3)), "contains non-integer")

  # Technically we allow functional features of length >= 1
  fdf = makeFunctionalData(df, fd.features = list("fd1" = 1, "fd2" = 2))
  expect_class(fdf$fd1, "matrix")
  expect_class(fdf$fd2, "matrix")
  expect_class(fdf$z, "factor")
  fdf2 = makeFunctionalData(df, fd.features = list("fd1" = "x", "fd2" = "y"))
  expect_class(fdf2$fd1, "matrix")
  expect_class(fdf2$fd2, "matrix")
  expect_class(fdf2$z, "factor")
  expect_equal(fdf, fdf2)

  # Exclude.cols works
  expect_class(makeFunctionalData(df, fd.features = list(), exclude.cols = "z"), "data.frame")

  # Exclude.cols works for character
  fdf3 = makeFunctionalData(df, fd.features = NULL, exclude.cols = c("z", "y"))
  cls = lapply(fdf3, class)
  expect_equal(cls[["z"]], "factor")
  expect_equal(cls[["fd1"]], "matrix")
  expect_equal(cls[["y"]], "integer")
  expect_equal(dim(fdf3$fd1), c(3, 1))

  # Exclude.cols works for integer
  fdf4 = makeFunctionalData(df, fd.features = NULL, exclude.cols = c(3, 2))
  expect_equal(lapply(fdf4, class)[["z"]], "factor")
  expect_equal(lapply(fdf4, class)[["fd1"]], "matrix")
  expect_equal(lapply(fdf4, class)[["y"]], "integer")
  expect_equal(dim(fdf4$fd1), c(3, 1))

  # Check if exclude.cols overwrites fd.features
  fdf5 = makeFunctionalData(df, fd.features = list("fd1" = 1:2), exclude.cols = "x")
  expect_equal(lapply(fdf5, class)[["z"]], "factor")
  expect_equal(lapply(fdf5, class)[["fd1"]], "matrix")
  expect_equal(lapply(fdf5, class)[["x"]], "integer")
  expect_equal(dim(fdf5$fd1), c(3, 1))

  expect_error(makeFunctionalData(data.frame(matrix(letters[1:9], nrow = 3)),
    fd.features = list("fd1" = 1:3)), "fd.features contains non-integer")
})

test_that("hasFunctionals works", {
  expect_false(hasFunctionalFeatures(iris.task))
  expect_false(hasFunctionalFeatures(iris.task$task.desc))
  expect_false(hasFunctionalFeatures(getTaskData(iris.task)))

  expect_true(hasFunctionalFeatures(fda.binary.gp.task))
  expect_true(hasFunctionalFeatures(fda.binary.gp.task$task.desc))
  expect_true(hasFunctionalFeatures(getTaskData(fda.binary.gp.task, functionals.as = "matrix")))
})

test_that("getTaskData for functional tasks", {
  expect_true(hasFunctionalFeatures(getTaskData(fda.binary.gp.task, functionals.as = "matrix")))
  expect_message({
    df = getTaskData(fda.binary.gp.task, subset = 1:50, functionals.as = "dfcols")
  })
  expect_false(hasFunctionalFeatures(df))

  # Subset rows
  expect_true(hasFunctionalFeatures(getTaskData(fda.binary.gp.task, subset = 1:50, functionals.as = "matrix")))
  expect_message({
    df = getTaskData(fda.binary.gp.task, subset = 1:50, functionals.as = "dfcols")
  })
  expect_false(hasFunctionalFeatures(df))

  # We can not really subset cols for this task.
  expect_false(hasFunctionalFeatures(getTaskData(fda.regr.fs.task, features = 1, functionals.as = "matrix")))
  expect_true(hasFunctionalFeatures(getTaskData(fda.regr.fs.task, features = 2, functionals.as = "matrix")))
  expect_true(hasFunctionalFeatures(getTaskData(fda.regr.fs.task, features = 3, functionals.as = "matrix")))
  expect_silent({
    df = getTaskData(fda.regr.fs.task, features = 1, functionals.as = "dfcols")
  })
  expect_false(hasFunctionalFeatures(df))
  expect_message({
    df = getTaskData(fda.regr.fs.task, features = c(2, 3), functionals.as = "dfcols")
  })
  expect_false(hasFunctionalFeatures(df))


  expect_error(hasFunctionalFeatures(getTaskData(fda.binary.gp.task, features = 2, functionals.as = "matrix")))
  expect_error(hasFunctionalFeatures(getTaskData(fda.binary.gp.task, features = 2, functionals.as = "dfcols")))

  expect_false(hasFunctionalFeatures(getTaskData(iris.task, functionals.as = "matrix")))
  expect_silent({
    df = getTaskData(iris.task, subset = 1:50, functionals.as = "matrix")
  })
  expect_false(hasFunctionalFeatures(df))
  expect_false(hasFunctionalFeatures(getTaskData(iris.task, functionals.as = "dfcols")))
  expect_silent({
    df = getTaskData(iris.task, subset = 1:50, functionals.as = "dfcols")
  })
  expect_false(hasFunctionalFeatures(df))
})

test_that("benchmarking on fda tasks works", {
  lrns = list(makeLearner("classif.fdausc.knn"), makeLearner("classif.rpart"), makeLearner("classif.featureless"))
  expect_message({
    bmr = benchmark(lrns, fda.binary.gp.task.small, cv2, measures = getDefaultMeasure(fda.binary.gp.task.small))
  }, "Functional features have been")
  expect_class(bmr, "BenchmarkResult")
  expect_equal(names(bmr$results$gp.fdf), c("classif.fdausc.knn", "classif.rpart", "classif.featureless"))
  expect_numeric(as.data.frame(bmr)$mmce, lower = 0L, upper = 1L)


  # Test benchmark mixed learners regression
  lrns2 = list(makeLearner("regr.FDboost"), makeLearner("regr.rpart"), makeLearner("regr.featureless"))
  # suppress fdboost warning
  expect_message({
<<<<<<< HEAD
    bmr2 = suppressWarnings(benchmark(lrns2, fda.regr.fs.task, hout, measures = getDefaultMeasure(fda.regr.fs.task)))
=======
    bmr2 = suppressWarnings(benchmark(lrns2, fda.regr.fs.task, hout))
>>>>>>> a1ce1896
  }, "Functional features have been")
  expect_class(bmr2, "BenchmarkResult")
  expect_equal(names(bmr2$results$fs.fdf), c("regr.FDboost", "regr.rpart", "regr.featureless"))
  expect_numeric(as.data.frame(bmr2)$mse, lower = 0L, upper = Inf)
  expect_error(train(makeLearner("classif.fdausc.knn"), iris.task), "numeric inputs")
})

test_that("makeFunctionalData for matricies contained in data.frame", {
  df = getTaskData(fuelsubset.task, functionals.as = "matrix")
  df2 = makeFunctionalData(df, fd.features = list("UVVIS" = "UVVIS", "NIR" = "NIR"),
    exclude.cols = c("heatan", "h20"))
  expect_equivalent(df, df2)

  df = data.frame(matrix(rnorm(100), ncol = 10L))
  df$fd1 = matrix(rnorm(100), ncol = 10L)
  fdf = makeFunctionalData(df, fd.features = list("fd2" = 1:10))
  expect_data_frame(fdf, nrows = 10L, ncols = 2L)
  expect_true(all(colnames(fdf) == c("fd1", "fd2")))
})

test_that("Self-created data.frame's", {
  df = data.frame(matrix(rnorm(100), ncol = 10L))
  df$fd1 = matrix(rnorm(100), ncol = 10L)
  task = makeRegrTask(data = df, target = "X1")
  expect_class(task, "Task")
  expect_true(task$task.desc$n.feat["functionals"] == 1L)

  # Throws error for character / factor etc.
  df2 = data.frame(matrix(rnorm(100), ncol = 10L))
  df2$fd1 = matrix(rep("a", 100L), ncol = 10L)
  expect_error(makeRegrTask(data = df2, target = "X1"), regexp = "Unsupported feature type")

  df2 = data.frame(matrix(rnorm(100), ncol = 10L))
  df2$fd1 = matrix(as.factor(rep("a", 100L)), ncol = 10L)
  expect_error(makeRegrTask(data = df2, target = "X1"), regexp = "Unsupported feature type")
})

# Test whether we support stratification: #1669
test_that("supports stratification", {
  res = makeResampleDesc(method = "RepCV", predict = "test",
    stratify = TRUE,
    folds = 2L, reps = 2L)

  # resampling instances
  resinst = makeResampleInstance(res, gunpoint.task)
  expect_class(resinst, "ResampleInstance")
})<|MERGE_RESOLUTION|>--- conflicted
+++ resolved
@@ -114,7 +114,7 @@
   # Throws errors
   expect_error(getFunctionalFeatures(matrix("blub"), features = getTaskNFeats(gunpoint.task)))
   expect_error(getFunctionalFeatures(data.frame("blub"), features = getTaskNFeats(gunpoint.task)),
-               "No functional features in the data")
+    "No functional features in the data")
 
   # Works for multiple functionals
   fdf4 = getFunctionalFeatures(fuelsubset.task, features = getTaskFeatureNames(fuelsubset.task))
@@ -361,11 +361,7 @@
   lrns2 = list(makeLearner("regr.FDboost"), makeLearner("regr.rpart"), makeLearner("regr.featureless"))
   # suppress fdboost warning
   expect_message({
-<<<<<<< HEAD
     bmr2 = suppressWarnings(benchmark(lrns2, fda.regr.fs.task, hout, measures = getDefaultMeasure(fda.regr.fs.task)))
-=======
-    bmr2 = suppressWarnings(benchmark(lrns2, fda.regr.fs.task, hout))
->>>>>>> a1ce1896
   }, "Functional features have been")
   expect_class(bmr2, "BenchmarkResult")
   expect_equal(names(bmr2$results$fs.fdf), c("regr.FDboost", "regr.rpart", "regr.featureless"))
