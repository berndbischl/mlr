# Helper functions for testing learners specific to the type of learning task
# args: learner, task, hyperpars (list which is set up in learners_all when we
# need to deviate from the defaults for stability)


# test that a given learner respects its weights tag. we do this:
# train without weights, with weights = 1, and with changed weights
# then we check that changed weights actually change the output
# note: it is not always easy to find a good data and weights combo to reliably achieve this,
# as for some learners we need very extreme weights and for others exteme weights cause error.
#
# further args: train and test.inds, and weight vec for train inds
# we can also set pred.type and the getter for the output col from the preds.

testThatLearnerRespectsWeights = function(lrn, task, train.inds, test.inds, weights, hyperpars,
  pred.type, get.pred.fun) {

  lrn = setPredictType(lrn, pred.type)

  if (lrn$id %in% names(hyperpars)) {
    lrn = setHyperPars(lrn, par.vals = hyperpars[[lrn$id]])
  }

  rin = makeResampleInstance("Holdout", task = task)
  m1 = train(lrn, task, subset = train.inds)
  w.allone = rep(1, length(train.inds))
  m2 = train(lrn, task, subset = train.inds, weights = w.allone)
  m3 = train(lrn, task, subset = train.inds, weights = weights)
  p1 = predict(m1, task, subset = test.inds)
  p2 = predict(m2, task, subset = test.inds)
  p3 = predict(m3, task, subset = test.inds)
  perf1 = performance(p1)
  perf2 = performance(p2)
  perf3 = performance(p3)
  expect_true(!is.na(perf1), info = lrn$id)
  expect_true(!is.na(perf2), info = lrn$id)
  expect_true(!is.na(perf3), info = lrn$id)
  expect_equal(get.pred.fun(p1), get.pred.fun(p2), info = lrn$id, tolerance = 0.0001, scale = 1)
  expect_false(isTRUE(all.equal(get.pred.fun(p1), get.pred.fun(p3))), info = lrn$id)
}


# Test that learner produces output on the console, its ParamSet can be printed,
# can be trained, can predict and that a performance measure is calculated.
# This function is being used to test learners in general and in the other
# helper functions testing learners that claim to handle missings, factors,...
# It also tests if the learner can predict probabilities or standard errors.
# When testing probabilities an additional test if there are missing prediction
# probabilities and if there as many probability predictions as there are
# observations in the task.
# When testing standard errors an additional test if there are as many predictions
# as there are observations in the task is being performed.
# Note: performance() needs the task argument so that it works with cluster learners.
# further args: pred.type (only needs specification "prob" when testing learner
# can predict probabilities or specification "se" when testing learner can
# predict standard errors.)

testBasicLearnerProperties = function(lrn, task, hyperpars, pred.type = "response") {

  # handling special par.vals and predict type
  info = lrn$id
  if (lrn$id %in% names(hyperpars)) {
    lrn = setHyperPars(lrn, par.vals = hyperpars[[lrn$id]])
  }

  lrn = setPredictType(lrn, pred.type)

  # check that learner prints
  expect_output(info = info, print(lrn), lrn$id)

  # check that param set prints
  par.set = getParamSet(lrn)
  expect_output(info = info, print(par.set))

  # check that learner trains, predicts
  m = train(lrn, task)
  p = predict(m, task)
  expect_true(info = info, !is.na(performance(pred = p, task = task)))

  # check that se works and is > 0
  if (pred.type == "se") {
    s = getPredictionSE(p)
    y = getPredictionResponse(p)
<<<<<<< HEAD
    range =  diff(range(y))
    # regr.gausspr: checked manually. the output is supposed to be an SE estimation
    if (lrn$id %in% c("regr.gausspr")) {
      range = 2 * range
    }
    expect_numeric(info = info, s, lowegitr = 0, upper = range, finite = TRUE, any.missing = FALSE, len = getTaskSize(task))
=======
    expect_numeric(info = info, s, lower = 0, finite = TRUE, any.missing = FALSE, len = getTaskSize(task))
>>>>>>> c13c2b0f
  }

  # check that probs works, and are in [0,1] and sum to 1
  if (pred.type == "prob") {
    if (inherits(lrn, "RLearnerCluster")) {
      # for unsupervised tasks we don't have any class labels
      probdf = getPredictionProbabilities(p)
      cls = colnames(probdf)
    } else {
      cls = getTaskClassLevels(task)
      probdf = getPredictionProbabilities(p, cl = cls)
    }
    expect_named(probdf, cls)
    expect_data_frame(info = info, probdf, nrows = getTaskSize(task), ncols = length(cls),
      types = "numeric", any.missing = FALSE)
    expect_true(info = info, all(probdf >= 0))
    expect_true(info = info, all(probdf <= 1))

    expect_equal(info = info, unname(rowSums(probdf)), rep(1, NROW(probdf)), use.names = FALSE, tolerance = 0.01)
  }
}


# Test that a given learner can handle factors:
# Data of the task is being manipulated so that the first feature in the data
# is a factor. A new task is being generated based on the manipulated data
# with changeData().
# Then testThatLearnerCanTrainPredict() is being called to check whether learner
# can be trained, can predict and produces reasonable performance output.

testThatLearnerHandlesFactors = function(lrn, task, hyperpars) {

  d = getTaskData(task)
  f = getTaskFeatureNames(task)[1]
  d[, f] = as.factor(rep_len(c("a", "b"), length.out = nrow(d)))
  new.task = changeData(task = task, data = d)

  testBasicLearnerProperties(lrn = lrn, task = task, hyperpars = hyperpars)
}


# Tests that learner handles ordered factors
# Data of task is manipulated such that the first mentioned feature is changed
# to a ordered factor with a < b < c.
# A new task is being generated based on the manipulated data with changeData().
# Then testThatLearnerCanTrainPredict() is being called to check whether learner
# can be trained, can predict and produces reasonable performance output.

testThatLearnerHandlesOrderedFactors = function(lrn, task, hyperpars) {

  d = getTaskData(task)
  f = getTaskFeatureNames(task)[1]
  d[, f] = as.ordered(rep_len(c("a", "b", "c"), length.out = nrow(d)))
  new.task = changeData(task = task, data = d)

  testBasicLearnerProperties(lrn = lrn, task = task, hyperpars = hyperpars)

}


# Test that a given learner can handle missings:
# Data of the task is being manipulated so that the first obervation of the first
# feature in the data is missing.
# A new task is being generated based on the manipulated data with changeData().
# Then testThatLearnerCanTrainPredict is being called to check whether learner
# can be trained, can predict and produces reasonable performance output.

testThatLearnerHandlesMissings = function(lrn, task, hyperpars) {

  d = getTaskData(task)
  f = getTaskFeatureNames(task)[1]
  d[1, f] = NA
  new.task = changeData(task = task, data = d)

  testBasicLearnerProperties(lrn = lrn, task = task, hyperpars = hyperpars)
}

# Test that the extraction of the out-of-bag predictions for the learner that supports
# this works correctly

testThatGetOOBPredsWorks = function(lrn, task) {

  type = lrn$type
  mod = train(lrn, task)
  oob = getOOBPreds(mod, task)

  if (type == "classif") {
    if (lrn$predict.type == "response") {
      expect_is(oob$data, "data.frame")
      expect_equal(levels(oob$data$response), task$task.desc$class.levels)
    } else {
      expect_is(oob$data, "data.frame")
      expect_numeric(getPredictionProbabilities(oob))
    }
  } else {
    if (type %in% c("regr", "surv")) {
      expect_is(oob$data$response, "numeric")
    }
  }
  expect_equal(nrow(oob$data), nrow(getTaskData(task)))
}

testThatLearnerCanCalculateImportance = function(lrn, task, hyperpars) {

  if (lrn$id %in% names(hyperpars)) {
    lrn = setHyperPars(lrn, par.vals = hyperpars[[lrn$id]])
  }

  # some learners need special param settings to compute variable importance
  # add them here if you implement a measure that requires that.
  # you may also want to change the params for the learner if training takes
  # a long time
  if (lrn$short.name == "ranger") {
    lrn = setHyperPars(lrn, importance = "permutation")
  }
  if (lrn$short.name == "adabag") {
    lrn = setHyperPars(lrn, mfinal = 5L)
  }
  if (lrn$short.name == "cforest") {
    lrn = setHyperPars(lrn, ntree = 5L)
  }
  if (lrn$short.name == "rfsrc") {
    lrn = setHyperPars(lrn, ntree = 5L)
  }
  if (lrn$short.name == "xgboost") {
    lrn = setHyperPars(lrn, nrounds = 10L)
  }

  mod = train(lrn, task)
  feat.imp = getFeatureImportance(mod)$res
  expect_data_frame(feat.imp, types = rep("numeric", getTaskNFeats(task)),
    any.missing = FALSE, nrows = 1, ncols = getTaskNFeats(task))
  expect_equal(colnames(feat.imp), mod$features)

}


testThatLearnerParamDefaultsAreInParamSet = function(lrn) {

  pars = lrn$par.set$pars
  pv = lrn$par.vals
  expect_true(isSubset(names(pv), names(pars)))
}

testThatLearnerPredictsFeasibleSEValues = function(lrn, task) {

  lrn = setPredictType(lrn, "se")
  res = resample(lrn, task, makeResampleDesc("LOO"))
  ses = getPredictionSE(res$pred)
}<|MERGE_RESOLUTION|>--- conflicted
+++ resolved
@@ -81,16 +81,12 @@
   if (pred.type == "se") {
     s = getPredictionSE(p)
     y = getPredictionResponse(p)
-<<<<<<< HEAD
     range =  diff(range(y))
     # regr.gausspr: checked manually. the output is supposed to be an SE estimation
     if (lrn$id %in% c("regr.gausspr")) {
       range = 2 * range
     }
     expect_numeric(info = info, s, lowegitr = 0, upper = range, finite = TRUE, any.missing = FALSE, len = getTaskSize(task))
-=======
-    expect_numeric(info = info, s, lower = 0, finite = TRUE, any.missing = FALSE, len = getTaskSize(task))
->>>>>>> c13c2b0f
   }
 
   # check that probs works, and are in [0,1] and sum to 1
