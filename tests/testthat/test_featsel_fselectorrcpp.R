--- conflicted
+++ resolved
@@ -9,7 +9,6 @@
   df = convertDataFrameCols(df, logicals.as.factor = TRUE)
   task = makeClassifTask(data = df, target = "f")
 
-<<<<<<< HEAD
     candidates = as.character(listFilterMethods()$id)
     candidates = candidates[startsWith(candidates, "FSelectorRcpp")]
     for (candidate in candidates) {
@@ -19,17 +18,6 @@
       expect_set_equal(fv$data$name, getTaskFeatureNames(task))
       expect_numeric(fv$data$value, any.missing = FALSE, lower = 0, finite = TRUE)
     }
-=======
-  candidates = as.character(listFilterMethods()$id)
-  candidates = candidates[startsWith(candidates, "FSelectorRcpp")]
-  for (candidate in candidates) {
-    fv = generateFilterValuesData(task, method = candidate, nselect = 2L)
-    expect_class(fv, "FilterValues")
-    expect_data_frame(fv$data, nrow = getTaskNFeats(task))
-    expect_set_equal(fv$data$name, getTaskFeatureNames(task))
-    expect_numeric(fv$data[[candidate]], any.missing = FALSE, lower = 0, finite = TRUE)
-  }
->>>>>>> 7cc64228
 
   lrn = makeLearner("classif.rpart")
   lrn = makeFilterWrapper(learner = lrn, fw.method = "FSelectorRcpp_information.gain", fw.perc = 0.1)
