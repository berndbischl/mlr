context("tuneParams")

test_that("names for minimize are set correctly", {
  lrn = makeLearner("classif.ksvm")
  rdesc = makeResampleDesc("Holdout")
  ps = makeParamSet(
    makeNumericParam("C", lower = 0.001, upper = 1)
  )
  ctrl = makeTuneControlRandom(maxit = 2)
  tr = tuneParams(lrn, multiclass.task, rdesc, measures = list(foo = acc), par.set = ps, control = ctrl)
  expect_is(tr, "TuneResult")
  expect_equal(names(tr$opt.path$minimize), "acc.test.mean")
})

<<<<<<< HEAD
test_that("tuneParams with resample.fun", {
  lrn = makeLearner("classif.rpart")
  rdesc = makeResampleDesc("Holdout")
  ps = makeParamSet(
    makeNumericParam("cp", lower = 0.001, upper = 1),
    makeIntegerParam("minsplit", lower = 1, upper = 10)
  )
  ctrl = makeTuneControlRandom(maxit = 2)
  tr = tuneParams(lrn, multiclass.task, rdesc, par.set = ps, control = ctrl, resample.fun = constant05Resample)
  expect_true(all(getOptPathY(tr$opt.path) == 0.5))

  ctrl = makeTuneControlGrid(resolution = 3L)
  tr = tuneParams(lrn, multiclass.task, rdesc, par.set = ps, control = ctrl, resample.fun = constant05Resample)
  expect_true(all(getOptPathY(tr$opt.path) == 0.5))

  ctrl = makeTuneControlIrace(maxExperiments = 20L, nbIterations = 1L, minNbSurvival = 1)
  tr = tuneParams(lrn, multiclass.task, rdesc, par.set = ps, control = ctrl, resample.fun = constant05Resample)
  expect_true(all(getOptPathY(tr$opt.path) == 0.5))

  ctrl = makeTuneControlCMAES(start = list(cp = 0.05, minsplit = 5L), maxit = 5)
  tr = tuneParams(lrn, multiclass.task, rdesc, par.set = ps, control = ctrl, resample.fun = constant05Resample)
  expect_true(all(getOptPathY(tr$opt.path) == 0.5))

  ctrl = makeTuneControlGenSA(start = list(cp = 0.05, minsplit = 5L), maxit = 5)
  tr = tuneParams(lrn, multiclass.task, rdesc, par.set = ps, control = ctrl, resample.fun = constant05Resample)
  expect_true(all(getOptPathY(tr$opt.path) == 0.5))
})

test_that("tuneParamsMBO does not accept resample.fun", {
  # tuneMBO does currently not implement resample.fun; FIXME change here as soon as it does.
  skip_on_cran() # FIXME remove if mbo is on cran
  skip_if_not_installed("mlrMBO")
  attachNamespace("mlrMBO")
  lrn = makeLearner("classif.rpart")
  rdesc = makeResampleDesc("Holdout")
  ps = makeParamSet(
    makeNumericParam("cp", lower = 0.001, upper = 1),
    makeIntegerParam("minsplit", lower = 1, upper = 10)
  )
 
  mbo.ctrl = makeMBOControl(save.on.disk.at = integer(0L))
  mbo.ctrl = setMBOControlTermination(mbo.ctrl, iters = 2)
  ctrl = makeTuneControlMBO(learner = makeLearner("regr.lm"), mbo.control = mbo.ctrl)
  expect_error(tuneParams(lrn, multiclass.task, rdesc, par.set = ps, control = ctrl, resample.fun = constant05Resample))
})
=======
test_that("tuneParams output works as documented", {
  lrn = makeLearner("classif.ksvm")
  rdesc = makeResampleDesc("Holdout")
  ps = makeParamSet(
    makeNumericParam("C", lower = 0.001, upper = 1)
  )
  ctrl_default = makeTuneControlRandom(maxit = 2)
  ctrl_memory = makeTuneControlRandom(maxit = 2, log.fun = "memory")
  ctrl_user = makeTuneControlRandom(maxit = 2, log.fun = function(learner, task, resampling, measures, par.set, control, opt.path, dob, x, y, remove.nas, stage, prev.stage) message("Hi"))

  expect_message(tuneParams(lrn, multiclass.task, rdesc, measures = list(foo = acc), par.set = ps, control = ctrl_default, show.info = TRUE),
    "\\[Tune-y\\] \\d+: [^;]+; time:[^;]+$")

  expect_message(tuneParams(lrn, multiclass.task, rdesc, measures = list(foo = acc), par.set = ps, control = ctrl_memory, show.info = TRUE),
    "\\[Tune-y\\] \\d+: [^;]+; time:[^;]+; memory:[^;]+$")

  expect_message(tuneParams(lrn, multiclass.task, rdesc, measures = list(foo = acc), par.set = ps, control = ctrl_user, show.info = TRUE),
    "^Hi")
})
>>>>>>> 85254b4f
<|MERGE_RESOLUTION|>--- conflicted
+++ resolved
@@ -12,7 +12,6 @@
   expect_equal(names(tr$opt.path$minimize), "acc.test.mean")
 })
 
-<<<<<<< HEAD
 test_that("tuneParams with resample.fun", {
   lrn = makeLearner("classif.rpart")
   rdesc = makeResampleDesc("Holdout")
@@ -58,7 +57,7 @@
   ctrl = makeTuneControlMBO(learner = makeLearner("regr.lm"), mbo.control = mbo.ctrl)
   expect_error(tuneParams(lrn, multiclass.task, rdesc, par.set = ps, control = ctrl, resample.fun = constant05Resample))
 })
-=======
+
 test_that("tuneParams output works as documented", {
   lrn = makeLearner("classif.ksvm")
   rdesc = makeResampleDesc("Holdout")
@@ -78,4 +77,4 @@
   expect_message(tuneParams(lrn, multiclass.task, rdesc, measures = list(foo = acc), par.set = ps, control = ctrl_user, show.info = TRUE),
     "^Hi")
 })
->>>>>>> 85254b4f
+
