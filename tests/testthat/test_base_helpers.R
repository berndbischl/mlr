--- conflicted
+++ resolved
@@ -23,22 +23,14 @@
 })
 
 test_that("listTaskTypes", {
-<<<<<<< HEAD
   expected = c("classif", "multilabel", "regr", "cluster", "surv",  "costsens",
                "fdaclassif", "fdaregr")
-=======
-  expected = c("classif", "regr", "surv", "costsens", "cluster", "multilabel", "fdaclassif", "fdaregr")
->>>>>>> 9047c3f3
   expect_equal(expected, listTaskTypes())
 })
 
 test_that("listLearnerProperties", {
-<<<<<<< HEAD
   expected = c("classif", "multilabel", "regr", "cluster", "surv",  "costsens",
                "fdaclassif", "fdaregr")
-=======
-  expected = c("classif", "regr", "surv", "costsens", "cluster", "multilabel", "fdaclassif", "fdaregr")
->>>>>>> 9047c3f3
   expect_equal(expected, listTaskTypes())
 })
 
