--- conflicted
+++ resolved
@@ -16,11 +16,7 @@
   # check if all test.inds are unique
   expect_length(unique(unlist(p$instance$test.inds, use.names = FALSE)), 150)
   # check if correct indices are together (one fold is enough)
-<<<<<<< HEAD
   expect_equal(p$instance$test.inds[[1]], c(18, 48, 78, 108, 138))
-=======
-  expect_equal(p$instance$test.inds[[1]], c(11, 41, 71, 101, 131))
->>>>>>> 09ced9dc
 
 })
 
