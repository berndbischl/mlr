--- conflicted
+++ resolved
@@ -15,11 +15,7 @@
   # check if all test.inds are unique
   expect_length(unique(unlist(p$instance$test.inds, use.names = FALSE)), 150)
   # check if correct indices are together (one fold is enough)
-<<<<<<< HEAD
-  expect_equal(p$instance$test.inds[[1]], c(11, 41, 71, 101, 131L))
-=======
   expect_equal(p$instance$test.inds[[1]], c(11, 41, 71, 101, 131))
->>>>>>> 7b3b6587
 
 })
 
