# this is a long test suite that is used to test the validity of ALL filters

context("filterFeatures")

test_that("filterFeatures", {
  # Loop through all filters
  filter.list = listFilterMethods(desc = FALSE, tasks = TRUE, features = FALSE)
  filter.list.classif = as.character(filter.list$id)[filter.list$task.classif]
  # univariate.model.score, permutation.importance and auc are handled extra test below
  # 'univariate', 'randomForest_importance' and 'rfsrc_var.select' are deprecated
  filter.list.classif = setdiff(filter.list.classif, c(
    "univariate.model.score", "permutation.importance", "auc",
    "univariate", "randomForest_importance", "randomForestSRC_var.select"))
  for (filter in filter.list.classif) {
    filterFeatures(task = multiclass.task, method = filter, perc = 0.5)
  }
  filter.list.regr = as.character(filter.list$id)[!filter.list$task.classif & filter.list$task.regr]
  for (filter in filter.list.regr) {
    filterFeatures(task = regr.num.task, method = filter, perc = 0.5)
  }

  fv = generateFilterValuesData(task = multiclass.task, method = "univariate.model.score", perc = 0.5,
    perf.learner = makeLearner("classif.rpart"), measures = mmce)
  expect_class(fv, classes = "FilterValues")
  expect_numeric(fv$data$value, any.missing = FALSE, all.missing = FALSE, len = getTaskNFeats(multiclass.task))

  # extra test of the permutation.importance filter
  fv = generateFilterValuesData(task = multiclass.task, method = "permutation.importance",
    imp.learner = makeLearner("classif.rpart"),
    measure = acc,
    contrast = function(x, y) abs(x - y),
    aggregation = median,
    nmc = 2L)
  expect_class(fv, classes = "FilterValues")
  expect_numeric(fv$data$value, any.missing = FALSE, all.missing = FALSE, len = getTaskNFeats(multiclass.task))

  # extra test for randomForestSRC_var.select filter (#1066)
  fv = suppressWarnings(generateFilterValuesData(task = multiclass.task, method = "randomForestSRC_var.select",
    more.args = list("randomForestSRC_var.select" = c(method = "vh", conservative = "low"))))
  expect_class(fv, classes = "FilterValues")

  # extra test for auc filter (two class dataset)
  toy.data = data.frame(
    Class = factor(c(1L, 0L, 1L, 1L, 0L, 1L, 0L, 0L)),
    V1 = 1:8,
    V2 = 8:1,
    V3 = c(5L, 1L, 6L, 7L, 2L, 8L, 3L, 4L),
    V4 = c(1L, 5L, 2L, 3L, 6L, 4L, 7L, 8L),
    V5 = c(1L, 2L, 3L, 5L, 4L, 7L, 6L, 8L))
  toy.task = makeClassifTask("toy.task", data = toy.data, target = "Class", positive = 1L)

  fv = generateFilterValuesData(toy.task, method = "auc")
  expect_class(fv, classes = "FilterValues")
  expect_numeric(fv$data$value, any.missing = FALSE, all.missing = FALSE, len = getTaskNFeats(toy.task))
  expect_equal(fv$data$value, c(0.25, 0.25, 0.5, 0.5, 0.125))
})

test_that("randomForestSRC_var.select filter handles user choices correctly", {
  expect_silent(
    suppressWarnings(generateFilterValuesData(task = multiclass.task,
      method = "randomForestSRC_var.select",
      more.args = list("randomForestSRC_var.select" = c(method = "vh", conservative = "low"))))
  )

  # method = "vh.imp" is not supported
  expect_error(
    fv = suppressWarnings(generateFilterValuesData(task = multiclass.task,
      method = "randomForestSRC_var.select",
      more.args = list("randomForestSRC_var.select" = c(method = "vh.imp"))))
<<<<<<< HEAD
=======
  )
})

test_that("Custom threshold function for filtering works correctly", {
  biggest_gap = function(values, diff) {
    gap_size = 0
    gap_location = 0

    for (i in (diff + 1):length(values)) {
      gap = values[[i - diff]] - values[[i]]
      if (gap > gap_size) {
        gap_size = gap
        gap_location = i - 1
      }
    }
    return(gap_location)
  }

  ftask = filterFeatures(task = multiclass.task,
    method = "variance",
    fun = biggest_gap,
    fun.args = list("diff" = 1)
>>>>>>> f8863724
  )
  feats = getTaskFeatureNames(ftask)
  expect_equal(feats, c("Petal.Length"))
})
  
test_that("randomForestSRC_var.select minimal depth filter returns NA for features below the threshold", {
  dat = generateFilterValuesData(task = multiclass.task,
    method = "randomForestSRC_var.select",
    nselect = 5,
    more.args = list("randomForestSRC_var.select" = list(method = "md", nrep = 5)))
  expect_equal(is.na(dat$data$value[dat$data$name %in% c("Sepal.Length", "Sepal.width")]), TRUE)
})

test_that("ensemble filters subset the task correctly", {

  # expectation for all filters was checked manually just right after the
  # internal aggregation (in filterFeatures.R)

  task.filtered = filterFeatures(bh.task,
    method = "E-mean",
    abs = 5,
    base.methods = c("univariate.model.score", "praznik_CMIM"))
  expect_equal(getTaskFeatureNames(task.filtered), c("indus", "nox", "rm", "ptratio", "lstat"))

  task.filtered = filterFeatures(bh.task,
    method = "E-min",
    abs = 5,
    base.methods = c("univariate.model.score", "praznik_CMIM"))
  expect_equal(getTaskFeatureNames(task.filtered), c("nox", "rm", "tax", "ptratio", "lstat"))

  task.filtered = filterFeatures(bh.task,
    method = "E-max",
    abs = 5,
    base.methods = c("univariate.model.score", "praznik_CMIM"))
  expect_equal(getTaskFeatureNames(task.filtered), c("indus", "nox", "rm", "ptratio", "lstat"))

  task.filtered = filterFeatures(bh.task,
    method = "E-median",
    abs = 5,
    base.methods = c("univariate.model.score", "praznik_CMIM"))
  expect_equal(getTaskFeatureNames(task.filtered), c("indus", "nox", "rm", "ptratio", "lstat"))

  task.filtered = filterFeatures(bh.task,
    method = "E-Borda",
    abs = 5,
    base.methods = c("univariate.model.score", "praznik_CMIM"))
  expect_equal(getTaskFeatureNames(task.filtered), c("indus", "nox", "rm", "ptratio", "lstat"))
})

test_that("Thresholding works with ensemble filters", {
  foo = filterFeatures(iris.task, method = "E-min",
    base.methods = c("FSelectorRcpp_gain.ratio", "FSelectorRcpp_information.gain"),
    thresh = 2)

  expect_equal(getTaskNFeats(foo), 3)
})

test_that("Ensemble filters can deal with non-unique base methods", {
  lda = makeLearner(cl = "classif.lda", id = "lda_class", predict.type = "response")
  ff = filterFeatures(multiclass.task,
    method = "E-mean",
    base.methods = list("filter1" = "univariate.model.score", "filter2" = "univariate.model.score"),
    abs = 2,
    more.args = list("filter1" = list(perf.learner = lda), "filter2" = list(perf.learner = lda))
  )
  expect_equal(getTaskFeatureNames(ff), c("Petal.Length", "Petal.Width"))
})<|MERGE_RESOLUTION|>--- conflicted
+++ resolved
@@ -67,8 +67,6 @@
     fv = suppressWarnings(generateFilterValuesData(task = multiclass.task,
       method = "randomForestSRC_var.select",
       more.args = list("randomForestSRC_var.select" = c(method = "vh.imp"))))
-<<<<<<< HEAD
-=======
   )
 })
 
@@ -91,7 +89,6 @@
     method = "variance",
     fun = biggest_gap,
     fun.args = list("diff" = 1)
->>>>>>> f8863724
   )
   feats = getTaskFeatureNames(ftask)
   expect_equal(feats, c("Petal.Length"))
