# this is a long test suite that is used to test the validity of ALL filters

context("filterFeatures")

test_that("filterFeatures", {
  # Loop through all filters
  filter.list = listFilterMethods(desc = FALSE, tasks = TRUE, features = FALSE)
  filter.list.classif = as.character(filter.list$id)[filter.list$task.classif]
  # univariate.model.score, permutation.importance and auc are handled extra test below
  # 'univariate', 'randomForest_importance' and 'rfsrc_var.select' are deprecated
  filter.list.classif = setdiff(filter.list.classif, c(
    "univariate.model.score", "permutation.importance", "auc",
    "univariate", "randomForest_importance", "randomForestSRC_var.select"))
  for (filter in filter.list.classif) {
    filterFeatures(task = multiclass.task, method = filter, perc = 0.5)
  }
  filter.list.regr = as.character(filter.list$id)[!filter.list$task.classif & filter.list$task.regr]
  for (filter in filter.list.regr) {
    filterFeatures(task = regr.num.task, method = filter, perc = 0.5)
  }

  fv = generateFilterValuesData(task = multiclass.task, method = "univariate.model.score", perc = 0.5,
    perf.learner = makeLearner("classif.rpart"), measures = mmce)
  expect_class(fv, classes = "FilterValues")
  expect_numeric(fv$data$value, any.missing = FALSE, all.missing = FALSE, len = getTaskNFeats(multiclass.task))

  # extra test of the permutation.importance filter
  fv = generateFilterValuesData(task = multiclass.task, method = "permutation.importance",
    imp.learner = makeLearner("classif.rpart"),
    measure = acc,
    contrast = function(x, y) abs(x - y),
    aggregation = median,
    nmc = 2L)
  expect_class(fv, classes = "FilterValues")
  expect_numeric(fv$data$value, any.missing = FALSE, all.missing = FALSE, len = getTaskNFeats(multiclass.task))

  # extra test for rf.min.depth filter (#1066)
  fv = suppressWarnings(generateFilterValuesData(task = multiclass.task, method = "rf.min.depth",
    more.args = list("rf.min.depth" = c(method = "vh", conservative = "low"))))
  expect_class(fv, classes = "FilterValues")

  # extra test for auc filter (two class dataset)
  toy.data = data.frame(
    Class = factor(c(1L, 0L, 1L, 1L, 0L, 1L, 0L, 0L)),
    V1 = 1:8,
    V2 = 8:1,
    V3 = c(5L, 1L, 6L, 7L, 2L, 8L, 3L, 4L),
    V4 = c(1L, 5L, 2L, 3L, 6L, 4L, 7L, 8L),
    V5 = c(1L, 2L, 3L, 5L, 4L, 7L, 6L, 8L))
  toy.task = makeClassifTask("toy.task", data = toy.data, target = "Class", positive = 1L)

  fv = generateFilterValuesData(toy.task, method = "auc")
  expect_class(fv, classes = "FilterValues")
  expect_numeric(fv$data$value, any.missing = FALSE, all.missing = FALSE, len = getTaskNFeats(toy.task))
  expect_equal(fv$data$value, c(0.25, 0.25, 0.5, 0.5, 0.125))
})


test_that("randomForestSRC_var.select filter handles user choices correctly", {
  expect_silent(
    suppressWarnings(generateFilterValuesData(task = multiclass.task,
      method = "randomForestSRC_var.select",
      more.args = list("randomForestSRC_var.select" = c(method = "vh", conservative = "low"))))
  )

  # method = "vh.imp" is not supported
  expect_error(
    fv = suppressWarnings(generateFilterValuesData(task = multiclass.task,
      method = "randomForestSRC_var.select",
      more.args = list("randomForestSRC_var.select" = c(method = "vh.imp"))))
  )
})

<<<<<<< HEAD
test_that("randomForestSRC_var.select minimal depth filter returns NA for features below the threshold", {
  dat = generateFilterValuesData(task = multiclass.task, 
                                 method = "randomForestSRC_var.select",
                                 nselect = 5,
                                 more.args = list("randomForestSRC_var.select" = list(method = "md", nrep = 5)))
  expect_equal(is.na(dat$data$value[dat$data$name %in% c("Sepal.Length", "Sepal.width")]), TRUE)
=======

test_that("ensemble filters subset the task correctly", {

  # expectation for all filters was checked manually just right after the
  # internal aggregation (in filterFeatures.R)

  task.filtered = filterFeatures(bh.task,
    method = "E-mean",
    abs = 5,
    base.methods = c("univariate.model.score", "praznik_CMIM"))
  expect_equal(getTaskFeatureNames(task.filtered), c("indus", "nox", "rm", "ptratio", "lstat"))

  task.filtered = filterFeatures(bh.task,
    method = "E-min",
    abs = 5,
    base.methods = c("univariate.model.score", "praznik_CMIM"))
  expect_equal(getTaskFeatureNames(task.filtered), c("nox", "rm", "tax", "ptratio", "lstat"))

  task.filtered = filterFeatures(bh.task,
    method = "E-max",
    abs = 5,
    base.methods = c("univariate.model.score", "praznik_CMIM"))
  expect_equal(getTaskFeatureNames(task.filtered), c("indus", "nox", "rm", "ptratio", "lstat"))

  task.filtered = filterFeatures(bh.task,
    method = "E-median",
    abs = 5,
    base.methods = c("univariate.model.score", "praznik_CMIM"))
  expect_equal(getTaskFeatureNames(task.filtered), c("indus", "nox", "rm", "ptratio", "lstat"))

  task.filtered = filterFeatures(bh.task,
    method = "E-Borda",
    abs = 5,
    base.methods = c("univariate.model.score", "praznik_CMIM"))
  expect_equal(getTaskFeatureNames(task.filtered), c("indus", "nox", "rm", "ptratio", "lstat"))
})

test_that("Thresholding works with ensemble filters", {
  foo = filterFeatures(iris.task, method = "E-min",
    base.methods = c("FSelectorRcpp_gain.ratio", "FSelectorRcpp_information.gain"),
    thresh = 2)

  expect_equal(getTaskNFeats(foo), 3)
>>>>>>> ca2d7236
})<|MERGE_RESOLUTION|>--- conflicted
+++ resolved
@@ -71,14 +71,13 @@
   )
 })
 
-<<<<<<< HEAD
 test_that("randomForestSRC_var.select minimal depth filter returns NA for features below the threshold", {
   dat = generateFilterValuesData(task = multiclass.task, 
                                  method = "randomForestSRC_var.select",
                                  nselect = 5,
                                  more.args = list("randomForestSRC_var.select" = list(method = "md", nrep = 5)))
   expect_equal(is.na(dat$data$value[dat$data$name %in% c("Sepal.Length", "Sepal.width")]), TRUE)
-=======
+})
 
 test_that("ensemble filters subset the task correctly", {
 
@@ -122,5 +121,4 @@
     thresh = 2)
 
   expect_equal(getTaskNFeats(foo), 3)
->>>>>>> ca2d7236
 })