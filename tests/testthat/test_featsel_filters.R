# this is a long test suite that is used to test the validity of ALL filters

context("filterFeatures")

test_that("filterFeatures", {
  # Loop through all filters
  filter.list = listFilterMethods(desc = FALSE, tasks = TRUE, features = FALSE)
  filter.list.classif = as.character(filter.list$id)[filter.list$task.classif]
  # univariate.model.score, permutation.importance and auc are handled extra test below
  # 'univariate', 'randomForest_importance' and 'rfsrc_var.select' are deprecated
  filter.list.classif = setdiff(filter.list.classif, c(
    "univariate.model.score", "permutation.importance", "auc",
    "univariate", "randomForest_importance", "randomForestSRC_var.select"))
  for (filter in filter.list.classif) {
    filterFeatures(task = multiclass.task, method = filter, perc = 0.5)
  }
  filter.list.regr = as.character(filter.list$id)[!filter.list$task.classif & filter.list$task.regr]
  for (filter in filter.list.regr) {
    filterFeatures(task = regr.num.task, method = filter, perc = 0.5)
  }

  fv = generateFilterValuesData(task = multiclass.task, method = "univariate.model.score", perc = 0.5,
    perf.learner = makeLearner("classif.rpart"), measures = mmce)
  expect_class(fv, classes = "FilterValues")
  expect_numeric(fv$data$value, any.missing = FALSE, all.missing = FALSE, len = getTaskNFeats(multiclass.task))

  # extra test of the permutation.importance filter
  fv = generateFilterValuesData(task = multiclass.task, method = "permutation.importance",
    imp.learner = makeLearner("classif.rpart"),
    measure = acc,
    contrast = function(x, y) abs(x - y),
    aggregation = median,
    nmc = 2L)
  expect_class(fv, classes = "FilterValues")
  expect_numeric(fv$data$value, any.missing = FALSE, all.missing = FALSE, len = getTaskNFeats(multiclass.task))

  # extra test for rf.min.depth filter (#1066)
  fv = suppressWarnings(generateFilterValuesData(task = multiclass.task, method = "rf.min.depth",
    more.args = list("rf.min.depth" = c(method = "vh", conservative = "low"))))

  expect_class(fv, classes = "FilterValues")
  expect_numeric(fv$data$value, any.missing = FALSE, all.missing = FALSE, len = getTaskNFeats(multiclass.task))

  # extra test for auc filter (two class dataset)
  toy.data = data.frame(
    Class = factor(c(1L, 0L, 1L, 1L, 0L, 1L, 0L, 0L)),
    V1 = 1:8,
    V2 = 8:1,
    V3 = c(5L, 1L, 6L, 7L, 2L, 8L, 3L, 4L),
    V4 = c(1L, 5L, 2L, 3L, 6L, 4L, 7L, 8L),
    V5 = c(1L, 2L, 3L, 5L, 4L, 7L, 6L, 8L))
  toy.task = makeClassifTask("toy.task", data = toy.data, target = "Class", positive = 1L)

  fv = generateFilterValuesData(toy.task, method = "auc")
  expect_class(fv, classes = "FilterValues")
  expect_numeric(fv$data$value, any.missing = FALSE, all.missing = FALSE, len = getTaskNFeats(toy.task))
  expect_equal(fv$data$value, c(0.25, 0.25, 0.5, 0.5, 0.125))
})


test_that("randomForestSRC_var.select filter handles user choices correctly", {
  expect_silent(
    suppressWarnings(generateFilterValuesData(task = multiclass.task,
      method = "randomForestSRC_var.select",
      more.args = list("randomForestSRC_var.select" = c(method = "vh", conservative = "low"))))
  )

  # method = "vh.imp" is not supported
  expect_error(
    fv = suppressWarnings(generateFilterValuesData(task = multiclass.task,
      method = "randomForestSRC_var.select",
      more.args = list("randomForestSRC_var.select" = c(method = "vh.imp"))))
  )
})

<<<<<<< HEAD
test_that("Custom threshold function for filtering works correctly", {
	biggest_gap = function(values, diff) {
	  gap_size = 0
	  gap_location = 0

	  for (i in (diff+1):length(values)) {
			gap = values[[i - diff]] - values[[i]]
			if (gap > gap_size) {
				gap_size = gap
				gap_location = i - 1
			}
	  }
	  return(gap_location)
	}

  ftask = filterFeatures(task = multiclass.task,
                         method = "randomForestSRC_importance",
                         func = biggest_gap,
                         func.args = list("diff" = 1),
                         more.args = list("randomForestSRC_importance" = list(ntree = 50))
                        )
  feats = getTaskFeatureNames(ftask)
  expect_equal(feats, c("Petal.Length", "Petal.Width"))
=======

test_that("ensemble filters subset the task correctly", {

  # expectation for all filters was checked manually just right after the
  # internal aggregation (in filterFeatures.R)

  task.filtered = filterFeatures(bh.task,
    method = "E-mean",
    abs = 5,
    base.methods = c("univariate.model.score", "praznik_CMIM"))
  expect_equal(getTaskFeatureNames(task.filtered), c("indus", "nox", "rm", "ptratio", "lstat"))

  task.filtered = filterFeatures(bh.task,
    method = "E-min",
    abs = 5,
    base.methods = c("univariate.model.score", "praznik_CMIM"))
  expect_equal(getTaskFeatureNames(task.filtered), c("nox", "rm", "tax", "ptratio", "lstat"))

  task.filtered = filterFeatures(bh.task,
    method = "E-max",
    abs = 5,
    base.methods = c("univariate.model.score", "praznik_CMIM"))
  expect_equal(getTaskFeatureNames(task.filtered), c("indus", "nox", "rm", "ptratio", "lstat"))

  task.filtered = filterFeatures(bh.task,
    method = "E-median",
    abs = 5,
    base.methods = c("univariate.model.score", "praznik_CMIM"))
  expect_equal(getTaskFeatureNames(task.filtered), c("indus", "nox", "rm", "ptratio", "lstat"))

  task.filtered = filterFeatures(bh.task,
    method = "E-Borda",
    abs = 5,
    base.methods = c("univariate.model.score", "praznik_CMIM"))
  expect_equal(getTaskFeatureNames(task.filtered), c("indus", "nox", "rm", "ptratio", "lstat"))
})

test_that("Thresholding works with ensemble filters", {
  foo = filterFeatures(iris.task, method = "E-min",
    base.methods = c("FSelectorRcpp_gain.ratio", "FSelectorRcpp_information.gain"),
    thresh = 2)

  expect_equal(getTaskNFeats(foo), 3)
>>>>>>> ca2d7236
})<|MERGE_RESOLUTION|>--- conflicted
+++ resolved
@@ -73,7 +73,6 @@
   )
 })
 
-<<<<<<< HEAD
 test_that("Custom threshold function for filtering works correctly", {
 	biggest_gap = function(values, diff) {
 	  gap_size = 0
@@ -97,7 +96,6 @@
                         )
   feats = getTaskFeatureNames(ftask)
   expect_equal(feats, c("Petal.Length", "Petal.Width"))
-=======
 
 test_that("ensemble filters subset the task correctly", {
 
@@ -141,5 +139,4 @@
     thresh = 2)
 
   expect_equal(getTaskNFeats(foo), 3)
->>>>>>> ca2d7236
 })