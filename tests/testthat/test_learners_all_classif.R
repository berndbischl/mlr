--- conflicted
+++ resolved
@@ -50,7 +50,6 @@
   lrns = mylist("classif", properties = "missings", create = TRUE)
   lapply(lrns, testThatLearnerHandlesMissings, task = task, hyperpars = hyperpars)
   
-<<<<<<< HEAD
   # classif with oobpreds
   lrns = mylist("classif", properties = "oobpreds", create = TRUE)
   lapply(lrns, testThatGetOOBPredsWorks, task = task)
@@ -58,11 +57,10 @@
   lrns = mylist("classif", properties = c("oobpreds", "prob"), create = TRUE)
   lrns = lapply(lrns, setPredictType, predict.type = "prob")
   lapply(lrns, testThatGetOOBPredsWorks, task = task)
-=======
+
   # classif with variable importance
   lrns = mylist("classif", properties = "featimp", create = TRUE)
   lapply(lrns, testThatLearnerCanCalculateImportance, task = task, hyperpars = hyperpars)
->>>>>>> ee282f36
 })
 
 
