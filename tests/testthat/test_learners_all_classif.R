--- conflicted
+++ resolved
@@ -49,7 +49,6 @@
   # classif with missing
   lrns = mylist("classif", properties = "missings", create = TRUE)
   lapply(lrns, testThatLearnerHandlesMissings, task = task, hyperpars = hyperpars)
-<<<<<<< HEAD
   
   # classif with oobpreds
   lrns = mylist("classif", properties = "oobpreds", create = TRUE)
@@ -58,8 +57,6 @@
   lrns = mylist("classif", properties = c("oobpreds", "prob"), create = TRUE)
   lrns = lapply(lrns, setPredictType, predict.type = "prob")
   lapply(lrns, testThatGetOOBPredsWorks, task = task)
-=======
->>>>>>> 897bc982
 
   # classif with variable importance
   lrns = mylist("classif", properties = "featimp", create = TRUE)
