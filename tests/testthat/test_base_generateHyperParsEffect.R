context("hyperparameterValidation")

test_that("generate data", {
  # generate data with nested no trafo
  ps = makeParamSet(makeNumericParam("C", lower = -5, upper = 5,
    trafo = function(x) 2^x, default = 0)
  )
  ctrl = makeTuneControlRandom(maxit = 5L)
  rdesc = makeResampleDesc("Holdout")
  lrn = makeTuneWrapper("classif.ksvm", control = ctrl,
    resampling = rdesc, par.set = ps,
    show.info = FALSE, measures = getDefaultMeasure(pid.task))
  res = resample(lrn, task = pid.task, resampling = cv2,
    extract = getTuneResult)
  orig = getNestedTuneResultsOptPathDf(res)
  new = generateHyperParsEffectData(res, include.diagnostics = TRUE)
  expect_equivalent(new$data, orig)

  # generate data, no include diag, trafo
  rdesc = makeResampleDesc("Holdout")
  res = tuneParams("classif.ksvm", task = pid.task, resampling = rdesc,
    par.set = ps, control = ctrl, measures = acc)
  orig = as.data.frame(trafoOptPath(res$opt.path))
  orig = dropNamed(orig, c("eol", "error.message"))
  names(orig)[names(orig) == "dob"] = "iteration"
  new = generateHyperParsEffectData(res, trafo = TRUE)
  expect_equivalent(new$data, orig)
})

test_that("1 numeric hyperparam", {
  # generate data
<<<<<<< HEAD
  ps = makeParamSet(makeDiscreteParam("C", values = 2^ (-2:2), default = 1))
=======
  ps = makeParamSet(makeDiscreteParam("C", values = 2^(-2:2)))
>>>>>>> a1ce1896
  ctrl = makeTuneControlGrid()
  rdesc = makeResampleDesc("Holdout")
  res = tuneParams("classif.ksvm", task = pid.task, resampling = rdesc,
    par.set = ps, control = ctrl, measures = acc)
  orig = as.data.frame(res$opt.path)
  orig$C = as.numeric(as.character(orig$C))
  new = generateHyperParsEffectData(res, include.diagnostics = TRUE)
  expect_equivalent(new$data, orig)

  # make sure plot is created and can be saved
  plt = plotHyperParsEffect(new, x = "iteration", y = "acc.test.mean",
    plot.type = "line")
  print(plt)
  dir = tempdir()
  path = file.path(dir, "test.svg")
  ggsave(path)

  # make sure plot has expected attributes
  expect_set_equal(sapply(plt$layers, function(x) class(x$geom)[1]),
    c("GeomPoint", "GeomLine"))
  expect_equal(plt$labels$x, "iteration")
  expect_equal(plt$labels$y, "acc.test.mean")

  # test facet 1D with non-nested shouldn't produce
  expect_error(plotHyperParsEffect(new, x = "iteration", y = "acc.test.mean",
    plot.type = "line", facet = "nested_cv_run")
  )
})

test_that("1 discrete hyperparam", {
  # generate data
  ps = makeParamSet(makeDiscreteParam("kernel", values = c("vanilladot",
    "polydot", "rbfdot"), default = "rbfdot")
  )
  ctrl = makeTuneControlGrid()
  rdesc = makeResampleDesc("Holdout")
  res = tuneParams("classif.ksvm", task = pid.task, resampling = rdesc,
    par.set = ps, control = ctrl, measures = acc)
  orig = as.data.frame(res$opt.path)
  new = generateHyperParsEffectData(res, include.diagnostics = TRUE)
  expect_equivalent(new$data, orig)

  # make sure plot is created and can be saved
  plt = plotHyperParsEffect(new, x = "kernel", y = "acc.test.mean")
  print(plt)
  dir = tempdir()
  path = file.path(dir, "test.svg")
  ggsave(path)

  # make sure plot has expected attributes
  expect_set_equal(sapply(plt$layers, function(x) class(x$geom)[1]),
    "GeomPoint")
  expect_equal(plt$labels$x, "kernel")
  expect_equal(plt$labels$y, "acc.test.mean")
})

test_that("1 numeric hyperparam with optimizer failure", {
  # generate data
  ps = makeParamSet(makeDiscreteParam("C", values = c(-1, 0.5, 1.5), default = 1))
  ctrl = makeTuneControlGrid()
  rdesc = makeResampleDesc("Holdout")
  res = tuneParams("classif.ksvm", task = pid.task, resampling = rdesc,
    par.set = ps, control = ctrl, measures = acc)
  orig = as.data.frame(res$opt.path)
  orig$C = as.numeric(as.character(orig$C))
  new = generateHyperParsEffectData(res, include.diagnostics = TRUE)
  expect_equivalent(new$data, orig)

  # make sure plot is created and can be saved
  plt = plotHyperParsEffect(new, x = "C", y = "acc.test.mean")
  print(plt)
  dir = tempdir()
  path = file.path(dir, "test.svg")
  ggsave(path)

  # make sure plot has expected attributes
  expect_set_equal(sapply(plt$layers, function(x) class(x$geom)[1]),
    "GeomPoint")
  expect_equal(plt$labels$x, "C")
  expect_equal(plt$labels$y, "acc.test.mean")
})

test_that("1 numeric hyperparam with nested cv", {
  # generate data
  ps = makeParamSet(makeNumericParam("C", lower = 0.01, upper = 2, default = 1))
  ctrl = makeTuneControlRandom(maxit = 5L)
  rdesc = makeResampleDesc("Holdout")
  lrn = makeTuneWrapper("classif.ksvm", control = ctrl,
    resampling = rdesc, par.set = ps, show.info = FALSE,
    measures = getDefaultMeasure(pid.task))
  res = resample(lrn, task = pid.task, resampling = cv2,
    extract = getTuneResult)
  orig = getNestedTuneResultsOptPathDf(res)
  new = generateHyperParsEffectData(res, include.diagnostics = TRUE)
  expect_equivalent(new$data, orig)

  # make sure plot is created and can be saved
  plt = plotHyperParsEffect(new, x = "C", y = "mmce.test.mean")
  print(plt)
  dir = tempdir()
  path = file.path(dir, "test.svg")
  ggsave(path)

  # make sure plot has expected attributes
  expect_set_equal(sapply(plt$layers, function(x) class(x$geom)[1]),
    "GeomPoint")
  expect_equal(plt$labels$x, "C")
  expect_equal(plt$labels$y, "mmce.test.mean")
})

test_that("2 hyperparams", {
  # generate data
  ps = makeParamSet(
    makeNumericParam("C", lower = -5, upper = 5, trafo = function(x) 2^x, default = 0),
    makeNumericParam("sigma", lower = -5, upper = 5, trafo = function(x) 2^x, default = 0))
  ctrl = makeTuneControlRandom(maxit = 5L)
  rdesc = makeResampleDesc("Holdout")
  learn = makeLearner("classif.ksvm", par.vals = list(kernel = "rbfdot"))
  res = tuneParams(learn, task = pid.task, control = ctrl, measures = acc,
    resampling = rdesc, par.set = ps, show.info = FALSE)
  data = generateHyperParsEffectData(res)

  # test line creation
  plt = plotHyperParsEffect(data, x = "iteration", y = "acc.test.mean",
    plot.type = "line")
  print(plt)
  dir = tempdir()
  path = file.path(dir, "test.svg")
  ggsave(path)
  expect_set_equal(sapply(plt$layers, function(x) class(x$geom)[1]),
    c("GeomLine", "GeomPoint"))
  expect_equal(plt$labels$x, "iteration")
  expect_equal(plt$labels$y, "acc.test.mean")

  # test heatcontour creation with interpolation
  plt = plotHyperParsEffect(data, x = "C", y = "sigma", z = "acc.test.mean",
    plot.type = "heatmap", interpolate = "regr.earth",
    show.experiments = TRUE)
  print(plt)
  dir = tempdir()
  path = file.path(dir, "test.svg")
  ggsave(path)
  expect_set_equal(sapply(plt$layers, function(x) class(x$geom)[1]),
    c("GeomPoint", "GeomRaster"))
  expect_equal(plt$labels$x, "C")
  expect_equal(plt$labels$y, "sigma")
  expect_equal(plt$labels$fill, "acc.test.mean")
  expect_equal(plt$labels$shape, "learner_status")

  # learner crash
  ps = makeParamSet(
    makeDiscreteParam("C", values = c(-1, 0.5, 1.5), default = 1),
    makeDiscreteParam("sigma", values = c(-1, 0.5, 1.5), default = 1))
  ctrl = makeTuneControlGrid()
  rdesc = makeResampleDesc("Holdout")
  learn = makeLearner("classif.ksvm", par.vals = list(kernel = "rbfdot"))
  res = tuneParams(learn, task = pid.task, control = ctrl, measures = acc,
    resampling = rdesc, par.set = ps, show.info = FALSE)
  data = generateHyperParsEffectData(res)
  plt = plotHyperParsEffect(data, x = "C", y = "sigma", z = "acc.test.mean",
    plot.type = "heatmap", interpolate = "regr.earth")
  print(plt)
  dir = tempdir()
  path = file.path(dir, "test.svg")
  ggsave(path)
  expect_set_equal(sapply(plt$layers, function(x) class(x$geom)[1]),
    c("GeomPoint", "GeomRaster"))
  expect_equal(plt$labels$x, "C")
  expect_equal(plt$labels$y, "sigma")
  expect_equal(plt$labels$fill, "acc.test.mean")
  expect_equal(plt$labels$shape, "learner_status")
})

test_that("2 hyperparams nested", {
  # generate data
  ps = makeParamSet(
    makeNumericParam("C", lower = -5, upper = 5, trafo = function(x) 2^x, default = 0),
    makeNumericParam("sigma", lower = -5, upper = 5, trafo = function(x) 2^x, default = 0))
  ctrl = makeTuneControlRandom(maxit = 5L)
  rdesc = makeResampleDesc("Holdout")
  learn = makeLearner("classif.ksvm", par.vals = list(kernel = "rbfdot"))
  lrn = makeTuneWrapper(learn, control = ctrl,
    measures = list(acc, mmce), resampling = rdesc,
    par.set = ps, show.info = FALSE)
  res = resample(lrn, task = pid.task, resampling = cv2,
    extract = getTuneResult)
  data = generateHyperParsEffectData(res)

  # contour plot
  plt = plotHyperParsEffect(data, x = "C", y = "sigma", z = "acc.test.mean",
    plot.type = "contour", interpolate = "regr.earth",
    show.interpolated = TRUE)
  expect_warning(print(plt))
  dir = tempdir()
  path = file.path(dir, "test.svg")
  expect_warning(ggsave(path))
  expect_set_equal(sapply(plt$layers, function(x) class(x$geom)[1]),
    c("GeomPoint", "GeomRaster", "GeomContour"))
  expect_equal(plt$labels$x, "C")
  expect_equal(plt$labels$y, "sigma")
  expect_equal(plt$labels$fill, "acc.test.mean")
  expect_equal(plt$labels$shape, "learner_status")

  # test with nested facetting
  plt = plotHyperParsEffect(data, x = "C", y = "sigma", z = "acc.test.mean",
    plot.type = "heatmap", interpolate = "regr.earth",
    show.experiments = TRUE, facet = "nested_cv_run")
  print(plt)
  dir = tempdir()
  path = stri_paste(dir, "/test.svg")
  ggsave(path)
  expect_set_equal(class(plt$facet)[1], "FacetWrap")
  expect_equal(plt$labels$x, "C")
  expect_equal(plt$labels$y, "sigma")
  expect_equal(plt$labels$fill, "acc.test.mean")
  expect_equal(plt$labels$shape, "learner_status")

  # learner crashes
  ps = makeParamSet(
    makeDiscreteParam("C", values = c(-1, 0.5, 1.5), default = 1),
    makeDiscreteParam("sigma", values = c(-1, 0.5, 1.5), default = 1))
  lrn = makeTuneWrapper(learn, control = ctrl,
    measures = list(acc, mmce), resampling = rdesc,
    par.set = ps, show.info = FALSE)
  res = resample(lrn, task = pid.task, resampling = cv2,
    extract = getTuneResult)
  data = generateHyperParsEffectData(res)
  plt = plotHyperParsEffect(data, x = "C", y = "sigma", z = "acc.test.mean",
    plot.type = "heatmap", interpolate = "regr.earth",
    show.experiments = TRUE)
  print(plt)
  dir = tempdir()
  path = file.path(dir, "test.svg")
  ggsave(path)
  expect_set_equal(sapply(plt$layers, function(x) class(x$geom)[1]),
    c("GeomPoint", "GeomRaster"))
  expect_equal(plt$labels$x, "C")
  expect_equal(plt$labels$y, "sigma")
  expect_equal(plt$labels$fill, "acc.test.mean")
  expect_equal(plt$labels$shape, "learner_status")
})

test_that("2+ hyperparams", {
  # generate data
  ps = makeParamSet(
    makeNumericParam("C", lower = -5, upper = 5, trafo = function(x) 2^x, default = 1),
    makeNumericParam("sigma", lower = -5, upper = 5, trafo = function(x) 2^x, default = 1),
    makeDiscreteParam("degree", values = 2:5, default = 0))
  ctrl = makeTuneControlRandom(maxit = 5L)
  rdesc = makeResampleDesc("Holdout", predict = "both")
  learn = makeLearner("classif.ksvm", par.vals = list(kernel = "besseldot"))
  res = tuneParams(learn, task = pid.task, control = ctrl,
    measures = list(acc, setAggregation(acc, train.mean)), resampling = rdesc,
    par.set = ps, show.info = FALSE)
  data = generateHyperParsEffectData(res, partial.dep = TRUE)

  # test single hyperparam creation
  plt = plotHyperParsEffect(data, x = "C", y = "acc.test.mean",
    plot.type = "line", partial.dep.learn = "regr.rpart")
  print(plt)
  dir = tempdir()
  path = file.path(dir, "test.svg")
  ggsave(path)
  expect_set_equal(sapply(plt$layers, function(x) class(x$geom)[1]),
    c("GeomLine", "GeomPoint"))
  expect_equal(plt$labels$x, "C")
  expect_equal(plt$labels$y, "acc.test.mean")

  # test bivariate
  plt = plotHyperParsEffect(data, x = "C", y = "sigma", z = "acc.test.mean",
    plot.type = "heatmap", partial.dep.learn = "regr.rpart")
  print(plt)
  dir = tempdir()
  path = file.path(dir, "test.svg")
  ggsave(path)
  expect_equal(class(plt$layers[[1]]$geom)[1], "GeomRaster")
  expect_equal(plt$labels$x, "C")
  expect_equal(plt$labels$y, "sigma")
  expect_equal(plt$labels$fill, "acc.test.mean")

  # simple example with nested cv
  ps = makeParamSet(
    makeNumericParam("C", lower = -5, upper = 5, trafo = function(x) 2^x, default = 0),
    makeNumericParam("sigma", lower = -5, upper = 5, trafo = function(x) 2^x, default = 0),
    makeDiscreteParam("degree", values = 2:5, default = 0))
  ctrl = makeTuneControlRandom(maxit = 5L)
  rdesc = makeResampleDesc("Holdout", predict = "both")
  learn = makeLearner("classif.ksvm", par.vals = list(kernel = "besseldot"))
  lrn = makeTuneWrapper(learn, control = ctrl,
    measures = list(acc, mmce), resampling = rdesc, par.set = ps,
    show.info = FALSE)
  res = resample(lrn, task = pid.task, resampling = cv2, extract = getTuneResult)
  data = generateHyperParsEffectData(res, partial.dep = TRUE)
  plt = plotHyperParsEffect(data, x = "C", y = "acc.test.mean",
    plot.type = "line", partial.dep.learn = "regr.rpart")
  print(plt)
  dir = tempdir()
  path = file.path(dir, "test.svg")
  ggsave(path)
  expect_set_equal(sapply(plt$layers, function(x) class(x$geom)[1]),
    c("GeomLine", "GeomPoint"))
  expect_equal(plt$labels$x, "C")
  expect_equal(plt$labels$y, "acc.test.mean")

  # learner crash with imputation works
  ps = makeParamSet(
    makeDiscreteParam("C", values = c(-1, 0.5, 1.5), default = 0),
    makeDiscreteParam("sigma", values = c(-1, 0.5, 1.5), default = 0))
  ctrl = makeTuneControlGrid()
  rdesc = makeResampleDesc("Holdout")
  learn = makeLearner("classif.ksvm", par.vals = list(kernel = "besseldot"))
  res = tuneParams(learn, task = pid.task, control = ctrl, measures = acc,
    resampling = rdesc, par.set = ps, show.info = FALSE)
  data = generateHyperParsEffectData(res, partial.dep = TRUE)
  plt = plotHyperParsEffect(data, x = "C", y = "acc.test.mean",
    plot.type = "line", partial.dep.learn = "regr.rpart")
  print(plt)
  dir = tempdir()
  path = file.path(dir, "test.svg")
  ggsave(path)
  expect_set_equal(sapply(plt$layers, function(x) class(x$geom)[1]),
    c("GeomLine", "GeomPoint"))
  expect_equal(plt$labels$x, "C")
  expect_equal(plt$labels$y, "acc.test.mean")
})<|MERGE_RESOLUTION|>--- conflicted
+++ resolved
@@ -29,11 +29,7 @@
 
 test_that("1 numeric hyperparam", {
   # generate data
-<<<<<<< HEAD
-  ps = makeParamSet(makeDiscreteParam("C", values = 2^ (-2:2), default = 1))
-=======
-  ps = makeParamSet(makeDiscreteParam("C", values = 2^(-2:2)))
->>>>>>> a1ce1896
+  ps = makeParamSet(makeDiscreteParam("C", values = 2^(-2:2), default = 1))
   ctrl = makeTuneControlGrid()
   rdesc = makeResampleDesc("Holdout")
   res = tuneParams("classif.ksvm", task = pid.task, resampling = rdesc,
