context("FDA_extactFeatures")
test_that("extractFDAFeatures", {
  methods = list("UVVIS" = extractFDAMean(), "NIR" = extractFDAMinMax())
  t = extractFDAFeatures(fuelSubset.task, feat.methods = methods)
  # check output data
<<<<<<< HEAD
  expect_is(t$data, "data.frame")

  expect_subset(colnames(t$data), c("UVVIS", "NIR.min", "NIR.max"))
=======
  df = getTaskData(t$task)
  expect_is(df, "data.frame")
  expect_integer(nrow(df), lower = c(129), upper = c(129))
  expect_integer(ncol(df), lower = c(5), upper = c(5))
  expect_subset(colnames(df), c("UVVIS", "NIR.min", "NIR.max", "V366", "heatan"))
>>>>>>> 257da0c7

  # check desc
  expect_is(t$desc, "extractFDAFeatDesc")
  expect_subset(t$desc$coln, c(getTaskFeatureNames(fuelSubset.task),
    getTaskTargetNames(fuelSubset.task)))
  expect_subset(t$desc$target, getTaskTargetNames(fuelSubset.task))
  expect_character(unique(t$desc$colclasses), pattern = "numeric")
  expect_subset(unlist(t$desc$fd.features),
    unlist(getTaskDesc(fuelSubset.task)$fd.features))
  expect_subset(unlist(t$desc$fd.grids), unlist(getTaskDesc(fuelSubset.task)$fd.grids))
  expect_list(t$desc$extractFDAFeat)
  expect_list(t$desc$extractFDAFeat$UVVIS$args)
  expect_function(t$desc$extractFDAFeat$UVVIS$reextract)
  expect_list(t$desc$extractFDAFeat$NIR$args)
  expect_function(t$desc$extractFDAFeat$NIR$reextract)

  # check for data.frame produces output equal to task
  gp.subset = subsetTask(gunpoint.task, features = c(1:10))
  fm = list("fd1"= extractFDAFourier(trafo.coeff = "amplitude"))
  t2 = extractFDAFeatures(gp.subset, feat.methods = fm)
  gp.desc = getTaskDesc(gp.subset)
  gp.grids = gp.desc$fd.grids
  gp.feats = gp.desc$fd.features
  t3 = extractFDAFeatures(getTaskData(gp.subset), target = "X1", feat.methods = fm,
    fd.features =  gp.feats, fd.grids = gp.grids)
  expect_identical(getTaskData(t2$task), t3$data)
  expect_equal(t2$desc, t3$desc)
  expect_equal(t2$desc$extractFDAFeat$fd1$arg$trafo.coeff, "amplitude")

  expect_error(extractFDAFeatures(gp.subset, feat.methods = list("fd1" = extractFDAFourier(),
    "fd2" = extractFDAMean())), regexp = "Must be a subset of")
})

test_that("reExtractFDAFeatures", {
  # check for data.frame produces output equal to task
  gp.subset = subsetTask(gunpoint.task, features = c(1:10))
  fm = list("fd1"= extractFDAFourier(trafo.coeff = "amplitude"))
<<<<<<< HEAD
  t3 = extractFDAFeatures(, feat.methods = fm)

=======
  t3 = extractFDAFeatures(gp.subset, feat.methods = fm)
>>>>>>> 257da0c7
  t4 = reExtractFDAFeatures(gp.subset, t3$desc)

})<|MERGE_RESOLUTION|>--- conflicted
+++ resolved
@@ -3,17 +3,12 @@
   methods = list("UVVIS" = extractFDAMean(), "NIR" = extractFDAMinMax())
   t = extractFDAFeatures(fuelSubset.task, feat.methods = methods)
   # check output data
-<<<<<<< HEAD
-  expect_is(t$data, "data.frame")
-
-  expect_subset(colnames(t$data), c("UVVIS", "NIR.min", "NIR.max"))
-=======
   df = getTaskData(t$task)
   expect_is(df, "data.frame")
   expect_integer(nrow(df), lower = c(129), upper = c(129))
   expect_integer(ncol(df), lower = c(5), upper = c(5))
   expect_subset(colnames(df), c("UVVIS", "NIR.min", "NIR.max", "V366", "heatan"))
->>>>>>> 257da0c7
+
 
   # check desc
   expect_is(t$desc, "extractFDAFeatDesc")
@@ -51,12 +46,7 @@
   # check for data.frame produces output equal to task
   gp.subset = subsetTask(gunpoint.task, features = c(1:10))
   fm = list("fd1"= extractFDAFourier(trafo.coeff = "amplitude"))
-<<<<<<< HEAD
-  t3 = extractFDAFeatures(, feat.methods = fm)
-
-=======
   t3 = extractFDAFeatures(gp.subset, feat.methods = fm)
->>>>>>> 257da0c7
   t4 = reExtractFDAFeatures(gp.subset, t3$desc)
 
 })