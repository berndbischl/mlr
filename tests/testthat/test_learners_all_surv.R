context("learners_all_surv")

test_that("learners work: surv ", {
  # settings to make learners faster and deal with small sample size
  hyperpars = list(
    surv.cforest = list(mtry = 1L),
    surv.ranger = list(num.trees = 50),
    surv.randomForestSRC = list(ntree = 50)
  )

  # normal survival analysis
  sub.task = subsetTask(surv.task, subset = c(1:70), features = getTaskFeatureNames(surv.task)[c(1,2)])
  lrns = mylist("surv", create = TRUE)
  lapply(lrns, testThatLearnerParamDefaultsAreInParamSet)
<<<<<<< HEAD
  lapply(lrns, testThatLearnerCanTrainPredict, task = sub.task, hyperpars = hyperpars)

=======
  lapply(lrns, testBasicLearnerProperties, task = sub.task, hyperpars = hyperpars)
  
>>>>>>> 5018f58c
  # survival analysis with factors
  lrns = mylist("surv", properties = "factors", create = TRUE)
  lapply(lrns, testThatLearnerHandlesFactors, task = sub.task, hyperpars = hyperpars)

  # survival analysis with ordered factors
  lrns = mylist("surv", properties = "ordered", create = TRUE)
  lapply(lrns, testThatLearnerHandlesFactors, task = sub.task, hyperpars = hyperpars)

  # surv with weights
  # normal size of surv.task necessary otherwise cvglmnet does not converge
  lrns = mylist("surv", properties = "weights", create = TRUE)
  lapply(lrns, testThatLearnerRespectsWeights, hyperpars = hyperpars,
    task = surv.task, train.inds = surv.train.inds,
    test.inds = surv.test.inds,
    weights = rep(c(1L, 5L), length.out = length(surv.train.inds)),
    pred.type = "response", get.pred.fun = getPredictionResponse)

  # survival with missings
  lrns = mylist("surv", properties = "missings", create = TRUE)
  lapply(lrns, testThatLearnerHandlesMissings, task = sub.task, hyperpars = hyperpars)

  # surv with oobpreds
  lrns = mylist("surv", properties = "oobpreds", create = TRUE)
  lapply(lrns, testThatGetOOBPredsWorks, task = sub.task)

  # survival variable importance
  lrns = mylist("surv", properties = "featimp", create = TRUE)
  lapply(lrns, testThatLearnerHandlesMissings, task = surv.task, hyperpars = hyperpars)
  lapply(lrns, testThatLearnerCanCalculateImportance, task = surv.task, hyperpars = hyperpars)
})<|MERGE_RESOLUTION|>--- conflicted
+++ resolved
@@ -12,13 +12,8 @@
   sub.task = subsetTask(surv.task, subset = c(1:70), features = getTaskFeatureNames(surv.task)[c(1,2)])
   lrns = mylist("surv", create = TRUE)
   lapply(lrns, testThatLearnerParamDefaultsAreInParamSet)
-<<<<<<< HEAD
-  lapply(lrns, testThatLearnerCanTrainPredict, task = sub.task, hyperpars = hyperpars)
+  lapply(lrns, testBasicLearnerProperties, task = sub.task, hyperpars = hyperpars)
 
-=======
-  lapply(lrns, testBasicLearnerProperties, task = sub.task, hyperpars = hyperpars)
-  
->>>>>>> 5018f58c
   # survival analysis with factors
   lrns = mylist("surv", properties = "factors", create = TRUE)
   lapply(lrns, testThatLearnerHandlesFactors, task = sub.task, hyperpars = hyperpars)
