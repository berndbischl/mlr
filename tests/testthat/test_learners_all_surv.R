context("learners_all_surv")

test_that("learners work: surv ", {
  
  # settings to make learners faster and deal with small sample size
  hyperpars = list(
    surv.cforest = list(mtry = 1L)
  )
  
  # normal survival analysis
  sub.task = subsetTask(surv.task, subset = c(1:70),
    features = getTaskFeatureNames(surv.task)[c(1,2)])
  lrns = mylist("surv", create = TRUE)
  lapply(lrns, testThatLearnerParamDefaultsAreInParamSet)
  lapply(lrns, testThatLearnerCanTrainPredict, task = sub.task, hyperpars = hyperpars)
  
  # survival analysis with factors
  lrns = mylist("surv", properties = "factors", create = TRUE)
  lapply(lrns, testThatLearnerHandlesFactors, task = sub.task, hyperpars = hyperpars)
  
  # survival analysis with ordered factors
  lrns = mylist("surv", properties = "ordered", create = TRUE)
  lapply(lrns, testThatLearnerHandlesFactors, task = sub.task, hyperpars = hyperpars)
  
  # surv with weights
  # normal size of surv.task necessary otherwise cvglmnet does not converge
  lrns = mylist("surv", properties = "weights", create = TRUE)
  lapply(lrns, testThatLearnerRespectsWeights, hyperpars = hyperpars,
    task = surv.task, train.inds = surv.train.inds,
    test.inds = surv.test.inds,
    weights = rep(c(1L, 5L), length.out = length(surv.train.inds)),
    pred.type = "response", get.pred.fun = getPredictionResponse)

  # survival with missings
  lrns = mylist("surv", properties = "missings", create = TRUE)
  lapply(lrns, testThatLearnerHandlesMissings, task = sub.task, hyperpars = hyperpars)

<<<<<<< HEAD
  # surv with oobpreds
  lrns = mylist("surv", properties = "oobpreds", create = TRUE)
  lapply(lrns, testThatGetOOBPredsWorks, task = sub.task)
=======
  # survival variable importance
  lrns = mylist("surv", properties = "featimp", create = TRUE)
  lapply(lrns, testThatLearnerHandlesMissings, task = surv.task, hyperpars = hyperpars) 
  lapply(lrns, testThatLearnerCanCalculateImportance, task = surv.task, hyperpars = hyperpars)
>>>>>>> ee282f36
})<|MERGE_RESOLUTION|>--- conflicted
+++ resolved
@@ -35,14 +35,12 @@
   lrns = mylist("surv", properties = "missings", create = TRUE)
   lapply(lrns, testThatLearnerHandlesMissings, task = sub.task, hyperpars = hyperpars)
 
-<<<<<<< HEAD
   # surv with oobpreds
   lrns = mylist("surv", properties = "oobpreds", create = TRUE)
   lapply(lrns, testThatGetOOBPredsWorks, task = sub.task)
-=======
+
   # survival variable importance
   lrns = mylist("surv", properties = "featimp", create = TRUE)
   lapply(lrns, testThatLearnerHandlesMissings, task = surv.task, hyperpars = hyperpars) 
   lapply(lrns, testThatLearnerCanCalculateImportance, task = surv.task, hyperpars = hyperpars)
->>>>>>> ee282f36
 })