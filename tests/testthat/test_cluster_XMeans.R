context("cluster_XMeans")

test_that("cluster_XMeans", {
<<<<<<< HEAD
  skip_on_os("windows")
=======
  skip_on_cran()

>>>>>>> c950f12f
  requirePackagesOrSkip("RWeka", default.method = "load")
  # RWeka::WPM("refresh-cache")
  # RWeka::WPM("install-package", "XMeans")

  parset.list = list(
    list(),
    list(I = 1)
  )

  old.predicts.list = list()

  for (i in seq_along(parset.list)) {
    parset = parset.list[[i]]
    ctrl = do.call(RWeka::Weka_control, parset)
    m = RWeka::XMeans(noclass.train, control = ctrl)
    p = predict(m, noclass.test) + 1
    old.predicts.list[[i]] = p
  }

  testSimpleParsets("cluster.XMeans", noclass.df, character(0L),
    noclass.train.inds, old.predicts.list, parset.list)
})<|MERGE_RESOLUTION|>--- conflicted
+++ resolved
@@ -1,12 +1,9 @@
 context("cluster_XMeans")
 
 test_that("cluster_XMeans", {
-<<<<<<< HEAD
   skip_on_os("windows")
-=======
   skip_on_cran()
 
->>>>>>> c950f12f
   requirePackagesOrSkip("RWeka", default.method = "load")
   # RWeka::WPM("refresh-cache")
   # RWeka::WPM("install-package", "XMeans")
