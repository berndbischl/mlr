context("Rlearner_classif_fdausc.knn")

test_that("classif_fdausc.knn behaves like original api", {
  requirePackagesOrSkip("fda.usc", default.method = "load")

  data(phoneme, package = "fda.usc")
  mlearn = phoneme[["learn"]]

  # Use only 10 obs. for 5 classes, as knn training is really slow
  index = c(1:10, 50:60, 100:110, 150:160, 200:210)
  mlearn$data = mlearn$data[index, ]
  glearn = phoneme[["classlearn"]][index]

  mtest = phoneme[["test"]]
  gtest = phoneme[["classtest"]]
<<<<<<< HEAD
  a1 = fda.usc::classif.knn(glearn, mlearn, par.CV = list(trim = 0.5))
=======
  # suppressing "executing %dopar% sequentially: no parallel backend registered"
  a1 = suppressWarnings(fda.usc::classif.knn(glearn, mlearn, par.CV = list(trim = 0.5)))
>>>>>>> bf9313ca
  p1 = predict(a1, mtest)
  p2 = predict(a1, mlearn)

  ph = as.data.frame(mlearn$data)
  ph[, "label"] = glearn

  phtst = as.data.frame(mtest$data)
  phtst[, "label"] = gtest

  lrn = makeLearner("classif.fdausc.knn", par.vals = list(knn = 3L, trim = 0.5))
  fdata = makeFunctionalData(ph, fd.features = NULL, exclude.cols = "label")
  ftest = makeFunctionalData(phtst, fd.features = NULL, exclude.cols = "label")
  task = makeClassifTask(data = fdata, target = "label")
  m = train(lrn, task)
  cp = predict(m, newdata = ftest)
  cp = unlist(cp$data$response, use.names = FALSE)

  cp2 = predict(m, newdata = fdata)
  cp2 = unlist(cp2$data$response, use.names = FALSE)

  # check if the output from the original API matches the mlr learner's output
  expect_equal(as.character(cp2), as.character(p2))
  expect_equal(as.character(cp), as.character(p1))
})

test_that("predicttype prob for fda.usc", {
  requirePackagesOrSkip("fda.usc", default.method = "load")
  lrn = makeLearner("classif.fdausc.knn", par.vals = list(knn = 1L, trim = 0.5), predict.type = "prob")

  m = train(lrn, fda.binary.gp.task)
  cp = predict(m, newdata = getTaskData(fda.binary.gp.task, target.extra = TRUE, functionals.as = "matrix")$data)
  expect_equal(class(cp)[1], "PredictionClassif")
})

test_that("resampling fdausc.knn", {
  requirePackagesOrSkip("fda.usc", default.method = "load")
  lrn = makeLearner("classif.fdausc.knn", par.vals = list(knn = 1L, trim = 0.5), predict.type = "prob")

  r = resample(lrn, fda.binary.gp.task.small, cv2)
  expect_class(r, "ResampleResult")
})

test_that("resampling fdausc.knn", {
  requirePackagesOrSkip("fda.usc", default.method = "load")
  lrn = makeLearner("classif.fdausc.knn", par.vals = list(knn = 1L, metric = "metric.lp"), predict.type = "prob")

  r = resample(lrn, fda.binary.gp.task.small, hout)
  expect_class(r, "ResampleResult")
})<|MERGE_RESOLUTION|>--- conflicted
+++ resolved
@@ -13,12 +13,8 @@
 
   mtest = phoneme[["test"]]
   gtest = phoneme[["classtest"]]
-<<<<<<< HEAD
-  a1 = fda.usc::classif.knn(glearn, mlearn, par.CV = list(trim = 0.5))
-=======
   # suppressing "executing %dopar% sequentially: no parallel backend registered"
   a1 = suppressWarnings(fda.usc::classif.knn(glearn, mlearn, par.CV = list(trim = 0.5)))
->>>>>>> bf9313ca
   p1 = predict(a1, mtest)
   p2 = predict(a1, mlearn)
 
