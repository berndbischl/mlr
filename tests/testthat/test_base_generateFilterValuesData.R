--- conflicted
+++ resolved
@@ -17,11 +17,7 @@
   feat.imp.new = suppressWarnings(generateFilterValuesData(binaryclass.task))
   expect_data_frame(feat.imp.new$data, types = c("character", "numeric"), nrow = length(ns), ncols = 4,
     col.names = "named")
-<<<<<<< HEAD
   expect_equal(names(feat.imp.new$data), c("name", "type", "method", "value"))
-=======
-  expect_equal(names(feat.imp.new$data), c("name", "type", "randomForestSRC_importance"))
->>>>>>> 7cc64228
   expect_equal(ns, feat.imp.new$data$name)
 
   feat.imp.old = suppressWarnings(generateFilterValuesData(binaryclass.task, method = "variance"))
@@ -42,11 +38,7 @@
   expect_equal(ns, feat.imp.new$data$name)
   f = filterFeatures(binaryclass.task, method = "variance", abs = 5L)
   expect_true(setequal(getTaskFeatureNames(f),
-<<<<<<< HEAD
       head(sortByCol(feat.imp.new$data, "value", asc = FALSE), 5L)$name))
-=======
-    head(sortByCol(feat.imp.new$data, "variance", asc = FALSE), 5L)$name))
->>>>>>> 7cc64228
   # now check that we get the same result by operating on generateFilterValuesData
   feat.imp.new = generateFilterValuesData(binaryclass.task, method = "variance")
   ff = filterFeatures(binaryclass.task, fval = feat.imp.new, abs = 5L)
@@ -132,12 +124,8 @@
   mock.filter = makeFilter(
     "mock.filter",
     desc = "Mock Filter",
-<<<<<<< HEAD
     pkg = "",
 
-=======
-    pkg = character(0),
->>>>>>> 7cc64228
     supported.tasks = c("classif", "regr", "surv"),
     supported.features = c("numerics", "factors"),
     fun = function(task, nselect) {
