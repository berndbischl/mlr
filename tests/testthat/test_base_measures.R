context("measures")

test_that("measures", {
  requirePackagesOrSkip("Hmisc", default.method = "load")

  ct = binaryclass.task
  options(warn = 2)
  on.exit(options(warn = 0))
  mymeasure = makeMeasure(id = "foo", minimize = TRUE, properties = c("classif", "classif.multi",
    "regr", "predtype.response", "predtype.prob"),
  fun = function(task, model, pred, feats, extra.args) {
    tt = pred
    1
  })
  ms = list(mmce, acc, bac, tp, fp, tn, fn, tpr, fpr, tnr, fnr, ppv, npv, mcc, f1, mymeasure)

  lrn = makeLearner("classif.rpart")
  mod = train(lrn, task = ct, subset = binaryclass.train.inds)
  pred = predict(mod, task = ct, subset = binaryclass.test.inds)
  perf = performance(pred, measures = ms)
  expect_numeric(perf, any.missing = FALSE, len = length(ms))

  rdesc = makeResampleDesc("Holdout", split = 0.2)
  r = resample(lrn, ct, rdesc, measures = ms)
  expect_equal(names(r$measures.train),
    c("iter", "mmce", "acc", "bac", "tp", "fp", "tn", "fn", "tpr", "fpr", "tnr",
      "fnr", "ppv", "npv", "mcc", "f1", "foo"))
  expect_equal(names(r$measures.test),
    c("iter", "mmce", "acc", "bac", "tp", "fp", "tn", "fn", "tpr", "fpr", "tnr",
      "fnr", "ppv", "npv", "mcc", "f1", "foo"))

  # test that measures work for se
  ms = list(mse, timetrain, timepredict, timeboth, featperc)
  lrn = makeLearner("regr.lm", predict.type = "se")
  mod = train(lrn, task = regr.task, subset = regr.train.inds)
  pred = predict(mod, task = regr.task, subset = regr.test.inds)
  perf = performance(pred, measures = ms, model = mod)
  expect_numeric(perf, any.missing = FALSE, len = length(ms))

  # Test multiclass auc
  lrn = makeLearner("classif.randomForest", predict.type = "prob")
  mod = train(lrn, task = multiclass.task, subset = multiclass.train.inds)
  pred = predict(mod, task = multiclass.task, subset = multiclass.test.inds)
  perf = performance(pred, measures = list(multiclass.aunu, multiclass.aunp,
    multiclass.au1u, multiclass.au1p))
  expect_numeric(perf, any.missing = FALSE)

  # test survival measure
  ms = list(cindex, cindex.uno, iauc.uno)
  learners = c("surv.rpart", "surv.coxph")

  for (lrn in learners) {
    mod = suppressWarnings(train(lrn, task = surv.task, subset = surv.train.inds))
    pred = predict(mod, task = surv.task, subset = surv.test.inds)
    perf = performance(pred, model = mod, task = surv.task, measures = ms)
    Map(function(measure, perf) {
      r = range(measure$worst, measure$best)
      expect_number(perf, lower = r[1], upper = r[2], label = measure$id)
    }, measure = ms, perf = perf)
  }

  task = lung.task
  rin = makeResampleInstance("Holdout", task = task)
  for (lrn in learners) {
    res = resample(lrn, task, resampling = rin, measures = ms)$aggr
    expect_numeric(res, any.missing = FALSE)
    Map(function(measure) {
      r = range(measure$worst, measure$best)
      expect_number(res[[sprintf("%s.test.mean", measure$id)]], lower = r[1],
        upper = r[2], label = measure$id)
    }, measure = ms)
  }
})

test_that("classif measures do not produce integer overflow", {
  tsk = oversample(subsetTask(pid.task, features = getTaskFeatureNames(pid.task)), 1000)
  lrn = makeLearner("classif.rpart", predict.type = "prob")
  ms = listMeasures("classif", create = TRUE)
  r = holdout(lrn, tsk, measures = ms, show.info = FALSE)
  expect_numeric(r$aggr, any.missing = FALSE)
})

test_that("measures with same id still work", {
  m1 = mmce
  m2 = acc
  m1$id = m2$id = "foo"
  r = holdout("classif.rpart", iris.task, measures = list(m1, m2))
  expect_true(r$aggr[1L] < 0.2 && r$aggr[2L] > 0.8)
})

test_that("ber with faulty model produces NA", {
  data = iris
  data[, 1] = 1
  lrn = makeLearner("classif.lda", config = list(on.learner.error = "quiet"))
  task = makeClassifTask(data = data, target = "Species")
  r = holdout(lrn, task, measures = ber)
  expect_true(is.na(r$aggr))
})

test_that("db with single cluster doesn't give warnings", {
  requirePackagesOrSkip("clusterSim", default.method = "load")
  # using mtcars instead of agri task here because agri conflicts with
  # warning when column names inherit 'x' or 'y'
  expect_warning(crossval("cluster.kmeans", mtcars.task), NA)
})

test_that("mcc is implemented correctly", { # see issue 363
  r = holdout("classif.rpart", sonar.task, measure = mcc)
  p = as.data.frame(r$pred)
  cm = calculateConfusionMatrix(r$pred)$result[1:2, 1:2]

  # taken from psych::phi. the phi measure is another name for mcc
  r.sum = rowSums(cm)
  c.sum = colSums(cm)
  total = sum(r.sum)
  r.sum = r.sum / total
  c.sum = c.sum / total
  v = prod(r.sum, c.sum)
  phi = (cm[1, 1] / total - c.sum[1] * r.sum[1]) / sqrt(v)
  expect_equal(r$aggr[[1]], phi[[1L]])
})

test_that("listMeasures", {
  mycheck = function(type) {
    xs = listMeasures(type, create = TRUE)
    expect_true(is.list(xs) && length(xs) > 0L, info = type)
    expect_true(all(vlapply(xs, inherits, what = "Measure")), info = type)
  }
  mycheck("classif")
  mycheck("regr")
  mycheck("cluster")
  mycheck("surv")
  mycheck("costsens")
  mycheck("multilabel")
})

test_that("check measure calculations", {
  requirePackagesOrSkip("clusterSim", default.method = "load")

  # RWeka not avail
  skip_on_os("windows")

  requirePackagesOrSkip("Hmisc", default.method = "load")

  # tiny datasets for testing
  # features
  var1 = c(1, 2, 3, 4)
  var2 = c(3, 4, 1, 2)

  # for regression
  tar.regr = c(5, 10, 0, 5)
  pred.art.regr = c(4, 11, 0, 4)
  data.regr = data.frame(var1, var2, tar.regr)
  task.regr = makeRegrTask(data = data.regr, target = "tar.regr")
  lrn.regr = makeLearner("regr.rpart")
  mod.regr = train(lrn.regr, task.regr)
  pred.regr = predict(mod.regr, task.regr)
  pred.regr$data$response = pred.art.regr

  # for multiclass
  tar.classif = factor(c(1L, 2L, 0L, 1L))
  pred.art.classif = factor(c(1L, 1L, 0L, 2L))
  data.classif = data.frame(var1, var2, tar.classif)
  task.classif = makeClassifTask(data = data.classif, target = "tar.classif")
  lrn.classif = makeLearner("classif.rpart", predict.type = "prob")
  mod.classif = train(lrn.classif, task.classif)
  pred.classif = predict(mod.classif, task.classif)
  pred.classif$data$response = pred.art.classif

  # for binaryclass
  tar.bin = factor(c(1L, 0L, 0L, 1L))
  pred.art.bin = factor(c(1L, 1L, 0L, 0L))
  data.bin = data.frame(var1, var2, tar.bin)
  task.bin = makeClassifTask(data = data.bin, target = "tar.bin")
  lrn.bin = lrn.classif
  mod.bin = train(lrn.bin, task.bin)
  pred.bin = predict(mod.bin, task.bin)
  pred.bin$data$response = pred.art.bin

  # for multilabel
  tar1.multilabel = c(TRUE, FALSE, FALSE, TRUE)
  tar2.multilabel = c(TRUE, TRUE, FALSE, TRUE)
  pred.art.multilabel = cbind(c(TRUE, FALSE, FALSE, FALSE), c(FALSE, TRUE, FALSE, TRUE))
  data.multilabel = data.frame(var1, var2, tar1.multilabel, tar2.multilabel)
  label.names = c("tar1.multilabel", "tar2.multilabel")
  task.multilabel = makeMultilabelTask(data = data.multilabel, target = label.names)
  lrn.multilabel = makeLearner("multilabel.rFerns")
  mod.multilabel = train(lrn.multilabel, task.multilabel)
  pred.multilabel = predict(mod.multilabel, task.multilabel)
  pred.multilabel$data[, 4:5] = pred.art.multilabel

  # for survival
  time.surv = c(5, 10, 5, 10)
  status.surv = c(TRUE, FALSE, TRUE, FALSE)
  pred.art.surv = c(1, -1, 1, 1)
  data.surv = data.frame(var1, var2, time.surv, status.surv)
  tar.names = c("time.surv", "status.surv")
  task.surv = makeSurvTask(data = data.surv, target = tar.names)
  lrn.surv = makeLearner("surv.coxph")
  # lm does not converge due to small data and warns
  suppressWarnings({
    mod.surv = train(lrn.surv, task.surv)
  })
  pred.surv = predict(mod.surv, task.surv)
  pred.surv$data[, "response"] = pred.art.surv

  # for costsensitive
  tar.costsens = factor(c("a", "b", "c", "a"))
  pred.art.costsens = factor(c("a", "b", "c", "c"))
  data.costsens = data.frame(var1, var2)
  costs = matrix(c(0, 1, 2, 1, 0, 2, 1, 2, 0, 0, 2, 1), nrow = 4L, byrow = TRUE)
  colnames(costs) = levels(tar.costsens)
  rownames(costs) = rownames(data.costsens)
  task.costsens = makeCostSensTask(data = data.costsens, costs = costs)
  lrn.costsens = makeLearner("classif.multinom", trace = FALSE)
  lrn.costsens = makeCostSensWeightedPairsWrapper(lrn.costsens)
  mod.costsens = train(lrn.costsens, task.costsens)
  pred.costsens = predict(mod.costsens, task = task.costsens)
  pred.costsens$data$response = pred.art.costsens

  # for clustering
  pred.art.cluster = c(1L, 1L, 2L, 1L)
  data.cluster = data.frame(var1, var2)
  task.cluster = makeClusterTask(data = data.cluster)
  lrn.cluster = makeLearner("cluster.EM")
  mod.cluster = train(lrn.cluster, task.cluster)
  pred.cluster = predict(mod.cluster, task.cluster)
  pred.cluster$data$response = pred.art.cluster

  # test regression measures

  # sse
  sq.errs = c(5 - 4, 10 - 11, 0 - 0, 5 - 4)^2L
  sse.test = sum(sq.errs)
  sse.perf = performance(pred.regr, measures = sse, model = mod.regr)
  expect_equal(sse.test, sse$fun(pred = pred.regr))
  expect_equal(sse.test, as.numeric(sse.perf))

  # mse
  mse.test = mean(sq.errs)
  mse.perf = performance(pred.regr, measures = mse, model = mod.regr)
  expect_equal(mse.test, mse$fun(pred = pred.regr))
  expect_equal(mse.test, as.numeric(mse.perf))

  # rmse
  rmse.test = sqrt(mse.test)
  rmse.perf = performance(pred.regr, measures = rmse, model = mod.regr)
  expect_equal(rmse.test, rmse$fun(pred = pred.regr))
  expect_equal(rmse.test, as.numeric(rmse.perf))

  # medse
  medse.test = median(sq.errs)
  medse.perf = performance(pred.regr, measures = medse, model = mod.regr)
  expect_equal(medse.test, medse$fun(pred = pred.regr))
  expect_equal(medse.test, as.numeric(medse.perf))

  # sae
  abs.errs = abs(c(5 - 4, 10 - 11, 0 - 0, 5 - 4))
  sae.test = sum(abs.errs)
  sae.perf = performance(pred.regr, measures = sae, model = mod.regr)
  expect_equal(sae.test, sae$fun(pred = pred.regr))
  expect_equal(sae.test, as.numeric(sae.perf))

  # mae
  mae.test = mean(abs.errs)
  mae.perf = performance(pred.regr, measures = mae, model = mod.regr)
  expect_equal(mae.test, mae$fun(pred = pred.regr))
  expect_equal(mae.test, as.numeric(mae.perf))

  # medae
  medae.test = median(abs.errs)
  medae.perf = performance(pred.regr, measures = medae, model = mod.regr)
  expect_equal(medae.test, medae$fun(pred = pred.regr))
  expect_equal(medae.test, as.numeric(medae.perf))

  # rsq
  rsq.test = 1 - (sse.test / sum((tar.regr - mean(tar.regr))^2L))
  rsq.perf = performance(pred.regr, measures = rsq, model = mod.regr)
  expect_equal(rsq.test, rsq$fun(pred = pred.regr))
  expect_equal(rsq.test, as.numeric(rsq.perf))
  expect_equal(1 - ((4 - 5)^2 + (11 - 10)^2 + (0 - 0)^2 + (4 - 5)^2) / ((5 - 5)^2 + (10 - 5)^2 + (0 - 5)^2 + (5 - 5)^2), measureRSQ(c(5, 10, 0, 5), c(4, 11, 0, 4)))
  suppressWarnings({
    expect_equal(NA_real_, measureRSQ(0, 0))
    expect_warning(measureRSQ(0, 0))
    expect_warning(measureRSQ(1, 1))
    expect_warning(measureRSQ(c(1, 1, 1, 1), c(1, 2, 3, 4)))
  })
  expect_silent(measureRSQ(c(1, 1, 1, 0), c(2, 2, 2, 2)))

  # expvar
  expvar.test = sum((pred.art.regr - mean(tar.regr))^2L) / sum((tar.regr - mean(tar.regr))^2L)
  expvar.perf = performance(pred.regr, measures = expvar, model = mod.regr)
  expect_equal(expvar.test, expvar$fun(pred = pred.regr))
  expect_equal(expvar.test, as.numeric(expvar.perf))
  expect_equal(sum((1 - 3)^2 + (2 - 3)^2 + (3 - 3)^2 + (4 - 3)^2 + (5 - 3)^2) / sum((5 - 3)^2 + (4 - 3)^2 + (3 - 3)^2 + (2 - 3)^2 + (1 - 3)^2), measureEXPVAR(5:1, 1:5))
  suppressWarnings({
    expect_equal(NA_real_, measureEXPVAR(0, 0))
    expect_warning(measureEXPVAR(0, 0))
    expect_warning(measureEXPVAR(c(1, 1, 1, 1), c(1, 2, 3, 4)))
  })
  expect_silent(measureEXPVAR(c(1, 1, 1, 0), c(2, 2, 2, 2)))

  # rrse
  rrse.test = sqrt(sum((pred.art.regr - tar.regr)^2L) / sum((tar.regr - mean(tar.regr))^2L))
  rrse.perf = performance(pred.regr, measures = rrse, model = mod.regr)
  expect_equal(rrse.test, rrse$fun(pred = pred.regr))
  expect_equal(rrse.test, as.numeric(rrse.perf))
  expect_equal(sqrt((4 - 5)^2 + (11 - 10)^2 + (0 - 0)^2 + (4 - 5)^2) / sqrt((5 - 5)^2 + (10 - 5)^2 + (0 - 5)^2 + (5 - 5)^2), measureRRSE(c(5, 10, 0, 5), c(4, 11, 0, 4)))
  suppressWarnings({
    expect_equal(NA_real_, measureRRSE(0, 0))
    expect_warning(measureRRSE(0, 0))
    expect_warning(measureRRSE(c(1, 1, 1, 1), c(1, 2, 3, 4)))
  })
  expect_silent(measureRRSE(c(1, 1, 1, 0), c(2, 2, 2, 2)))

  # rae
  rae.test = sum(abs(pred.art.regr - tar.regr)) / sum(abs(tar.regr - mean(tar.regr)))
  rae.perf = performance(pred.regr, measures = rae, model = mod.regr)
  expect_equal(rae.test, rae$fun(pred = pred.regr))
  expect_equal(rae.test, as.numeric(rae.perf))
  expect_equal((abs(4 - 5) + abs(11 - 10) + abs(0 - 0) + abs(4 - 5)) / (abs(5 - 5) + abs(10 - 5) + abs(0 - 5) + abs(5 - 5)), measureRAE(c(5, 10, 0, 5), c(4, 11, 0, 4)))
  suppressWarnings({
    expect_equal(NA_real_, measureRAE(0, 0))
    expect_warning(measureRAE(0, 0))
    expect_warning(measureRAE(c(1, 1, 1, 1), c(1, 2, 3, 4)))
  })
  expect_silent(measureRAE(c(1, 1, 1, 0), c(2, 2, 2, 2)))

  # mape
  suppressWarnings({
    expect_equal(NA_real_, mape$fun(pred = pred.regr))
    expect_equal(NA_real_, measureMAPE(c(5, 10, 0, 5), c(4, 11, 0, 4)))
  })
  expect_warning(mape$fun(pred = pred.regr), regexp = "Measure is undefined if any truth value is equal to 0.")
  expect_warning(measureMAPE(c(5, 10, 0, 5), c(4, 11, 0, 4)), regexp = "Measure is undefined if any truth value is equal to 0.")

  pred.regr.mape = pred.regr
  pred.regr.mape$data$truth = c(5, 10, 1, 5) # we change the 0 target because mape is undefined
  mape.perf = performance(pred.regr.mape, measures = mape, model = mod.regr)
  mape.test = mean(c(abs((5 - 4) / 5), abs((10 - 11) / 10), abs((1 - 0) / 1), abs((5 - 4) / 5)))
  expect_equal(mape.test, mape$fun(pred = pred.regr.mape))
  expect_equal(mape.test, as.numeric(mape.perf))
  expect_equal(1 / 4 * (abs((4 - 5) / 5) + abs((11 - 10) / 10) + abs((0 - 2) / 2) + abs((4 - 5) / 5)), measureMAPE(c(5, 10, 2, 5), c(4, 11, 0, 4)))
  expect_warning(measureMAPE(0, 0))
  expect_warning(measureMAPE(c(1, 1, 1, 0), c(2, 2, 2, 2)))
  expect_silent(measureMAPE(c(1, 1, 1, 1), c(2, 2, 2, 2)))

  # msle
  msle.test = ((log(4 + 1) - log(5 + 1))^2 + (log(11 + 1) - log(10 + 1))^2 +
    (log(0 + 1) - log(0 + 1))^2 + (log(4 + 1) - log(5 + 1))^2) / 4
  msle.perf = performance(pred.regr, measures = msle, model = mod.regr)
  expect_equal(msle.test, msle$fun(pred = pred.regr))
  expect_equal(msle.test, as.numeric(msle.perf))
  # msle throws error for values smaller than -1
  pred.art.regr.neg = pred.art.regr
  pred.art.regr.neg[[1L]] = -3
  expect_error(measureMSLE(tar.regr, pred.art.regr.neg),
    "values must be greater or equal -1")

  # rmsle
  rmsle.test = sqrt(msle.test)
  rmsle.perf = performance(pred.regr, measures = rmsle, model = mod.regr)
  expect_equal(rmsle.test, rmsle$fun(pred = pred.regr))
  expect_equal(rmsle.test, as.numeric(rmsle.perf))

  # tau
  tau.test = 1
  tau.perf = performance(pred.regr, measures = kendalltau, model = mod.regr)
  expect_equal(tau.test, kendalltau$fun(pred = pred.regr))
  expect_equal(tau.test, as.numeric(tau.perf))

  # rho
  rho.test = 1
  rho.perf = performance(pred.regr, measures = spearmanrho, model = mod.regr)
  expect_equal(rho.test, spearmanrho$fun(pred = pred.regr))
  expect_equal(rho.test, as.numeric(rho.perf))

  # test multiclass measures

  # mmce
  mmce.test = mean(c(1L != 1L, 2L != 1L, 0L != 0L, 1L != 2L))
  mmce.perf = performance(pred.classif, measures = mmce, model = mod.classif)
  expect_equal(mmce.test, mmce$fun(pred = pred.classif))
  expect_equal(mmce.test, as.numeric(mmce.perf))

  # acc
  acc.test = mean(c(1L != 1L, 2L != 0L, 0L != 0L, 1L != 2L))
  acc.perf = performance(pred.classif, measures = acc, model = mod.classif)
  expect_equal(acc.test, acc$fun(pred = pred.classif))
  expect_equal(acc.test, as.numeric(acc.perf))

  # colAUC binary
  colauc.tab = as.matrix(table(tar.bin, pred.art.bin)) # confusion matrix
  colauc.truepos = unname(rev(cumsum(rev(colauc.tab[2, ])))) # Number of true positives
  colauc.falsepos = unname(rev(cumsum(rev(colauc.tab[1, ])))) # Number of false positives
  colauc.totpos = sum(colauc.tab[2, ]) # The total number of positives(one number)
  colauc.totneg = sum(colauc.tab[1, ]) # The total number of negatives(one number)
  colauc.sens = colauc.truepos / colauc.totpos # Sensitivity(fraction true positives)
  colauc.omspec = colauc.falsepos / colauc.totneg # 1 − specificity(false positives)
  colauc.sens = c(colauc.sens, 0) # Numbers when we classify all as 0
  colauc.omspec = c(colauc.omspec, 0) # Numbers when we classify all as 0
  colauc.height = (colauc.sens[-1] + colauc.sens[-length(colauc.sens)]) / 2
  colauc.width = -diff(colauc.omspec) # = diff(rev(omspec))
  expect_equal(sum(colauc.height * colauc.width), colAUC(as.numeric(pred.art.bin), truth = tar.bin)[[1]])

  # colAUC with "maximum = FALSE"
  colauc.min = colAUC(c(1, 0, 1, 1), truth = tar.bin, maximum = FALSE)
  colauc.max = colAUC(c(1, 0, 1, 1), truth = tar.bin, maximum = TRUE)
  expect_equal(colauc.min[[1]], 0.25)
  expect_equal(colauc.min, 1 - colauc.max)

  # colAUC multiclass
  colauc.tab = as.matrix(table(tar.classif, pred.art.classif)) # confusion matrix
  tab = t(utils::combn(0:2, 2)) # all possible 1 vs. 1 combinations
  colauc2 = matrix(NA, 3, 1)
  for (i in 1:3) {
    cind = c(which(colnames(colauc.tab) == tab[i, 1]), which(colnames(colauc.tab) == tab[i, 2])) # column indices of i-th combination
    rind = c(which(rownames(colauc.tab) == tab[i, 1]), which(rownames(colauc.tab) == tab[i, 2])) # row indices of i-th combination
    colauc.tab.part = colauc.tab[rind, cind] # resulting patrial matrix
    colauc.truepos = unname(rev(cumsum(rev(colauc.tab.part[2, ])))) # Number of true positives
    colauc.falsepos = unname(rev(cumsum(rev(colauc.tab.part[1, ])))) # Number of false positives
    colauc.totpos = sum(colauc.tab.part[2, ]) # The total number of positives(one number)
    colauc.totneg = sum(colauc.tab.part[1, ]) # The total number of negatives(one number)
    if (colauc.totpos > 0) {
      colauc.sens = colauc.truepos / colauc.totpos # Sensitivity(fraction true positives)
    } else {
      colauc.sens = c(1, 1)
    }
    if (colauc.totneg > 0) {
      colauc.omspec = colauc.falsepos / colauc.totneg # 1 − specificity(false positives)
    } else {
      colauc.omspec = c(1, 1)
    }
    colauc.sens = c(colauc.sens, 0) # Numbers when we classify all as 0
    colauc.omspec = c(colauc.omspec, 0) # Numbers when we classify all as 0
    colauc.height = (colauc.sens[-1] + colauc.sens[-length(colauc.sens)]) / 2
    colauc.width = -diff(colauc.omspec) # = diff(rev(colauc.omspec))
    if (sum(colauc.height * colauc.width) < 0.5) {
      colauc2[i, 1] = 1 - sum(colauc.height * colauc.width) # calculate AUC using formula for the area of a trapezoid
    } else {
      colauc2[i, 1] = sum(colauc.height * colauc.width) # calculate AUC using formula for the area of a trapezoid
    }
  }
  expect_equal(colauc2[, 1], as.numeric(colAUC(as.numeric(pred.art.classif), truth = tar.classif)[, 1]))

  # multiclass.auc
  expect_equal(as.numeric(performance(pred.bin, measures = list(multiclass.aunu,
    multiclass.aunp, multiclass.au1u, multiclass.au1p))),
  as.numeric(rep(performance(pred.bin, measures = auc), 4)))
  auc.lrn = makeLearner("classif.rpart", predict.type = "prob")
  auc.fit = train(auc.lrn, iris.task)
  auc.pred.constant = predict(auc.fit, subsetTask(iris.task, 1:50))
  suppressWarnings({
    expect_equal(c(multiclass.aunu = NA_real_, multiclass.aunp = NA_real_), performance(auc.pred.constant, list(multiclass.aunu, multiclass.aunp)))
    expect_warning(measureAUNU(getPredictionProbabilities(auc.pred.constant, auc.pred.constant$task.desc$class.levels), auc.pred.constant$data$truth))
    expect_warning(measureAUNP(getPredictionProbabilities(auc.pred.constant, auc.pred.constant$task.desc$class.levels), auc.pred.constant$data$truth))
  })

  p1 = p2 = matrix(c(0.1, 0.9, 0.2, 0.8), 2, 2, byrow = TRUE)
  colnames(p1) = c("a", "b")
  colnames(p2) = c("b", "a")
  y1 = factor(c("a", "b"))
  y2 = factor(c("b", "b"))

  # multiclass.brier
  expect_equal(measureMulticlassBrier(p1, y1), 0.5 * ((1 - 0.1)^2 + (0 - 0.9)^2 + (0 - 0.2)^2 + (1 - 0.8)^2))
  expect_equal(measureMulticlassBrier(p1, y2), 0.5 * ((0 - 0.1)^2 + (1 - 0.9)^2 + (0 - 0.2)^2 + (1 - 0.8)^2))
  expect_equal(measureMulticlassBrier(p2, y1), 0.5 * ((1 - 0.9)^2 + (0 - 0.1)^2 + (1 - 0.2)^2 + (0 - 0.8)^2))

  # logloss
  expect_equal(measureLogloss(p1, y1), -mean(log(c(0.1, 0.8))))
  expect_equal(measureLogloss(p1, y2), -mean(log(c(0.9, 0.8))))
  expect_equal(measureLogloss(p2, y1), -mean(log(c(0.9, 0.2))))

  pred.probs = getPredictionProbabilities(pred.classif)
  pred.probs[pred.probs > 1 - 1e-15] = 1 - 1e-15
  pred.probs[pred.probs < 1e-15] = 1e-15
  logloss.test = -1 * mean(log(pred.probs[model.matrix(~ . + 0, data = as.data.frame(tar.classif)) - pred.probs > 0]))
  logloss.perf = performance(pred.classif, measures = logloss, model = mod.classif)
  expect_equal(logloss.test, logloss$fun(pred = pred.classif))
  expect_equal(logloss.test, as.numeric(logloss.perf))

  # ssr
  pred.probs = getPredictionProbabilities(pred.classif)
  ssr.test = mean(vnapply(seq_row(pred.probs), function(i) {
    pred.probs[i, tar.classif[i]]
  }) / sqrt(rowSums(pred.probs^2)))
  ssr.perf = performance(pred.classif, measures = ssr, model = mod.classif)
  expect_equal(ssr.test, ssr$fun(pred = pred.classif))
  expect_equal(ssr.test, as.numeric(ssr.perf))
  expect_equal(measureSSR(p1, y1), 0.5 * (0.1 / sqrt(0.1^2 + 0.9^2) + 0.8 / sqrt(0.2^2 + 0.8^2)))
  expect_equal(measureSSR(p1, y2), 0.5 * (0.9 / sqrt(0.1^2 + 0.9^2) + 0.8 / sqrt(0.2^2 + 0.8^2)))
  expect_equal(measureSSR(p2, y1), 0.5 * (0.9 / sqrt(0.1^2 + 0.9^2) + 0.2 / sqrt(0.2^2 + 0.8^2)))
  expect_equal(measureSSR(p2[1, , drop = FALSE], y2[1]), 0.1 / sqrt(0.1^2 + 0.9^2))
  expect_equal(measureSSR(p2[1, , drop = FALSE], y1[1]), 0.9 / sqrt(0.1^2 + 0.9^2))

  # qsr
  qsr.test = 1 - mean(rowSums((pred.probs - model.matrix(~ . + 0, data = as.data.frame(tar.classif)))^2))
  qsr.perf = performance(pred.classif, measures = qsr, model = mod.classif)
  expect_equal(qsr.test, qsr$fun(pred = pred.classif))
  expect_equal(qsr.test, as.numeric(qsr.perf))
  expect_equal(measureQSR(p1, y1), 1 - 0.5 * ((1 - 0.1)^2 + (0 - 0.9)^2 + (0 - 0.2)^2 + (1 - 0.8)^2))
  expect_equal(measureQSR(p1, y2), 1 - 0.5 * ((0 - 0.1)^2 + (1 - 0.9)^2 + (0 - 0.2)^2 + (1 - 0.8)^2))
  expect_equal(measureQSR(p2, y1), 1 - 0.5 * ((1 - 0.9)^2 + (0 - 0.1)^2 + (1 - 0.2)^2 + (0 - 0.8)^2))
  expect_equal(measureQSR(p2[1, , drop = FALSE], y2[1]), 1 - (1 - 0.1)^2 - (0 - 0.9)^2)
  expect_equal(measureQSR(p2[1, , drop = FALSE], y1[1]), 1 - (1 - 0.9)^2 - (0 - 0.1)^2)

  # lsr
  lsr.test = mean(log(pred.probs[model.matrix(~ . + 0, data = as.data.frame(tar.classif)) - pred.probs > 0]))
  lsr.perf = performance(pred.classif, measures = lsr, model = mod.classif)
  expect_equal(lsr.test, lsr$fun(pred = pred.classif))
  expect_equal(lsr.test, as.numeric(lsr.perf))
  expect_equal(measureLSR(p1, y1), mean(log(c(0.1, 0.8))))
  expect_equal(measureLSR(p1, y2), mean(log(c(0.9, 0.8))))
  expect_equal(measureLSR(p2, y1), mean(log(c(0.9, 0.2))))
  expect_equal(measureLSR(p2[1, , drop = FALSE], y2[1]), log(0.1))
  expect_equal(measureLSR(p2[1, , drop = FALSE], y1[1]), log(0.9))

  # kappa
  p0 = 0.5
  pe = (0.25 * 0.25 + 0.5 * 0.5 + 0.25 * 0.25) / 1
  kappa.test = 1 - (1 - p0) / (1 - pe)
  kappa.perf = performance(pred.classif, measures = kappa, model = mod.classif)
  expect_equal(measureKAPPA(tar.classif, pred.art.classif), kappa.test)
  expect_equal(measureKAPPA(tar.classif, pred.art.classif), as.numeric(kappa.perf))

  # wkappa
  conf.mat = matrix(c(1L, 0L, 0L, 0L, 1L, 1L, 0L, 1L, 0L), nrow = 3L) / 4L
  expected.mat = c(0.25, 0.5, 0.25) %*% t(c(0.25, 0.5, 0.25))
  weights = matrix(c(0, 1, 4, 1, 0, 1, 4, 1, 0), nrow = 3L)
  wkappa.test = 1 - sum(weights * conf.mat) / sum(weights * expected.mat)
  wkappa.perf = performance(pred.classif, measures = wkappa, model = mod.classif)
  expect_equal(measureWKAPPA(tar.classif, pred.art.classif), wkappa.test)
  expect_equal(measureWKAPPA(tar.classif, pred.art.classif), as.numeric(wkappa.perf))
  tar.classif2 = tar.classif
  pred.art.classif2 = pred.art.classif
  levels(tar.classif2) = as.numeric(levels(tar.classif))^2
  levels(pred.art.classif2) = as.numeric(levels(pred.art.classif))^2
  expect_equal(measureWKAPPA(tar.classif2, pred.art.classif2), wkappa.test)

  # test binaryclass measures

  # brier
  pred.probs = getPredictionProbabilities(pred.bin)
  brier.test = mean((as.numeric(tar.bin == "0") - pred.probs)^2)
  brier.perf = performance(pred.bin, measures = brier, model = mod.bin)
  expect_equal(brier.test, brier$fun(pred = pred.bin))
  expect_equal(brier.test, as.numeric(brier.perf))
  expect_equal(measureBrier(c(1, 1, 0), c("a", "a", "a"), "b", "a"), 1 / 3)
  expect_equal(measureBrier(c(1, 1, 1), c("a", "a", "a"), "b", "a"), 0)
  expect_equal(measureBrier(c(0, 0, 0), c("a", "a", "a"), "b", "a"), 1)

  # brier.scaled
  inc = mean(pred.probs)
  brier.test.max = inc * (1 - inc)^2 + (1 - inc) * inc^2
  brier.scaled.test = 1 - brier.test / brier.test.max
  brier.scaled.perf = performance(pred.bin, measures = brier.scaled, model = mod.bin)
  expect_equal(brier.scaled.test, brier.scaled$fun(pred = pred.bin))
  expect_equal(brier.scaled.test, as.numeric(brier.scaled.perf))
  expect_equal(measureBrierScaled(c(1, 1, 0), c("a", "a", "a"), "b", "a"), 1 - ((1 / 3) / (2 / 3 * 1 / 3)))
  expect_equal(measureBrierScaled(c(1, 1, 1), c("a", "a", "a"), "b", "a"), 1 - ((0) / (1 * 0)))
  expect_equal(measureBrierScaled(c(0, 0, 0), c("a", "a", "a"), "b", "a"), 1 - ((1) / (0 * 1)))

  # tp
  tp.test = sum(tar.bin == pred.art.bin & pred.art.bin == 0L)
  tp.perf = performance(pred.bin, measures = tp, model = mod.bin)
  expect_equal(tp.test, tp$fun(pred = pred.bin))
  expect_equal(tp.test, as.numeric(tp.perf))

  # tn
  tn.test = sum(tar.bin == pred.art.bin & pred.art.bin == 1L)
  tn.perf = performance(pred.bin, measures = tn, model = mod.bin)
  expect_equal(tn.test, tn$fun(pred = pred.bin))
  expect_equal(tn.test, as.numeric(tn.perf))

  # fp
  fp.test = sum(tar.bin != pred.art.bin & pred.art.bin == 0L)
  fp.perf = performance(pred.bin, measures = fp, model = mod.bin)
  expect_equal(fp.test, fp$fun(pred = pred.bin))
  expect_equal(fp.test, as.numeric(fp.perf))

  # fn
  fn.test = sum(tar.bin != pred.art.bin & pred.art.bin == 1L)
  fn.perf = performance(pred.bin, measures = fn, model = mod.bin)
  expect_equal(fn.test, fn$fun(pred = pred.bin))
  expect_equal(fn.test, as.numeric(fn.perf))

  # tpr
  tpr.test = tp.test / sum(tar.bin == 0L)
  tpr.perf = performance(pred.bin, measures = tpr, model = mod.bin)
  expect_equal(tpr.test, tpr$fun(pred = pred.bin))
  expect_equal(tpr.test, as.numeric(tpr.perf))

  # tnr
  tnr.test = tn.test / sum(tar.bin == 1L)
  tnr.perf = performance(pred.bin, measures = tnr, model = mod.bin)
  expect_equal(tnr.test, tnr$fun(pred = pred.bin))
  expect_equal(tnr.test, as.numeric(tnr.perf))

  # fpr
  fpr.test = fp.test / sum(tar.bin != 0L)
  fpr.perf = performance(pred.bin, measures = fpr, model = mod.bin)
  expect_equal(fpr.test, fpr$fun(pred = pred.bin))
  expect_equal(fpr.test, as.numeric(fpr.perf))

  # fnr
  fnr.test = fn.test / sum(tar.bin != 1L)
  fnr.perf = performance(pred.bin, measures = fnr, model = mod.bin)
  expect_equal(fnr.test, fnr$fun(pred = pred.bin))
  expect_equal(fnr.test, as.numeric(fnr.perf))

  # ppv
  ppv.test = tp.test / sum(pred.art.bin == 0L)
  ppv.perf = performance(pred.bin, measures = ppv, model = mod.bin)
  expect_equal(ppv.test, ppv$fun(pred = pred.bin))
  expect_equal(ppv.test, as.numeric(ppv.perf))

  # npv
  npv.test = tn.test / sum(pred.art.bin == 1L)
  npv.perf = performance(pred.bin, measures = npv, model = mod.bin)
  expect_equal(npv.test, npv$fun(pred = pred.bin))
  expect_equal(npv.test, as.numeric(npv.perf))

  # fdr
  fdr.test = fp.test / sum(pred.art.bin == 0L)
  fdr.perf = performance(pred.bin, measures = fdr, model = mod.bin)
  expect_equal(fdr.test, fdr$fun(pred = pred.bin))
  expect_equal(fdr.test, as.numeric(fdr.perf))

  # bac
  bac.test = 0.5 * (tpr.test / (tpr.test + fnr.test) + tnr.test /
    (tnr.test + fpr.test))
  bac.perf = performance(pred.bin, measures = bac, model = mod.bin)
  expect_equal(bac.test, bac$fun(pred = pred.bin))
  expect_equal(bac.test, as.numeric(bac.perf))

  # ber
  ber.test = 1L - bac.test
  ber.perf = performance(pred.bin, measures = ber, model = mod.bin)
  expect_equal(ber.test, ber$fun(pred = pred.bin))
  expect_equal(ber.test, as.numeric(ber.perf))

  # auc
  auc.test = (tpr.test + tnr.test) / 2L
  auc.perf = performance(pred.bin, measures = auc, model = mod.bin)
  expect_equal(auc.test, auc$fun(pred = pred.bin))
  expect_equal(auc.test, as.numeric(auc.perf))

  # mcc
  mcc.test = (tp.test * tn.test - fp.test * fn.test) /
    sqrt((tp.test + fp.test) * (tp.test + fn.test) *
      (tn.test + fp.test) * (tn.test + fn.test))
  mcc.perf = performance(pred.bin, measures = mcc, model = mod.bin)
  expect_equal(mcc.test, mcc$fun(pred = pred.bin))
  expect_equal(mcc.test, as.numeric(mcc.perf))

  # f1
  f1.test = 2 * tp.test / (sum(tar.bin == 0L) + sum(pred.art.bin == 0L))
  f1.perf = performance(pred.bin, measures = f1, model = mod.bin)
  expect_equal(f1.test, f1$fun(pred = pred.bin))
  expect_equal(f1.test, as.numeric(f1.perf))

  # gmean
  gmean.test = sqrt((tp.test / (tp.test + fn.test)) * tn.test / (tn.test + fp.test))
  gmean.perf = performance(pred.bin, measures = gmean, model = mod.bin)
  expect_equal(gmean.test, gmean$fun(pred = pred.bin))
  expect_equal(gmean.test, as.numeric(gmean.perf))

  # gpr
  gpr.test = sqrt(ppv.test * tpr.test)
  gpr.perf = performance(pred.bin, measures = gpr, model = mod.bin)
  expect_equal(gpr.test, gpr$fun(pred = pred.bin))
  expect_equal(gpr.test, as.numeric(gpr.perf))

  # test multilabel measures

  # create response and predictions using all possible combinations
  # bincombo = matrix(c(TRUE, FALSE, TRUE, TRUE, FALSE, TRUE, FALSE, FALSE), ncol = 2, byrow = TRUE)
  # multi.y = bincombo[rep(1:4, times = 4),]
  # multi.p = bincombo[rep(1:4, each = 4),]

  multi.y = getPredictionTruth(pred.multilabel)
  multi.p = getPredictionResponse(pred.multilabel)
  expect_equal(unname(multi.y), unname(as.matrix(getTaskTargets(task.multilabel))))
  expect_equal(pred.art.multilabel, unname(multi.p))

  # create true-false and true-true vector used for manual computation of measures
  tf = c(TRUE, FALSE)
  tt = c(TRUE, TRUE)

  # this is copy-paste from the mldr::mldr_evaluate function which is needed to compare with the mldr measures
  counters = data.frame(
    RealPositives = rowSums(multi.y),
    RealNegatives = rowSums(!multi.y),
    PredictedPositives = rowSums(multi.p),
    PredictedNegatives = rowSums(!multi.p),
    TruePositives = rowSums(multi.y & multi.p),
    TrueNegatives = rowSums(!multi.y & !multi.p))

  # hamloss: how many values are not identical
  hamloss.test = mean(as.vector(multi.y) != as.vector(multi.p))
  hamloss.perf = performance(pred.multilabel, measures = multilabel.hamloss, model = mod.multilabel)
  expect_equal(hamloss.test, multilabel.hamloss$fun(pred = pred.multilabel))
  expect_equal(hamloss.test, as.numeric(hamloss.perf))
  # check best and worst value
  expect_equal(measureMultilabelHamloss(multi.y, multi.y), multilabel.hamloss$best)
  expect_equal(measureMultilabelHamloss(multi.y, !multi.y), multilabel.hamloss$worst)
  # compare with mldr
  expect_equal(mldr::hamming_loss(multi.y, multi.p), measureMultilabelHamloss(multi.y, multi.p))
  # mldr defines the accuracy as 1-hamloss
  expect_equal(mldr::accuracy(multi.y, multi.p), 1 - measureMultilabelHamloss(multi.y, multi.p))
  # manual checks
  expect_equal(measureMultilabelHamloss(matrix(tf, ncol = 2), matrix(tt, ncol = 2)), 1 / 2) # 1 of 2 values are wrong
  expect_equal(measureMultilabelHamloss(cbind(tf, tf), cbind(tf, tt)), 1 / 4) # 1 of 4 values are wrong

  # subset01: how many rows are not identical
  subset01.test = mean(rowSums(multi.y == multi.p) != ncol(multi.y))
  subset01.perf = performance(pred.multilabel, measures = multilabel.subset01, model = mod.multilabel)
  expect_equal(subset01.test, multilabel.subset01$fun(pred = pred.multilabel))
  expect_equal(subset01.test, as.numeric(subset01.perf))
  # check best and worst
  expect_equal(measureMultilabelSubset01(multi.y, multi.y), multilabel.subset01$best)
  expect_equal(measureMultilabelSubset01(multi.y, !multi.y), multilabel.subset01$worst)
  # compare with mldr: we have implemented the subset loss which is 1 - subset accuracy
  expect_equal(mldr::subset_accuracy(multi.y, multi.p), 1 - measureMultilabelSubset01(multi.y, multi.p))
  # manual checks
  expect_equal(measureMultilabelSubset01(matrix(tf, ncol = 2), matrix(tt, ncol = 2)), 1) # 1 of 1 obs is wrong
  expect_equal(measureMultilabelSubset01(cbind(tf, tf), cbind(tf, tt)), 1 / 2) # 1 of 2 obs is wrong

  # f1mult
  f1.test = vnapply(seq_row(multi.y), function(i) 2 * sum(multi.y[i, ] * multi.p[i, ]) / (sum(multi.y[i, ]) + sum(multi.p[i, ])))
  f1.test[is.na(f1.test)] = 1
  f1.test = mean(f1.test)
  f1.perf = performance(pred.multilabel, measures = multilabel.f1, model = mod.multilabel)
  expect_equal(f1.test, multilabel.f1$fun(pred = pred.multilabel))
  expect_equal(f1.test, as.numeric(f1.perf))
  # check best and worst

  expect_equal(measureMultilabelF1(multi.y, multi.y), multilabel.f1$best)
  expect_equal(measureMultilabelF1(multi.y, !multi.y), multilabel.f1$worst)

  # compare with mldr: copy-pasted older mldr version
  # mldr had a bug when RealPositives or PredictedPositives are 0 (see https://github.com/fcharte/mldr/issues/36)
  mldr.precision = counters[-3, ]$TruePositives / counters[-3, ]$PredictedPositives
  mldr.recall = counters[-3, ]$TruePositives / counters[-3, ]$RealPositives
  mldr.fmeasure = mean(mldr.precision * mldr.recall * 2 / (mldr.precision + mldr.recall), na.rm = TRUE)
  expect_equal(mldr.fmeasure, measureMultilabelF1(multi.y[-3, ], multi.p[-3, ]))

  # manual checks
  expect_equal(measureMultilabelF1(matrix(tf, ncol = 2), matrix(tt, ncol = 2)), 2 * 1 / 3) # 1 TRUE-TRUE match of 3 TRUE values
  expect_equal(measureMultilabelF1(rbind(tf, tf), rbind(tf, tt)), mean(c(2 * 1 / 2, 2 * 1 / 3))) # 1 TRUE-TRUE match of 2 and 3 TRUE values per obs

  # accmult
  acc.test = vnapply(seq_row(multi.y), function(i) sum(multi.y[i, ] & multi.p[i, ]) / (sum(multi.y[i, ] | multi.p[i, ])))
  acc.test[is.na(acc.test)] = 1
  acc.test = mean(acc.test)
  acc.perf = performance(pred.multilabel, measures = multilabel.acc, model = mod.multilabel)
  expect_equal(acc.test, multilabel.acc$fun(pred = pred.multilabel))
  expect_equal(acc.test, as.numeric(acc.perf))
  # check best and worst
  expect_equal(measureMultilabelACC(multi.y, multi.y), multilabel.acc$best)
  expect_equal(measureMultilabelACC(multi.y, !multi.y), multilabel.acc$worst)
  # compare with mldr: jaccard index is not implemented in mldr see https://github.com/fcharte/mldr/issues/28
  # manual checks
  expect_equal(measureMultilabelACC(matrix(tf, ncol = 2), matrix(tt, ncol = 2)), 1 / 2)
  expect_equal(measureMultilabelACC(rbind(tf, tf), rbind(tf, tt)), mean(c(1, 1 / 2)))

  # ppvmult
  ppv.test = vnapply(seq_row(multi.y), function(i) sum(multi.y[i, ] & multi.p[i, ]) / (sum(multi.p[i, ])))
  ppv.test = mean(ppv.test, na.rm = TRUE)
  ppv.perf = performance(pred.multilabel, measures = multilabel.ppv, model = mod.multilabel)
  expect_equal(ppv.test, multilabel.ppv$fun(pred = pred.multilabel))
  expect_equal(ppv.test, as.numeric(ppv.perf))
  # check best and worst
  expect_equal(measureMultilabelPPV(multi.y, multi.y), multilabel.ppv$best)
  expect_equal(measureMultilabelPPV(multi.y, !multi.y), multilabel.ppv$worst)
  # compare with mldr
  expect_equal(mldr::precision(multi.y, multi.p), measureMultilabelPPV(multi.y, multi.p))
  # manual checks
  expect_equal(measureMultilabelPPV(matrix(tf, ncol = 2), matrix(tt, ncol = 2)), 1 / 2)
  expect_equal(measureMultilabelPPV(rbind(tf, tf), rbind(tf, tt)), mean(c(1 / 1, 1 / 2)))

  # tprmult
  tpr.test = vnapply(seq_row(multi.y), function(i) sum(multi.y[i, ] & multi.p[i, ]) / (sum(multi.y[i, ])))
  tpr.test = mean(tpr.test, na.rm = TRUE)
  tpr.perf = performance(pred.multilabel, measures = multilabel.tpr, model = mod.multilabel)
  expect_equal(tpr.test, multilabel.tpr$fun(pred = pred.multilabel))
  expect_equal(tpr.test, as.numeric(tpr.perf))
  # check best and worst
  expect_equal(measureMultilabelTPR(multi.y, multi.y), multilabel.tpr$best)
  expect_equal(measureMultilabelTPR(multi.y, !multi.y), multilabel.tpr$worst)
  # compare with mldr (it throws a warning when recall() would divide by zero)
  expect_equal(suppressWarnings(mldr::recall(multi.y, multi.p, undefined_value = "ignore")),
    measureMultilabelTPR(multi.y, multi.p))
  # manual checks
  expect_equal(measureMultilabelTPR(matrix(tf, ncol = 2), matrix(tt, ncol = 2)), 1 / 1)
  expect_equal(measureMultilabelTPR(rbind(tf, tf), rbind(tf, tt)), mean(c(1 / 1, 1 / 1)))

  # test survival measures

  # cindex
  pos = pred.surv$data[pred.surv$data$truth.event == TRUE, "response"]
  neg = pred.surv$data[pred.surv$data$truth.event == FALSE, "response"]
  cons = c(ifelse(pos[1L] > neg, 1L, 0L), ifelse(pos[2L] > neg, 1L, 0L))
  ties = c(ifelse(pos[1L] == neg, 0.5, 0), ifelse(pos[2L] == neg, 0.5, 0))
  n.pairs = length(pos) * length(neg)
  cindex.test = sum(c(cons, ties)) / n.pairs
  cindex.perf = performance(pred.surv, measures = cindex, model = mod.surv)
  expect_equal(cindex.test, cindex$fun(pred = pred.surv))
  expect_equal(cindex.test, as.numeric(cindex.perf))

  # test cost-sensitive measures

  # meancosts
  meancosts.test = (0 + 0 + 0 + 1) / 4L
  meancosts.perf = performance(pred.costsens, measures = meancosts,
    model = mod.costsens, task = task.costsens)
  expect_equal(meancosts.test,
    meancosts$fun(pred = pred.costsens, task = task.costsens))
  expect_equal(meancosts.test, as.numeric(meancosts.perf))
  # mcp
  mcp.test = meancosts.test - 0
  mcp.perf = performance(pred.costsens, measures = mcp,
    task = task.costsens, model = mod.costsens)
  expect_equal(mcp.test, mcp$fun(pred = pred.costsens, task = task.costsens))
  expect_equal(mcp.test, as.numeric(mcp.perf))

  # test clustering

  # db
  c2 = c(3, 1)
  c1 = c((1 + 2 + 4) / 3, (3 + 4 + 2) / 3)
  s1 = sqrt((sum((data.cluster[1, ] - c1)^2) + sum((data.cluster[2, ] - c1)^2) +
    sum((data.cluster[4, ] - c1)^2)) / 3L)
  M = sqrt(sum((c2 - c1)^2))
  db.test = s1 / M
  db.perf = performance(pred.cluster, measures = db,
    model = mod.cluster, feats = data.cluster)
  expect_equal(db.test, db$fun(task = task.cluster,
    pred = pred.cluster, feats = data.cluster))
  expect_equal(db.test, as.numeric(db.perf))

<<<<<<< HEAD
=======
  # g1 index
  exsum = sqrt(sum((c(1, 3) - c(3, 1))^2)) + sqrt(sum((c(2, 4) - c(3, 1))^2)) +
    sqrt(sum((c(4, 3) - c(3, 2))^2))
  insum = sqrt(sum((c(1, 3) - c(2, 4))^2)) + sqrt(sum((c(1, 3) - c(4, 2))^2)) +
    sqrt(sum((c(2, 4) - c(4, 2))^2))
  g1.test = exsum / insum
  g1.perf = performance(pred.cluster, measures = G1,
    model = mod.cluster, feats = data.cluster)
  expect_equal(g1.test, G1$fun(pred = pred.cluster, feats = data.cluster))
  expect_equal(g1.test, as.numeric(g1.perf))

>>>>>>> 121c5ff6
  # g2 index
  dists = as.matrix(dist(data.cluster, method = "euclidian"))
  c2.dists = as.vector(dists[, 3L])
  c2.dists = c2.dists[c2.dists != 0L]
  c1.dists = unique(as.vector(dists [-3L, -3L]))
  c1.dists = c1.dists[c1.dists != 0L]
  con.pairs = vapply(c1.dists, function(x) x < c2.dists,
    logical(length = length(c2.dists)))
  con.pairs = sum(rowSums(con.pairs))
  dis.pairs = vapply(c2.dists, function(x) x < c1.dists,
    logical(length = length(c1.dists)))
  dis.pairs = sum(rowSums(dis.pairs))
  g2.test = (con.pairs - dis.pairs) / (con.pairs + dis.pairs)
  g2.perf = performance(pred.cluster, measures = G2,
    model = mod.cluster, feats = data.cluster)
  expect_equal(g2.test, G2$fun(pred = pred.cluster, feats = data.cluster))
  expect_equal(g2.test, as.numeric(g2.perf))

  # silhouette
  dists = as.matrix(clusterSim::dist.GDM(data.cluster))
  ais = replace(dists, dists == 0, NA)[-3L, -3L]
  ais = apply(ais, MARGIN = 2L, mean, na.rm = TRUE)
  bis = dists[-3L, 3L]
  sil.data = data.frame(t(rbind(ais, bis)))
  sils = (sil.data$bis - sil.data$ais) / pmax(sil.data$bis, sil.data$ais)
  silhouette.test = sum(sils) / nrow(data.cluster)
  silhouette.perf = performance(pred.cluster, measures = silhouette,
    model = mod.cluster, feats = data.cluster)
  expect_equal(silhouette.test, silhouette$fun(pred = pred.cluster, feats = data.cluster))
  expect_equal(object = silhouette.test, as.numeric(silhouette.perf))

  # test that some measures are only transformations of each other

  # qsr is identical to the 1 - multiclass brier
  expect_equal(1 - measureMulticlassBrier(p1, y1), measureQSR(p1, y1), check.names = FALSE)
  qsr.bin.perf = performance(pred.bin, measures = qsr, model = mod.bin)
  expect_equal(1 - 2 * brier.perf, qsr.bin.perf, check.names = FALSE)

  expect_equal(lsr.perf, -1 * logloss.perf, check.names = FALSE)

  # multiclass brier for a two class problem should be two times the binary brier score.
  multiclass.brier.twoclass.perf = performance(pred.bin, measures = multiclass.brier, model = mod.bin)
  expect_equal(2 * brier.perf, multiclass.brier.twoclass.perf, check.names = FALSE)
})

test_that("getDefaultMeasure", {
  expect_equal(mmce, getDefaultMeasure(iris.task))
  expect_equal(mmce, getDefaultMeasure(getTaskDesc(iris.task)))
  expect_equal(mmce, getDefaultMeasure(makeLearner("classif.rpart")))
  expect_equal(mmce, getDefaultMeasure("classif.rpart"))
  expect_equal(mmce, getDefaultMeasure("classif"))
})

test_that("measure properties", {
  # hasMeasureProps yields correct properties
  expect_true(all(vlapply(listMeasures(create = TRUE),
    function(m) {
      res = hasMeasureProperties(m, m$properties)
      all(res) & length(res) > 0
    })))
  props = listMeasureProperties()
  # all props exist in mlr$measure.properties
  expect_true(all(vlapply(listMeasures(create = TRUE),
    function(m) {
      res = all(getMeasureProperties(m) %in% props)
      all(res) & length(res) > 0
    })))
})

test_that("measures ppv denominator 0", {
  set.seed(1)
  task = sonar.task
  lrn = makeLearner("classif.rpart", predict.type = "prob")
  r = holdout(lrn, task)
  d = generateThreshVsPerfData(r, measures = list(tpr, ppv), gridsize = 5)
  expect_equal(length(which(is.na(d$data))), 0)

  lrns = list(makeLearner("classif.randomForest", predict.type = "prob"), makeLearner("classif.rpart", predict.type = "prob"))
  tasks = list(bc.task, sonar.task)
  rdesc = makeResampleDesc("CV", iters = 2L)
  meas = list(acc, ber)
  bmrk = benchmark(lrns, tasks, rdesc, measures = meas)
  pr = generateThreshVsPerfData(bmrk, measures = list(tpr, ppv))
  expect_equal(length(which(is.na(pr$data))), 0)
})

test_that("measures MCC denominator 0 (#1736)", {
  res = measureMCC(c(TRUE, TRUE, TRUE), c(TRUE, TRUE, TRUE), TRUE, FALSE)
  expect_equal(res, 0)
})

test_that("setMeasurePars", {
  mm = mmce
  expect_list(mm$extra.args, len = 0L, names = "named")
  mm = setMeasurePars(mm, foo = 1, bar = 2)
  expect_list(mm$extra.args, len = 2L, names = "named")
  expect_equal(mm$extra.args, list(foo = 1, bar = 2))
  expect_list(mmce$extra.args, len = 0L, names = "named") # mmce is untouched?

  mm = setMeasurePars(mmce, foo = 1, bar = 2, par.vals = list(foobar = 99))
  expect_equal(mm$extra.args, list(foobar = 99, foo = 1, bar = 2))

  # re-setting parameters to NULL
  mm = setMeasurePars(mmce, foo = 1, bar = 2)
  expect_list(mm$extra.args, len = 2L, names = "named")
  mm = setMeasurePars(mm, foo = NULL, bar = 2)
  expect_equal(mm$extra.args, list(foo = NULL, bar = 2))

  # precedence of ... over par.vals
  mm = setMeasurePars(mmce, foo = 1, par.vals = list(foo = 2))
  expect_equal(mm$extra.args, list(foo = 1))
})

test_that("bac works as intended with multiclass tasks (#1834)", {
  var1 = c(1, 2, 3, 4)
  var2 = c(3, 4, 1, 2)
  tar.classif = factor(c(1L, 2L, 0L, 1L))
  pred.art.classif = factor(c(1L, 1L, 0L, 2L))
  data.classif = data.frame(var1, var2, tar.classif)
  task.classif = makeClassifTask(data = data.classif, target = "tar.classif")
  lrn.classif = makeLearner("classif.rpart", predict.type = "prob")
  mod.classif = train(lrn.classif, task.classif)
  pred.classif = predict(mod.classif, task.classif)

  bac.test = mean(diag(table(pred.classif$data$truth, pred.classif$data$response) /
    table(pred.classif$data$truth, pred.classif$data$truth)))
  bac.perf = performance(pred.classif, measures = bac, model = mod.bin)
  expect_equal(bac.test, bac$fun(pred = pred.classif))
  expect_equal(bac.test, as.numeric(bac.perf))
})

test_that("new bac gives the same result as old implementation", {
  lrn = makeLearner("classif.rpart")
  task = binaryclass.task
  mod = train(lrn, task = task)
  pred = predict(mod, task = task)
  perf = performance(pred, measures = bac)

  old.bac = mean(c(tp$fun(pred = pred) / sum(pred$data$truth == pred$task.desc$positive),
    tn$fun(pred = pred) / sum(pred$data$truth == pred$task.desc$negative)))

  expect_equivalent(old.bac, perf)
})<|MERGE_RESOLUTION|>--- conflicted
+++ resolved
@@ -840,8 +840,6 @@
     pred = pred.cluster, feats = data.cluster))
   expect_equal(db.test, as.numeric(db.perf))
 
-<<<<<<< HEAD
-=======
   # g1 index
   exsum = sqrt(sum((c(1, 3) - c(3, 1))^2)) + sqrt(sum((c(2, 4) - c(3, 1))^2)) +
     sqrt(sum((c(4, 3) - c(3, 2))^2))
@@ -853,7 +851,6 @@
   expect_equal(g1.test, G1$fun(pred = pred.cluster, feats = data.cluster))
   expect_equal(g1.test, as.numeric(g1.perf))
 
->>>>>>> 121c5ff6
   # g2 index
   dists = as.matrix(dist(data.cluster, method = "euclidian"))
   c2.dists = as.vector(dists[, 3L])
