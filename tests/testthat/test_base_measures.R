--- conflicted
+++ resolved
@@ -899,7 +899,6 @@
   )
 })
 
-<<<<<<< HEAD
 test_that("setMeasurePars", {
   mm = mmce
   expect_list(mm$extra.args, len = 0L, names = "named")
@@ -921,9 +920,6 @@
   mm = setMeasurePars(mmce, foo = 1, par.vals = list(foo = 2))
   expect_equal(mm$extra.args, list(foo = 1))
 })
-
-=======
->>>>>>> 43b6a9c0
 test_that("measures ppv denominator 0", {
   set.seed(1)
   task = sonar.task
@@ -938,12 +934,9 @@
   bmrk = benchmark(lrns, tasks, rdesc, measures = meas)
   pr = generateThreshVsPerfData(bmrk, measures = list(tpr, ppv))
   expect_equal(length(which(is.na(pr$data))), 0)
-<<<<<<< HEAD
-=======
 })
 
 test_that("measures MCC denominator 0 (#1736)", {
   res = measureMCC(c(TRUE, TRUE, TRUE), c(TRUE, TRUE, TRUE), TRUE, FALSE)
   expect_equal(res, 0)
->>>>>>> 43b6a9c0
 })