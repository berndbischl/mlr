--- conflicted
+++ resolved
@@ -683,21 +683,17 @@
   expect_equal(f1.test, multilabel.f1$fun(pred = pred.multilabel))
   expect_equal(f1.test, as.numeric(f1.perf))
   # check best and worst
-<<<<<<< HEAD
+
   expect_equal(measureMultiLabelF1(multi.y, multi.y), multilabel.f1$best)
   expect_equal(measureMultiLabelF1(multi.y, !multi.y), multilabel.f1$worst)
+
   # compare with mldr: copy-pasted older mldr version
   # mldr had a bug when RealPositives or PredictedPositives are 0 (see https://github.com/fcharte/mldr/issues/36)
   mldr.precision = counters[-3, ]$TruePositives / counters[-3, ]$PredictedPositives
   mldr.recall = counters[-3, ]$TruePositives / counters[-3, ]$RealPositives
   mldr.fmeasure = mean(mldr.precision * mldr.recall * 2 / (mldr.precision + mldr.recall), na.rm = TRUE)
   expect_equal(mldr.fmeasure, measureMultiLabelF1(multi.y[-3, ], multi.p[-3, ]))
-=======
-  expect_equal(measureMultilabelF1(multi.y, multi.y), multilabel.f1$best)
-  expect_equal(measureMultilabelF1(multi.y, !multi.y), multilabel.f1$worst)
-  # compare with mldr: mldr has a bug when RealPositives or PredictedPositives are 0 (see https://github.com/fcharte/mldr/issues/36)
-  expect_equal(mldr:::mldr_FMeasure(counters[-3, ]), measureMultilabelF1(multi.y[-3, ], multi.p[-3, ]))
->>>>>>> 6e6268d3
+
   # manual checks
   expect_equal(measureMultilabelF1(matrix(tf, ncol = 2), matrix(tt, ncol = 2)), 2 * 1 / 3) # 1 TRUE-TRUE match of 3 TRUE values
   expect_equal(measureMultilabelF1(rbind(tf, tf), rbind(tf, tt)), mean(c(2 * 1 / 2, 2 * 1 / 3))) # 1 TRUE-TRUE match of 2 and 3 TRUE values per obs
