--- conflicted
+++ resolved
@@ -262,17 +262,10 @@
   expect_warning(measureRAE(c(1,1,1,1),c(1,2,3,4)))
   expect_silent(measureRAE(c(1,1,1,0),c(2,2,2,2)))
   # mape
-<<<<<<< HEAD
   expect_equal(NA, suppressWarnings(mape$fun(pred = pred.regr)))
   expect_equal(NA, suppressWarnings(measureMAPE(c(5, 10, 0, 5),c(4, 11, 0, 4))))
-=======
-  suppressWarnings({
-    expect_equal(NA, mape$fun(pred = pred.regr))
-    expect_equal(NA, measureMAPE(c(5, 10, 0, 5),c(4, 11, 0, 4)))
-  })
   expect_warning(mape$fun(pred = pred.regr), regexp = "MAPE is undefined if any truth value is equal to 0.")
   expect_warning(measureMAPE(c(5, 10, 0, 5),c(4, 11, 0, 4)), regexp = "MAPE is undefined if any truth value is equal to 0.")
->>>>>>> c81a773d
   pred.regr.mape = pred.regr
   pred.regr.mape$data$truth = c(5, 10, 1, 5) #we change the 0 target because mape is undefined
   mape.perf = performance(pred.regr.mape, measures = mape, model = mod.regr)
@@ -283,8 +276,6 @@
   expect_warning(measureMAPE(0,0))
   expect_warning(measureMAPE(c(1,1,1,0),c(2,2,2,2)))
   expect_silent(measureMAPE(c(1,1,1,1),c(2,2,2,2)))
-<<<<<<< HEAD
-=======
   # msle
   msle.test = ((log(4 + 1) - log(5 + 1))^2 + (log(11 + 1) - log(10 + 1))^2 +
   (log(0 + 1) - log(0 + 1))^2 + (log(4 + 1) - log(5 + 1))^2) / 4
@@ -301,7 +292,6 @@
   rmsle.perf = performance(pred.regr, measures = rmsle, model = mod.regr)
   expect_equal(rmsle.test, rmsle$fun(pred = pred.regr))
   expect_equal(rmsle.test, as.numeric(rmsle.perf))
->>>>>>> c81a773d
 
   #test multiclass measures
 
@@ -445,10 +435,6 @@
   levels(pred.art.classif2) = as.numeric(levels(pred.art.classif))^2
   expect_equal(measureWKAPPA(tar.classif2, pred.art.classif2), wkappa.test)
 
-<<<<<<< HEAD
-
-=======
->>>>>>> c81a773d
   #test binaryclass measures
 
   #brier
