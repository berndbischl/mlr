--- conflicted
+++ resolved
@@ -310,7 +310,7 @@
     expect_equal(NA_real_, measureRAE(0,0))
     expect_warning(measureRAE(0,0))
     expect_warning(measureRAE(c(1,1,1,1), c(1,2,3,4)))
-  })  
+  })
   expect_silent(measureRAE(c(1,1,1,0), c(2,2,2,2)))
   # mape
   suppressWarnings({
@@ -899,7 +899,6 @@
   )
 })
 
-<<<<<<< HEAD
 test_that("setMeasurePars", {
   mm = mmce
   expect_list(mm$extra.args, len = 0L, names = "named")
@@ -921,7 +920,6 @@
   mm = setMeasurePars(mmce, foo = 1, par.vals = list(foo = 2))
   expect_equal(mm$extra.args, list(foo = 1))
 })
-=======
 
 test_that("measures ppv denominator 0", {
   set.seed(1)
@@ -937,5 +935,4 @@
   bmrk = benchmark(lrns, tasks, rdesc, measures = meas)
   pr = generateThreshVsPerfData(bmrk, measures = list(tpr, ppv))
   expect_equal(length(which(is.na(pr$data))), 0)
-})
->>>>>>> 26d2af07
+})