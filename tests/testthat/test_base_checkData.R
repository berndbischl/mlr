--- conflicted
+++ resolved
@@ -47,9 +47,5 @@
   expect_error(makeClassifTask(data = df, target = multiclass.target), "Unsupported feature type")
 
   # check missing target column
-<<<<<<< HEAD
-  expect_warning(makeOneClassTask(data = oneclass.df[, -5]), "add target column 'anomaly'")
-=======
   expect_message(makeOneClassTask(data = oneclass.df[, -5]), "add target column 'normal'")
->>>>>>> 0164b940
 })