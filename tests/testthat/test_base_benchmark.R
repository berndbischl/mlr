--- conflicted
+++ resolved
@@ -271,7 +271,6 @@
     wrapper.class = "cl")
 })
 
-<<<<<<< HEAD
 test_that("benchmark works with ensemble filters", {
   lrn = makeLearner("classif.ksvm")
   lrn = makeFilterWrapper(lrn, fw.method = "E-Borda")
@@ -305,7 +304,6 @@
   expect_class(benchmark(learners = tune_wrapper_svm, task = tasks,
     resampling = rin, measures = list(acc)), "BenchmarkResult"
   )
-=======
 test_that("benchmark handles failure models correctly", {
 
   # Define task
@@ -362,5 +360,4 @@
   expect_class(x = bmr, classes = "BenchmarkResult")
   expect_true(object = is.na(aggr_perf[[1]][[1]]))
 
->>>>>>> 92d65ece
 })