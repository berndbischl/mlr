--- conflicted
+++ resolved
@@ -271,7 +271,6 @@
   # getBMROptResults needs seperate checking since it needs extra argument
   testDropOption(one.two, getBMROptResults, new.names = learner.names,
     wrapper.class = "cl")
-<<<<<<< HEAD
 })
 
 test_that("benchmark works with ensemble filters", {
@@ -307,6 +306,4 @@
   expect_class(benchmark(learners = tune_wrapper_svm, task = tasks,
                  resampling = rin, measures = list(acc)), "BenchmarkResult"
                )
-=======
->>>>>>> 7cc64228
 })