--- conflicted
+++ resolved
@@ -271,7 +271,6 @@
   # getBMROptResults needs seperate checking since it needs extra argument
   testDropOption(one.two, getBMROptResults, new.names = learner.names,
     wrapper.class = "cl")
-<<<<<<< HEAD
 })
 
 test_that("benchmark handles failure models correctly", {
@@ -330,6 +329,4 @@
   expect_class(x = bmr, classes = "BenchmarkResult")
   expect_true(object = is.na(aggr_perf[[1]][[1]]))
 
-=======
->>>>>>> c13c2b0f
 })