context("listLearners")

test_that("listLearners", {
  x1 = listLearners(create = FALSE, warn.missing.packages = FALSE)
  expect_data_frame(x1, min.rows = 1L, min.cols = 10)
  expect_set_equal(x1$type, c("oneclass", "classif", "regr", "cluster", "surv", "multilabel"))
  expect_subset(listLearnerProperties(), names(x1))

  x1a = listLearners("classif", create = FALSE, properties = "missings", warn.missing.packages = FALSE)
  expect_data_frame(x1a, min.rows = 10)
  expect_true(nrow(x1a) < nrow(x1))
  expect_character(x1a$note, any.missing = FALSE)

  x = listLearners(multiclass.task, create = FALSE, warn.missing.packages = FALSE)
  expect_data_frame(x, min.rows = 20, min.cols = 3)
  expect_true(all(x$type == "classif"))

  x = listLearners("surv", properties = c("factors", "missings", "weights"), create = TRUE,
    warn.missing.packages = FALSE)
  expect_list(x, "Learner", min.len = 1L)

  # test that listLearners works without a type and just requested properties, we had a bug here
  x = listLearners(properties = "factors", create = FALSE)
  expect_data_frame(x, min.rows = 20, min.cols = 3)
  expect_true(length(unique(x$type)) > 3L)
})

test_that("listLearners printer (#1336)", {
  x1 = listLearners(create = FALSE, warn.missing.packages = FALSE)
  width = getOption("width")
  options(width = 1000)
  out = capture.output(print(x1), file = NULL)
  expect_equal(length(stri_match_all(out, regex = "\n")), 8)
  out = capture.output(print(x1, n = 10), file = NULL)
  expect_equal(length(stri_match_all(out, regex = "\n")), 12)
<<<<<<< HEAD
  options(width = 80)
=======
  options(width = width)
>>>>>>> 0c7bada5
})<|MERGE_RESOLUTION|>--- conflicted
+++ resolved
@@ -33,9 +33,5 @@
   expect_equal(length(stri_match_all(out, regex = "\n")), 8)
   out = capture.output(print(x1, n = 10), file = NULL)
   expect_equal(length(stri_match_all(out, regex = "\n")), 12)
-<<<<<<< HEAD
-  options(width = 80)
-=======
   options(width = width)
->>>>>>> 0c7bada5
 })