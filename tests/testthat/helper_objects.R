data(Sonar, package = "mlbench", envir = environment())
data(BreastCancer, package = "mlbench", envir = environment())
data(spatial.task, package = "mlr", envir = environment())

binaryclass.df = Sonar
binaryclass.formula = Class ~ .
binaryclass.target = "Class"
binaryclass.train.inds = c(1:50, 100:150)
binaryclass.test.inds = setdiff(seq_len(nrow(binaryclass.df)), binaryclass.train.inds)
binaryclass.train = binaryclass.df[binaryclass.train.inds, ]
binaryclass.test = binaryclass.df[binaryclass.test.inds, ]
binaryclass.class.col = 61
binaryclass.class.levs = levels(binaryclass.df[, binaryclass.class.col])
binaryclass.task = makeClassifTask("binary", data = binaryclass.df, target = binaryclass.target)

binaryclass.spatial.df = spatial.task$env$data
coordinates = spatial.task$coordinates
binaryclass.spatial.formula = slides ~ .
binaryclass.spatial.target = "slides"
binaryclass.spatial.train.inds = c(1:300, 600:900)
binaryclass.spatial.test.inds = setdiff(seq_len(nrow(binaryclass.spatial.df)), binaryclass.spatial.train.inds)
binaryclass.spatial.train = binaryclass.spatial.df[binaryclass.spatial.train.inds, ]
binaryclass.spatial.test = binaryclass.spatial.df[binaryclass.spatial.test.inds, ]
binaryclass.spatial.class.col = 3
binaryclass.spatial.class.levs = levels(binaryclass.spatial.df[, binaryclass.spatial.class.col])
binaryclass.spatial.task = makeClassifTask("binary", data = binaryclass.spatial.df, target = binaryclass.spatial.target, coordinates = coordinates)

multiclass.df = iris
multiclass.formula = Species ~ .
multiclass.target = "Species"
multiclass.train.inds = c(1:30, 51:80, 101:130)
multiclass.test.inds = setdiff(1:150, multiclass.train.inds)
multiclass.train = multiclass.df[multiclass.train.inds, ]
multiclass.test = multiclass.df[multiclass.test.inds, ]
multiclass.class.col = 5
multiclass.task = makeClassifTask("multiclass", data = multiclass.df, target = multiclass.target)

multiclass.small.df = iris[c(1:3, 51:53, 101:103), ]
multiclass.small.formula = Species ~ .
multiclass.small.target = "Species"
multiclass.small.train.inds = c(1:2, 4:5, 7:8)
multiclass.small.test.inds = setdiff(1:9, multiclass.small.train.inds)
multiclass.small.train = multiclass.small.df[multiclass.small.train.inds, ]
multiclass.small.test = multiclass.small.df[multiclass.small.test.inds, ]
multiclass.small.class.col = 5
multiclass.small.task = makeClassifTask("multiclass", data = multiclass.small.df, target = multiclass.small.target)

multilabel.df = iris
multilabel.df[, "y1"] = rep(c(TRUE, FALSE), 75L)
multilabel.df[, "y2"] = rep(c(FALSE, TRUE), 75L)
multilabel.target = c("y1", "y2")
multilabel.train.inds = c(1:30, 51:80, 101:130)
multilabel.test.inds = setdiff(1:150, multilabel.train.inds)
multilabel.train = multilabel.df[multilabel.train.inds, ]
multilabel.test = multilabel.df[multilabel.test.inds, ]
multilabel.task = makeMultilabelTask("multilabel", data = multilabel.df, target = multilabel.target)
multilabel.formula.cbind = as.formula(paste("cbind(", paste(multilabel.target, collapse = ",", sep = " "), ")  ~ .", sep = ""))
multilabel.formula = as.formula(paste(paste(multilabel.target, collapse = "+"), "~."))
multilabel.small.inds = c(1, 52, 53, 123)

noclass.df = iris[, -5]
noclass.train.inds = c(1:30, 51:80, 101:130)
noclass.test.inds = setdiff(1:150, noclass.train.inds)
noclass.train = noclass.df[noclass.train.inds, ]
noclass.test = noclass.df[noclass.test.inds, ]
noclass.task = makeClusterTask("noclass", data = noclass.df)

data(BostonHousing, package = "mlbench", envir = environment())
regr.df = BostonHousing
regr.formula = medv ~ .
regr.target = "medv"
regr.train.inds = seq(1, 506, 7)
regr.test.inds = setdiff(seq_len(nrow(regr.df)), regr.train.inds)
regr.train = regr.df[regr.train.inds, ]
regr.test = regr.df[regr.test.inds, ]
regr.class.col = 14
regr.task = makeRegrTask("regrtask", data = regr.df, target = regr.target)

regr.small.df = BostonHousing[150:160, ]
regr.small.formula = medv ~ .
regr.small.target = "medv"
regr.small.train.inds = 1:7
regr.small.test.inds = setdiff(seq_len(nrow(regr.small.df)), regr.small.train.inds)
regr.small.train = regr.small.df[regr.small.train.inds, ]
regr.small.test = regr.small.df[regr.small.test.inds, ]
regr.small.class.col = 14
regr.small.task = makeRegrTask("regrtask", data = regr.small.df, target = regr.small.target)

regr.num.df = regr.df[, sapply(regr.df, is.numeric)]
regr.num.formula = regr.formula
regr.num.target = regr.target
regr.num.train.inds = regr.train.inds
regr.num.test.inds = regr.test.inds
regr.num.train = regr.num.df[regr.num.train.inds, ]
regr.num.test = regr.num.df[regr.num.test.inds, ]
regr.num.class.col = 13
regr.num.task = makeRegrTask("regrnumtask", data = regr.num.df, target = regr.num.target)

regr.na.num.df = regr.num.df[1:10, ]
regr.na.num.df[1, 1] = NA
regr.na.num.formula = regr.num.formula
regr.na.num.target = regr.num.target
regr.na.num.train.inds = regr.num.train.inds
regr.na.num.test.inds = regr.num.test.inds
regr.na.num.train = regr.na.num.df[regr.na.num.train.inds, ]
regr.na.num.test = regr.na.num.df[regr.na.num.test.inds, ]
regr.na.num.class.col = 13
regr.na.num.task = makeRegrTask("regrnanumdf", data = regr.na.num.df, target = regr.na.num.target)

getSurvData = function(n = 100, p = 10) {

  set.seed(1)
  beta = c(rep(1, 10), rep(0, p - 10))
  x = matrix(rnorm(n * p), n, p)
  colnames(x) = sprintf("x%01i", 1:p)
  real.time = -(log(runif(n))) / (10 * exp(drop(x %*% beta)))
  cens.time = rexp(n, rate = 1 / 10)
  status = ifelse(real.time <= cens.time, TRUE, FALSE)
  obs.time = ifelse(real.time <= cens.time, real.time, cens.time) + 1

  # mark large outliers in survival as censored
  q = quantile(obs.time, .90)
  i = which(obs.time > q)
  obs.time[i] = q
  cens.time[i] = FALSE

  return(cbind(data.frame(time = obs.time, status = status), x))
}
surv.df = getSurvData()
surv.formula = survival::Surv(time, status) ~ .
surv.target = c("time", "status")
surv.train.inds = seq(1, floor(2 / 3 * nrow(surv.df)))
surv.test.inds = setdiff(seq_len(nrow(surv.df)), surv.train.inds)
surv.train = surv.df[surv.train.inds, ]
surv.test = surv.df[surv.test.inds, ]
surv.task = makeSurvTask("survtask", data = surv.df, target = surv.target)
rm(getSurvData)

data("gunpoint.task", package = "mlr")
data("fuelsubset.task", package = "mlr")
fda.binary.gp.task = gunpoint.task
suppressMessages({
  gp = getTaskData(gunpoint.task, subset = seq_len(100), functionals.as = "dfcols")
})
gp.fdf = makeFunctionalData(gp[, seq_len(31)], fd.features = list("fd" = 2:31))
fda.binary.gp.task.small = makeClassifTask(data = gp.fdf, target = "X1")
fda.regr.fs.task = fuelsubset.task

# nonsense fda multiclass task
fda.multiclass.df = iris
fda.multiclass.formula = Species ~ .
fda.multiclass.target = "Species"
fda.multiclass.train.inds = c(1:30, 51:80, 101:130)
fda.multiclass.test.inds = setdiff(1:150, multiclass.train.inds)
fda.multiclass.train = multiclass.df[multiclass.train.inds, ]
fda.multiclass.test = multiclass.df[multiclass.test.inds, ]
fda.multiclass.class.col = 5
mc.fdf = makeFunctionalData(fda.multiclass.df, fd.features = list("fd1" = 1:2, "fd2" = 3:4))
fda.multiclass.task = makeClassifTask("multiclass", data = mc.fdf, target = multiclass.target)

costsens.feat = iris
costsens.costs = matrix(runif(150L * 3L, min = 0, max = 1), 150L, 3L)
costsens.task = makeCostSensTask("costsens", data = costsens.feat, costs = costsens.costs)

ns.svg = c(svg = "http://www.w3.org/2000/svg")
black.circle.xpath = "/svg:svg//svg:circle[contains(@style, 'fill: #000000')]"
grey.rect.xpath = "/svg:svg//svg:rect[contains(@style, 'fill: #EBEBEB;')]"
red.circle.xpath = "/svg:svg//svg:circle[contains(@style, 'fill: #F8766D')]"
blue.circle.xpath = "/svg:svg//svg:circle[contains(@style, 'fill: #619CFF')]"
green.circle.xpath = "/svg:svg//svg:circle[contains(@style, 'fill: #00BA38')]"
black.line.xpath = "/svg:svg//svg:polyline[not(contains(@style, 'stroke:'))]"
black.line.xpath2 = "/svg:svg//svg:polyline[contains(@style, 'stroke: #000000')]"
blue.line.xpath = "/svg:svg//svg:polyline[contains(@style, 'stroke: #00BFC4;')]"
mediumblue.line.xpath = "/svg:svg//svg:polyline[contains(@style, 'stroke: #3366FF;')]"
red.line.xpath = "/svg:svg//svg:polyline[contains(@style, 'stroke: #F8766D;')]"
red.rug.line.xpath = "/svg:svg//svg:line[contains(@style, 'stroke: #FF0000;')]"
black.bar.xpath = "/svg:svg//svg:rect[contains(@style, 'fill: #595959;')]"

<<<<<<< HEAD
test.confMatrix = function(p) {

  lvls = getTaskClassLevels(p$task.desc)
  l = length(lvls)

  # test absolute
  cm = calculateConfusionMatrix(p, relative = FALSE)
  expect_true(is.matrix(cm$result) && nrow(cm$result) == l + 1 && ncol(cm$result) == l + 1)
  expect_set_equal(cm$result[1:l, l + 1], cm$result[l + 1, 1:l])

  # test absolute number of errors
  d = cm$result[1:l, 1:l]
  diag(d) = 0
  expect_true(sum(unlist(d)) == cm$result[l + 1, l + 1])

  # test absolute with sums
  cm = calculateConfusionMatrix(p, sums = TRUE)
  expect_true(is.matrix(cm$result) && nrow(cm$result) == l + 2 && ncol(cm$result) == l + 2)
  expect_set_equal(cm$result[1:l, l + 1], cm$result[l + 1, 1:l])
  # test absolute number of errors
  d = cm$result[1:l, 1:l]
  diag(d) = 0
  expect_true(sum(unlist(d)) == cm$result[l + 1, l + 1])

  # test relative
  cm = calculateConfusionMatrix(p, relative = TRUE)

  # sums have to be 1 or 0 (if no observation in that group)
  expect_true(all(rowSums(cm$relative.row[, 1:l]) == 1 |
                    rowSums(cm$relative.row[, 1:l]) == 0))
  expect_true(all(colSums(cm$relative.col[1:l, ]) == 1 |
                    colSums(cm$relative.col[1:l, ]) == 0))
}
=======
# used in `test_base_rankBaseFilters.R` ----------------------------------------

task.filters.rank = structure(list(type = "surv", weights = NULL,
  blocking = NULL, coordinates = NULL, task.desc = structure(list(
    id = "VET", type = "surv", target = c("time", "status"
    ), size = 137L, n.feat = c(numerics = 9L, factors = 0L,
      ordered = 0L, functionals = 0L), has.missings = FALSE,
    has.weights = FALSE, has.blocking = FALSE, has.coordinates = FALSE), class = c("SurvTaskDesc",
    "SupervisedTaskDesc", "TaskDesc"))), class = c("SurvTask",
  "SupervisedTask", "Task"))
task.filters.rank$env$data = structure(list(trt = c(1, 1, 1, 1, 1, 1, 1, 1, 1, 1, 1, 1, 1,
  1, 1, 1, 1, 1, 1, 1, 1, 1, 1, 1, 1, 1, 1, 1, 1, 1, 1, 1, 1, 1,
  1, 1, 1, 1, 1, 1, 1, 1, 1, 1, 1, 1, 1, 1, 1, 1, 1, 1, 1, 1, 1,
  1, 1, 1, 1, 1, 1, 1, 1, 1, 1, 1, 1, 1, 1, 2, 2, 2, 2, 2, 2, 2,
  2, 2, 2, 2, 2, 2, 2, 2, 2, 2, 2, 2, 2, 2, 2, 2, 2, 2, 2, 2, 2,
  2, 2, 2, 2, 2, 2, 2, 2, 2, 2, 2, 2, 2, 2, 2, 2, 2, 2, 2, 2, 2,
  2, 2, 2, 2, 2, 2, 2, 2, 2, 2, 2, 2, 2, 2, 2, 2, 2, 2, 2), time = c(72,
  411, 228, 126, 118, 10, 82, 110, 314, 100, 42, 8, 144, 25, 11,
  30, 384, 4, 54, 13, 123, 97, 153, 59, 117, 16, 151, 22, 56, 21,
  18, 139, 20, 31, 52, 287, 18, 51, 122, 27, 54, 7, 63, 392, 10,
  8, 92, 35, 117, 132, 12, 162, 3, 95, 177, 162, 216, 553, 278,
  12, 260, 200, 156, 182, 143, 105, 103, 250, 100, 999, 112, 87,
  231, 242, 991, 111, 1, 587, 389, 33, 25, 357, 467, 201, 1, 30,
  44, 283, 15, 25, 103, 21, 13, 87, 2, 20, 7, 24, 99, 8, 99, 61,
  25, 95, 80, 51, 29, 24, 18, 83, 31, 51, 90, 52, 73, 8, 36, 48,
  7, 140, 186, 84, 19, 45, 80, 52, 164, 19, 53, 15, 43, 340, 133,
  111, 231, 378, 49), status = c(TRUE, TRUE, TRUE, TRUE, TRUE,
  TRUE, TRUE, TRUE, TRUE, FALSE, TRUE, TRUE, TRUE, FALSE, TRUE,
  TRUE, TRUE, TRUE, TRUE, TRUE, FALSE, FALSE, TRUE, TRUE, TRUE,
  TRUE, TRUE, TRUE, TRUE, TRUE, TRUE, TRUE, TRUE, TRUE, TRUE, TRUE,
  TRUE, TRUE, TRUE, TRUE, TRUE, TRUE, TRUE, TRUE, TRUE, TRUE, TRUE,
  TRUE, TRUE, TRUE, TRUE, TRUE, TRUE, TRUE, TRUE, TRUE, TRUE, TRUE,
  TRUE, TRUE, TRUE, TRUE, TRUE, FALSE, TRUE, TRUE, TRUE, TRUE,
  TRUE, TRUE, TRUE, FALSE, FALSE, TRUE, TRUE, TRUE, TRUE, TRUE,
  TRUE, TRUE, TRUE, TRUE, TRUE, TRUE, TRUE, TRUE, TRUE, TRUE, TRUE,
  TRUE, FALSE, TRUE, TRUE, TRUE, TRUE, TRUE, TRUE, TRUE, TRUE,
  TRUE, TRUE, TRUE, TRUE, TRUE, TRUE, TRUE, TRUE, TRUE, TRUE, FALSE,
  TRUE, TRUE, TRUE, TRUE, TRUE, TRUE, TRUE, TRUE, TRUE, TRUE, TRUE,
  TRUE, TRUE, TRUE, TRUE, TRUE, TRUE, TRUE, TRUE, TRUE, TRUE, TRUE,
  TRUE, TRUE, TRUE, TRUE, TRUE), karno = c(60, 70, 60, 60, 70,
  20, 40, 80, 50, 70, 60, 40, 30, 80, 70, 60, 60, 40, 80, 60, 40,
  60, 60, 30, 80, 30, 50, 60, 80, 40, 20, 80, 30, 75, 70, 60, 30,
  60, 80, 60, 70, 50, 50, 40, 40, 20, 70, 40, 80, 80, 50, 80, 30,
  80, 50, 80, 50, 70, 60, 40, 80, 80, 70, 90, 90, 80, 80, 70, 60,
  90, 80, 80, 50, 50, 70, 70, 20, 60, 90, 30, 20, 70, 90, 80, 50,
  70, 60, 90, 50, 30, 70, 20, 30, 60, 40, 30, 20, 60, 70, 80, 85,
  70, 70, 70, 50, 30, 40, 40, 40, 99, 80, 60, 60, 60, 60, 50, 70,
  10, 40, 70, 90, 80, 50, 40, 40, 60, 70, 30, 60, 30, 60, 80, 75,
  60, 70, 80, 30), diagtime = c(7, 5, 3, 9, 11, 5, 10, 29, 18,
  6, 4, 58, 4, 9, 11, 3, 9, 2, 4, 4, 3, 5, 14, 2, 3, 4, 12, 4,
  12, 2, 15, 2, 5, 3, 2, 25, 4, 1, 28, 8, 1, 7, 11, 4, 23, 19,
  10, 6, 2, 5, 4, 5, 3, 4, 16, 5, 15, 2, 12, 12, 5, 12, 2, 2, 8,
  11, 5, 8, 13, 12, 6, 3, 8, 1, 7, 3, 21, 3, 2, 6, 36, 13, 2, 28,
  7, 11, 13, 2, 13, 2, 22, 4, 2, 2, 36, 9, 11, 8, 3, 2, 4, 2, 2,
  1, 17, 87, 8, 2, 5, 3, 3, 5, 22, 3, 3, 5, 8, 4, 4, 3, 3, 4, 10,
  3, 4, 4, 15, 4, 12, 5, 11, 10, 1, 5, 18, 4, 3), age = c(69, 64,
  38, 63, 65, 49, 69, 68, 43, 70, 81, 63, 63, 52, 48, 61, 42, 35,
  63, 56, 55, 67, 63, 65, 46, 53, 69, 68, 43, 55, 42, 64, 65, 65,
  55, 66, 60, 67, 53, 62, 67, 72, 48, 68, 67, 61, 60, 62, 38, 50,
  63, 64, 43, 34, 66, 62, 52, 47, 63, 68, 45, 41, 66, 62, 60, 66,
  38, 53, 37, 54, 60, 48, 52, 70, 50, 62, 65, 58, 62, 64, 63, 58,
  64, 52, 35, 63, 70, 51, 40, 69, 36, 71, 62, 60, 44, 54, 66, 49,
  72, 68, 62, 71, 70, 61, 71, 59, 67, 60, 69, 57, 39, 62, 50, 43,
  70, 66, 61, 81, 58, 63, 60, 62, 42, 69, 63, 45, 68, 39, 66, 63,
  49, 64, 65, 64, 67, 65, 37), prior = c(0, 10, 0, 10, 10, 0, 10,
  0, 0, 0, 0, 10, 0, 10, 10, 0, 0, 0, 10, 0, 0, 0, 10, 0, 0, 10,
  0, 0, 10, 10, 0, 0, 0, 0, 0, 10, 0, 0, 0, 0, 0, 0, 0, 0, 10,
  10, 0, 0, 0, 0, 10, 0, 0, 0, 10, 0, 0, 0, 0, 10, 0, 10, 0, 0,
  0, 0, 0, 10, 10, 10, 0, 0, 10, 0, 10, 0, 10, 0, 0, 0, 0, 0, 0,
  10, 0, 0, 10, 0, 10, 0, 10, 0, 0, 0, 10, 10, 0, 0, 0, 0, 0, 0,
  0, 0, 0, 10, 0, 0, 10, 0, 0, 0, 10, 0, 0, 0, 0, 0, 0, 0, 0, 10,
  0, 0, 0, 0, 10, 10, 0, 0, 10, 10, 0, 0, 10, 0, 0), celltype.squamous = c(1,
  1, 1, 1, 1, 1, 1, 1, 1, 1, 1, 1, 1, 1, 1, 0, 0, 0, 0, 0, 0, 0,
  0, 0, 0, 0, 0, 0, 0, 0, 0, 0, 0, 0, 0, 0, 0, 0, 0, 0, 0, 0, 0,
  0, 0, 0, 0, 0, 0, 0, 0, 0, 0, 0, 0, 0, 0, 0, 0, 0, 0, 0, 0, 0,
  0, 0, 0, 0, 0, 1, 1, 1, 1, 1, 1, 1, 1, 1, 1, 1, 1, 1, 1, 1, 1,
  1, 1, 1, 1, 0, 0, 0, 0, 0, 0, 0, 0, 0, 0, 0, 0, 0, 0, 0, 0, 0,
  0, 0, 0, 0, 0, 0, 0, 0, 0, 0, 0, 0, 0, 0, 0, 0, 0, 0, 0, 0, 0,
  0, 0, 0, 0, 0, 0, 0, 0, 0, 0), celltype.smallcell = c(0, 0, 0,
  0, 0, 0, 0, 0, 0, 0, 0, 0, 0, 0, 0, 1, 1, 1, 1, 1, 1, 1, 1, 1,
  1, 1, 1, 1, 1, 1, 1, 1, 1, 1, 1, 1, 1, 1, 1, 1, 1, 1, 1, 1, 1,
  0, 0, 0, 0, 0, 0, 0, 0, 0, 0, 0, 0, 0, 0, 0, 0, 0, 0, 0, 0, 0,
  0, 0, 0, 0, 0, 0, 0, 0, 0, 0, 0, 0, 0, 0, 0, 0, 0, 0, 0, 0, 0,
  0, 0, 1, 1, 1, 1, 1, 1, 1, 1, 1, 1, 1, 1, 1, 1, 1, 1, 1, 1, 0,
  0, 0, 0, 0, 0, 0, 0, 0, 0, 0, 0, 0, 0, 0, 0, 0, 0, 0, 0, 0, 0,
  0, 0, 0, 0, 0, 0, 0, 0), celltype.adeno = c(0, 0, 0, 0, 0, 0,
  0, 0, 0, 0, 0, 0, 0, 0, 0, 0, 0, 0, 0, 0, 0, 0, 0, 0, 0, 0, 0,
  0, 0, 0, 0, 0, 0, 0, 0, 0, 0, 0, 0, 0, 0, 0, 0, 0, 0, 1, 1, 1,
  1, 1, 1, 1, 1, 1, 0, 0, 0, 0, 0, 0, 0, 0, 0, 0, 0, 0, 0, 0, 0,
  0, 0, 0, 0, 0, 0, 0, 0, 0, 0, 0, 0, 0, 0, 0, 0, 0, 0, 0, 0, 0,
  0, 0, 0, 0, 0, 0, 0, 0, 0, 0, 0, 0, 0, 0, 0, 0, 0, 1, 1, 1, 1,
  1, 1, 1, 1, 1, 1, 1, 1, 1, 1, 1, 1, 1, 1, 0, 0, 0, 0, 0, 0, 0,
  0, 0, 0, 0, 0), celltype.large = c(0, 0, 0, 0, 0, 0, 0, 0, 0,
  0, 0, 0, 0, 0, 0, 0, 0, 0, 0, 0, 0, 0, 0, 0, 0, 0, 0, 0, 0, 0,
  0, 0, 0, 0, 0, 0, 0, 0, 0, 0, 0, 0, 0, 0, 0, 0, 0, 0, 0, 0, 0,
  0, 0, 0, 1, 1, 1, 1, 1, 1, 1, 1, 1, 1, 1, 1, 1, 1, 1, 0, 0, 0,
  0, 0, 0, 0, 0, 0, 0, 0, 0, 0, 0, 0, 0, 0, 0, 0, 0, 0, 0, 0, 0,
  0, 0, 0, 0, 0, 0, 0, 0, 0, 0, 0, 0, 0, 0, 0, 0, 0, 0, 0, 0, 0,
  0, 0, 0, 0, 0, 0, 0, 0, 0, 0, 0, 1, 1, 1, 1, 1, 1, 1, 1, 1, 1,
  1, 1)), class = "data.frame", row.names = c("1", "2", "3", "4",
  "5", "6", "7", "8", "9", "10", "11", "12", "13", "14", "15",
  "16", "17", "18", "19", "20", "21", "22", "23", "24", "25", "26",
  "27", "28", "29", "30", "31", "32", "33", "34", "35", "36", "37",
  "38", "39", "40", "41", "42", "43", "44", "45", "46", "47", "48",
  "49", "50", "51", "52", "53", "54", "55", "56", "57", "58", "59",
  "60", "61", "62", "63", "64", "65", "66", "67", "68", "69", "70",
  "71", "72", "73", "74", "75", "76", "77", "78", "79", "80", "81",
  "82", "83", "84", "85", "86", "87", "88", "89", "90", "91", "92",
  "93", "94", "95", "96", "97", "98", "99", "100", "101", "102",
  "103", "104", "105", "106", "107", "108", "109", "110", "111",
  "112", "113", "114", "115", "116", "117", "118", "119", "120",
  "121", "122", "123", "124", "125", "126", "127", "128", "129",
  "130", "131", "132", "133", "134", "135", "136", "137"))
>>>>>>> a1ce1896
<|MERGE_RESOLUTION|>--- conflicted
+++ resolved
@@ -176,7 +176,6 @@
 red.rug.line.xpath = "/svg:svg//svg:line[contains(@style, 'stroke: #FF0000;')]"
 black.bar.xpath = "/svg:svg//svg:rect[contains(@style, 'fill: #595959;')]"
 
-<<<<<<< HEAD
 test.confMatrix = function(p) {
 
   lvls = getTaskClassLevels(p$task.desc)
@@ -206,11 +205,10 @@
 
   # sums have to be 1 or 0 (if no observation in that group)
   expect_true(all(rowSums(cm$relative.row[, 1:l]) == 1 |
-                    rowSums(cm$relative.row[, 1:l]) == 0))
+    rowSums(cm$relative.row[, 1:l]) == 0))
   expect_true(all(colSums(cm$relative.col[1:l, ]) == 1 |
-                    colSums(cm$relative.col[1:l, ]) == 0))
+    colSums(cm$relative.col[1:l, ]) == 0))
 }
-=======
 # used in `test_base_rankBaseFilters.R` ----------------------------------------
 
 task.filters.rank = structure(list(type = "surv", weights = NULL,
@@ -323,5 +321,4 @@
   "103", "104", "105", "106", "107", "108", "109", "110", "111",
   "112", "113", "114", "115", "116", "117", "118", "119", "120",
   "121", "122", "123", "124", "125", "126", "127", "128", "129",
-  "130", "131", "132", "133", "134", "135", "136", "137"))
->>>>>>> a1ce1896
+  "130", "131", "132", "133", "134", "135", "136", "137"))