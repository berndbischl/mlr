data(Sonar, package = "mlbench", envir = environment())
data(BreastCancer, package = "mlbench", envir = environment())

binaryclass.df = Sonar
binaryclass.formula = Class~.
binaryclass.target = "Class"
binaryclass.train.inds = c(1:50, 100:150)
binaryclass.test.inds  = setdiff(seq_len(nrow(binaryclass.df)), binaryclass.train.inds)
binaryclass.train = binaryclass.df[binaryclass.train.inds, ]
binaryclass.test  = binaryclass.df[binaryclass.test.inds, ]
binaryclass.class.col = 61
binaryclass.class.levs = levels(binaryclass.df[, binaryclass.class.col])
binaryclass.task = makeClassifTask("binary", data = binaryclass.df, target = binaryclass.target)

multiclass.df = iris
multiclass.formula = Species~.
multiclass.target = "Species"
multiclass.train.inds = c(1:30, 51:80, 101:130)
multiclass.test.inds  = setdiff(1:150, multiclass.train.inds)
multiclass.train = multiclass.df[multiclass.train.inds, ]
multiclass.test  = multiclass.df[multiclass.test.inds, ]
multiclass.class.col = 5
multiclass.task = makeClassifTask("multiclass", data = multiclass.df, target = multiclass.target)

multiclass.small.df = iris[c(1:3, 51:53, 101:103), ]
multiclass.small.formula = Species~.
multiclass.small.target = "Species"
multiclass.small.train.inds = c(1:2, 4:5, 7:8)
multiclass.small.test.inds  = setdiff(1:9, multiclass.small.train.inds)
multiclass.small.train = multiclass.small.df[multiclass.small.train.inds, ]
multiclass.small.test  = multiclass.small.df[multiclass.small.test.inds, ]
multiclass.small.class.col = 5
multiclass.small.task = makeClassifTask("multiclass", data = multiclass.small.df, target = multiclass.small.target)

multilabel.df = iris
multilabel.df[, "y1"] = rep(c(TRUE, FALSE), 75L)
multilabel.df[, "y2"] = rep(c(FALSE, TRUE), 75L)
multilabel.target = c("y1", "y2")
multilabel.train.inds = c(1:30, 51:80, 101:130)
multilabel.test.inds  = setdiff(1:150, multilabel.train.inds)
multilabel.train = multilabel.df[multilabel.train.inds, ]
multilabel.test  = multilabel.df[multilabel.test.inds, ]
multilabel.task = makeMultilabelTask("multilabel", data = multilabel.df, target = multilabel.target)
multilabel.formula.cbind = as.formula(paste("cbind(", paste(multilabel.target, collapse = ",", sep = " "), ")  ~ .", sep = ""))
multilabel.formula = as.formula(paste(paste(multilabel.target, collapse = "+"), "~."))
multilabel.small.inds = c(1, 52, 53, 123)

noclass.df = iris[, -5]
noclass.train.inds = c(1:30, 51:80, 101:130)
noclass.test.inds  = setdiff(1:150, noclass.train.inds)
noclass.train = noclass.df[noclass.train.inds, ]
noclass.test  = noclass.df[noclass.test.inds, ]
noclass.task = makeClusterTask("noclass", data = noclass.df)

data(BostonHousing, package = "mlbench", envir = environment())
regr.df = BostonHousing
regr.formula = medv ~ .
regr.target = "medv"
regr.train.inds = seq(1, 506, 7)
regr.test.inds  = setdiff(seq_len(nrow(regr.df)), regr.train.inds)
regr.train = regr.df[regr.train.inds, ]
regr.test  = regr.df[regr.test.inds, ]
regr.class.col = 14
regr.task = makeRegrTask("regrtask", data = regr.df, target = regr.target)

regr.small.df = BostonHousing[150:160, ]
regr.small.formula = medv ~ .
regr.small.target = "medv"
regr.small.train.inds = 1:7
regr.small.test.inds  = setdiff(seq_len(nrow(regr.small.df)), regr.small.train.inds)
regr.small.train = regr.small.df[regr.small.train.inds, ]
regr.small.test  = regr.small.df[regr.small.test.inds, ]
regr.small.class.col = 14
regr.small.task = makeRegrTask("regrtask", data = regr.small.df, target = regr.small.target)

regr.num.df = regr.df[, sapply(regr.df, is.numeric)]
regr.num.formula = regr.formula
regr.num.target = regr.target
regr.num.train.inds = regr.train.inds
regr.num.test.inds  = regr.test.inds
regr.num.train = regr.num.df[regr.num.train.inds, ]
regr.num.test  = regr.num.df[regr.num.test.inds, ]
regr.num.class.col = 13
regr.num.task = makeRegrTask("regrnumtask", data = regr.num.df, target = regr.num.target)

getSurvData = function(n = 100, p = 10) {
  set.seed(1)
  beta = c(rep(1, 10), rep(0, p - 10))
  x = matrix(rnorm(n * p), n, p)
  colnames(x) = sprintf("x%01i", 1:p)
<<<<<<< HEAD
  real.time <- -(log(runif(n)))/(10 * exp(drop(x %*% beta)))
  cens.time <- rexp(n,rate=1/10)
  status <- ifelse(real.time <= cens.time, TRUE, FALSE)
  obs.time <- ifelse(real.time <= cens.time,real.time,cens.time) + 1
  # mark large outliers in survival as censored
  q = quantile(obs.time, .90)
  i = which(obs.time > q)
  obs.time[i] = q
  cens.time[i] = FALSE
=======
  real.time = - (log(runif(n))) / (10 * exp(drop(x %*% beta)))
  cens.time = rexp(n, rate = 1 / 10)
  status = ifelse(real.time <= cens.time, TRUE, FALSE)
  obs.time = ifelse(real.time <= cens.time, real.time, cens.time) + 1
>>>>>>> 43b6a9c0
  return(cbind(data.frame(time = obs.time, status = status), x))
}
surv.df = getSurvData()
surv.formula = survival::Surv(time, status) ~ .
surv.target = c("time", "status")
surv.train.inds = seq(1, floor(2 / 3 * nrow(surv.df)))
surv.test.inds  = setdiff(seq_len(nrow(surv.df)), surv.train.inds)
surv.train = surv.df[surv.train.inds, ]
surv.test  = surv.df[surv.test.inds, ]
surv.task = makeSurvTask("survtask", data = surv.df, target = surv.target)
rm(getSurvData)

costsens.feat = iris
costsens.costs = matrix(runif(150L * 3L, min = 0, max = 1), 150L, 3L)
costsens.task = makeCostSensTask("costsens", data = costsens.feat, costs = costsens.costs)

ns.svg = c(svg = "http://www.w3.org/2000/svg")
black.circle.xpath = "/svg:svg//svg:circle[contains(@style, 'fill: #000000')]"
grey.rect.xpath = "/svg:svg//svg:rect[contains(@style, 'fill: #EBEBEB;')]"
red.circle.xpath = "/svg:svg//svg:circle[contains(@style, 'fill: #F8766D')]"
blue.circle.xpath = "/svg:svg//svg:circle[contains(@style, 'fill: #619CFF')]"
green.circle.xpath = "/svg:svg//svg:circle[contains(@style, 'fill: #00BA38')]"
black.line.xpath = "/svg:svg//svg:polyline[not(contains(@style, 'stroke:'))]"
black.line.xpath2 = "/svg:svg//svg:polyline[contains(@style, 'stroke: #000000')]"
blue.line.xpath = "/svg:svg//svg:polyline[contains(@style, 'stroke: #00BFC4;')]"
mediumblue.line.xpath = "/svg:svg//svg:polyline[contains(@style, 'stroke: #3366FF;')]"
red.line.xpath = "/svg:svg//svg:polyline[contains(@style, 'stroke: #F8766D;')]"
red.rug.line.xpath = "/svg:svg//svg:line[contains(@style, 'stroke: #FF0000;')]"
black.bar.xpath = "/svg:svg//svg:rect[contains(@style, 'fill: #595959;')]"<|MERGE_RESOLUTION|>--- conflicted
+++ resolved
@@ -88,22 +88,15 @@
   beta = c(rep(1, 10), rep(0, p - 10))
   x = matrix(rnorm(n * p), n, p)
   colnames(x) = sprintf("x%01i", 1:p)
-<<<<<<< HEAD
-  real.time <- -(log(runif(n)))/(10 * exp(drop(x %*% beta)))
-  cens.time <- rexp(n,rate=1/10)
-  status <- ifelse(real.time <= cens.time, TRUE, FALSE)
-  obs.time <- ifelse(real.time <= cens.time,real.time,cens.time) + 1
+  real.time = - (log(runif(n))) / (10 * exp(drop(x %*% beta)))
+  cens.time = rexp(n, rate = 1 / 10)
+  status = ifelse(real.time <= cens.time, TRUE, FALSE)
+  obs.time = ifelse(real.time <= cens.time, real.time, cens.time) + 1
   # mark large outliers in survival as censored
   q = quantile(obs.time, .90)
   i = which(obs.time > q)
   obs.time[i] = q
   cens.time[i] = FALSE
-=======
-  real.time = - (log(runif(n))) / (10 * exp(drop(x %*% beta)))
-  cens.time = rexp(n, rate = 1 / 10)
-  status = ifelse(real.time <= cens.time, TRUE, FALSE)
-  obs.time = ifelse(real.time <= cens.time, real.time, cens.time) + 1
->>>>>>> 43b6a9c0
   return(cbind(data.frame(time = obs.time, status = status), x))
 }
 surv.df = getSurvData()
