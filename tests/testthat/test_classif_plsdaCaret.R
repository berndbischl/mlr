--- conflicted
+++ resolved
@@ -1,20 +1,8 @@
 context("classif_plsdaCaret")
 
 test_that("classif_plsdaCaret_binary", {
-<<<<<<< HEAD
+  skip("until klaR pkg was updated")
 
-  # winbuilder on R 4.0
-  # -- 1. Error: classif_plsdaCaret_binary (@test_classif_plsdaCaret.R#25)  --------
-  # Not all variable names used in object found in newdata
-  # Backtrace:
-  #   1. stats::predict(m, newdata = newx, type = "class")
-  # 2. caret:::predict.plsda(m, newdata = newx, type = "class")
-  # 4. klaR:::predict.NaiveBayes(...)
-  skip_on_os("windows")
-
-=======
-  skip("until klaR pkg was updated")
->>>>>>> 143db1e5
   requirePackagesOrSkip("caret", default.method = "load")
   parset.list = list(
     list(),
