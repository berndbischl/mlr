--- conflicted
+++ resolved
@@ -33,21 +33,13 @@
   therefore faster and more reliable; it also supports the additional parameter
   check.packages now that will check whether required packages are installed
   without loading them
-- many new functions for statistical benchmark comparisons are added, see below
+- many new function for statistical benchmark comparisons are added, see below
 - rename hasProperties, getProperties to hasLearnerProperties and getLearnerProperties
-- Learner properties are now implemented object oriented as a state of a Learner.
-  Only RLearners have the properties stored in a slot.
+- Learner Propoerties are now implemented object oriented as a state of a Learner.
+  Only RLearners have the properties stored in a slot. 
   For each class the getter can be overwritten.
-<<<<<<< HEAD
-- The hill climbing algorithm for stacking (Caruana 04) is implemented as method 'hill.climb' in 'makeStackedLearner' to select models from base learners, which is equivalent to weighted average.
-- The model compression algorithm for stacking (Caruana 06) is implemented as method 'compress' in 'makeStackedLearner' to first select models from base learners and then mimic the behaviour with a super learner. The default super learner is neural network.
-- The "Feature-subspace Aggregating Ensemble Algorithm" is implemented as a new learner in 'FeatingEnsemble.R'.
-- relativeOverfitting provides a way to estimate how much a model overfits to
-  the training data according to a measure.
-=======
 - resample, benchmark, and resample convenience functions (crossval, repcv etc.) now support 
   the extract argument. FeatSelWrapper, FilterWrapper, TuneWrapper have a default extract method.
->>>>>>> 4bfd1b54
 
 - new functions
 -- getDefaultMeasure
@@ -62,9 +54,6 @@
    generateBenchmarkSummaryData, plotBenchmarkSummary,
    friedmanTestBMR, friedmanPostHocTestBMR, generateCritDifferencesData, plotCritDifferences
 -- getCaretParamSet
--- generateCalibrationData and plotCalibration
--- relativeOverfitting
--- plotROCCurves
 
 - new measures
 -- hamloss
@@ -81,10 +70,6 @@
 -- classif.saeDNN
 -- classif.dbnDNN
 -- classif.nnTrain
--- classif.rknn
--- regr.rknn
--- classif.xgboost
--- regr.xgboost
 
 - new filters
 -- permutation.importance
