mlr_2.4:
- getTaskFormula / getTaskFormulaAsString have new argument 'explicit.features'
- getTaskData now has recodeY = "drop.levels" which drops empty factor levels
- option fix.factors in makeLearner was renamed to fix.factors.prediction for clarity
- showHyperPars was removed. getParamSet does exactly the same thing
- we had to slightly change how the mem usage is reported in tuning and feature selection.
  See TuneControl and FeatSelControl where it is documented what is done now.
- tuneIrace: allows to set the precision / digits within irace (using the argument 'digits'
  in makeTuneControlIrace); default is maximum precision
- for plotting in general we try to introduce a "data layer", so the data can be generated independently
  of the plotting first, into well-defined objects; these can then be plotted with mlr or custom code;
  the naming scheme is always generate<Foo>Data and plot<Foo>
- getFilterValues is deprecated in favor of generateFilterValuesData
- plotFilterValues can now plot multiple filter methods using facetting
- plotROCRCurves has been rewritten to use ggplot2
- classif.ada: added "loss" hyperpar
- add missings properties to all ctree and cforest methods:
  regr/classif for ctree, regr/classif/surv for cforest, and regr/classif for blackboost
- learner xgboost was removed, because the package is not on CRAN anymore, unfortunately
- reg.km: added param 'iso'
<<<<<<< HEAD
- classif.mda: added param 'start.method' and changed its default to 'lvq', added params 'sub.df', 'tot.df' and 'criterion'.
- tuneDesign: Tune a learner with a given Design, so that you can tune it with ParamHelpers::generateDesign
- tuneIrace: allows to set the precision / digits within irace (using the argument 'digits'
  in makeTuneControlIrace); default is maximum precision
- generateLearningCurve and plotLearningCurve helps to plot the learning curve demonstrating how the performance increases with more observations.
- resample and benchmark got the argument keep.preds, allowing you now to discard the prediction objects
=======
- classif.mda: added param 'start.method' and changed its default to 'lvq', added params 'sub.df', 'tot.df'
  and 'criterion'.
- plotThreshVsPerf and plotLearningCurve now have param 'facet'

- new functions
-- getTaskSize
-- getNestedTuneResultsX, getNestedTuneResultsOptPathDf
-- tuneDesign
-- generateROCRCurvesData, generateFilterValuesData, generateLearningCurveData, plotLearningCurve,
   generateThreshVsPerfData, plotThreshVsPerf
-- generateThreshVsPerfData accepts Prediction, ResampleResult, lists of ResampleResult,
   and BenchmarkResult objects.
-- experimental ggvis functions: plotROCRCurvesGGVIS, plotLearningCurveGGVIS,
   plotTuneMultiCritResultGGVIS, plotThreshVsPerfGGVIS, and plotFilterValuesGGVIS
>>>>>>> 90695ea8

- new learners:
-- classif.bst
-- classif.hdrda
-- classif.nodeHarvest
-- classif.pamr
-- classif.rFerns
-- classif.sparseLDA
-- regr.bst
-- regr.frbs
-- regr.nodeHarvest
-- regr.slim

- new measures:
-- brier

mlr_2.3:
- resample now returns an object of class ResampleResult (downward compatible)
  to allow for a print method.
- resampling on features now supported for an arbitrary number of factor features
- mlr supports ViperCharts plots now
- ROC plot via ROCR can now be created automatically, before you had to call asROCRPrediction,
  then construct the plots via ROCR your self. See plotROCRCurves
- all mlr measures now have slots "name" and "note"
- exported a few very simple "getters" for tasks, see below
- in makeLearner a probability predict.threshold can be set for classifiers, also see setPredictThreshold
- in the control objects for tuning and feature selection, the user can now enable threshold tuning
- in the control objects for tuning and feature selection, the user can now define his own logging function
- default console logging for tuneParams and selectFeatures is more informative, it displays time and memory info
- updated some properties of some learners
- Default arguments of classif.bartMachine, classif.randomForestSRC, regr.randomForestSRC and sur.randomForestSRC
  have been changed to allow missing data support with default settings.
- externalized measure functions to be used on vectors.
- some minor bug fixes
- required basic learner packages are not loaded into the global namespace anymore, requireNamespace
  is used internally instead. this ensures less name clashes and name shadowing
- resample passes dot arguments to the learner hyperpars
- new option "on.par.out.of.bounds" to disable out-of-bound checks for model parameters
- measures were slightly internally changed. they expose more properties (check ?Measure) and some
  now unnecessary object slots were removed
- classif.lda and classif.qda now have hyperpar "predict.method"
- filterFeatures and makeFilterWrapper gain an argument for mandatory features
- plotLearnerPrediction has new option "err.size"
- classif.plsDA and cluster.DBscan for now removed because of problems with the underlying learning algorithm
- new aggregation test.join
- the following models now can handle factors and ordereds by extra dummy or int encoding:
  classif.glmnet, regr.glmnet, surv.glmnet, surv.cvglmnet, surv.penalized,
  surv.optimCoxBoostPenalty, surv.glmboost, surv.CoxBoost

- new functions
-- getTaskType, getTaskId, getTaskTargetNames
-- plotROCRCurves
-- plotViperCharts
-- measureSSE, measureMSE, measureRMSE, measureMEDSE, ...
-- PreprocWrapperCaret
-- setPredictThreshold

- new learners:
-- classif.bdk
-- classif.binomial
-- classif.extraTrees
-- classif.probit
-- classif.xgboost
-- classif.xyf
-- regr.bartMachine
-- regr.bcart
-- regr.bdk
-- regr.bgp
-- regr.bgpllm
-- regr.blm
-- regr.brnn
-- regr.btgp
-- regr.btgpllm
-- regr.btlm
-- regr.cubist
-- regr.elmNN
-- regr.extraTrees
-- regr.laGP
-- regr.xgboost
-- regr.xyf
-- surv.rpart

mlr_2.2:
- The web tutorial was MUCH improved!
- more example tasks and data sets
- Learners and tasks now support ordered factors as features.
  The task description knows whether ordered factors are present and it is checked whether the learner
  supports such a feature. We have set this property 'ordered' very conservatively, so very
  few learners have it, where we are sure ordered inputs are handled correctly during training.
  If you know of more models that support this, please inform us.
- basic R learners now have new slots: name (a descriptive name of the algorithm),
  short.name (abbreviation that can be used in plots and tables) and note
  (notes regarding slight changes for the mlr integration of the learner and such).
- makeLearner now supports some options regarding learner error handling and output which
  could before only be set globally via configureMlr
- Additional arguments for imputation functions to allow a more fine-grain
  control of dummy column creation
- imputeMin and imputeMax now subtract or add a multiple of the range of
  the data from the minimum or to the maximum, respectively.
- cluster methods now have property 'prob' when they support fuzzy cluster membership probabilities,
  and also then support predict.type = 'prob'. Everything basically works the same as for posterior
  probabilities in classif.* methods.
- predict preserves the rownames of the input in its output
- fixed a bug in createDummyFeatures that caused an error when the data contained missing values.
- plotLearnerPrediction works for clustering and allows greyscale plots (for printing or articles)
- the whole object-oriented structure behind feature filtering was much
  improved. Smaller changes in the signature of makeFilterWrapper and
  filterFeatures have become necessary.
- fixed a bug in filter methods of the FSelector package that caused an error when variable names
  contained accented letters
- filterFeatures can now be also applied to the result of getFilterValues
- We dropped the data.frame version of some preprocessing operations like mergeFactorLevelsBySize,
  joinClassLevels and removeConstantFeatures for consistency. These now always require tasks as input.
- We support a pretty generic framework for stacking / super-learning now, see makeStackedLearner
- imbalancy correction + smote:
  -- fix a bug in "smote" when only factor features are present
  -- change to oversampling: sample new observations only (with replacement)
  --- extension to smote algorithm (sampling): minority class observations in binary classification
      are either chosen via sampling or alternatively, each minority class observation is used an
      equal number of times
- made the getters for BenchmarkResult more consistent. These are now:
  getBMRTaskIds, getBMRLearnerIds, getBMRPredictions, getBMRPerformances, getBMRAggrPerformances
  getBMRTuneResults, getFeatSelResults, getBMRFilteredFeatures
  The following methods do not work for BenchmarkResult anymore: getTuneResult, getFeatSelResult
- Removed getFilterResult, because it does the same as getFilteredFeatures

- new learners:
-- classif.bartMachine
-- classif.lqa
-- classif.randomForestSRC
-- classif.sda
-- regr.ctree
-- regr.plsr
-- regr.randomForestSRC
-- cluster.cmeans
-- cluster.DBScan
-- cluster.kmeans
-- cluster.FarthestFirst
-- surv.cvglmnet
-- surv.optimCoxBoostPenalty

- new filters:
-- variance
-- univariate
-- carscore
-- rf.importance, rf.min.depth
-- anova.test, kruskal.test
-- mrmr

- new functions
-- makeMulticlassWrapper
-- makeStackedLearner, getStackedBaseLearnerPredictions
-- joinClassLevels
-- summarizeColumns, summarizeLevels
-- capLargeValues, mergeFactorLevelsBySize

mlr_2.1:
- mlr now supports multi-criteria tuning
- mlr now supports cluster analysis (experimental)
- improve makeWeightedClassesWrapper: Hyperparams for class weighting are now supported, too.
- removed fix.factors option from randomForest, but added it in general to makeLearner,
  so it now works for all learners.
  Helps when feature factor levels where dropped in newdata prediction data.frames
- more consistent results for tuning algorithms and parameters with "trafos" :
  we always return the optimal settings on the transformed scale, but in the opt.path in
  the original scale.
- fix a bug when feature filtering resulted in a NoFeatureModel
- resample now returns a data.frame "err.mgs" or error messages that might have occurred during resampling
- stratified resampling for survival

- new learners:
-- classif.cforest
-- classif.glmnet
-- classif.plsdaCaret
-- regr.cforest
-- regr.glmnet
-- regr.svm
-- surv.cforest
-- cluster.SimpleKMeans
-- cluster.EM
-- cluster.XMeans

- new measures
-- bac
-- db, dunn, g1, g2, silhouette

- new functions
-- makeClusterTask
-- removeHyperPars
-- tuneParamsMultiCrit
-- makeTuneMultiCritControlGrid, makeTuneMultiCritControlRandom, makeTuneMultiCritControlNSGA2
-- plotTuneMultiCritResult
-- getFailureModelMsg

mlr_2.0:
- mlr now supports survival analysis models (experimental)
- mlr now supports cost-sensitive learning with example-specific costs (experimental)
- Some example tasks and data sets were added for simple access
- added FeatSelWrapper and getFeatSelResult
- performance functions now allows to compute multiple measures
- added multiclass.roc performance measure
- observation weights can now also be specified in the task
- added option on.learner.warning to configureMlr to suppress warnings in learners
- fixed a bug in stratified CV where elements where not distributed as evenly as possible
  when the split number did not divide the number of observation
- added class.weights param for classif.svm
- add fix.factors.prediction option to randomForest
- generic standard error estimation in randomForest and BaggingWrapper
- added fixup.data option to task constructors, so basic data cleanup can be performed
- show.info is now an option in configureMlr
- learners now support taggable properties that can be queried and changed. also see below.
- listLearners(forTask) was unified
- removed tuning via R' optim method (makeTuneControlOptim), as the optimizers in there really make
  no sense for tuning
- Grid search was improved so one does not have to discretize parameters manually anymore
  (although this is still possible). Instead one now passes a 'resolution' argument. Internally we
  now use ParamHelpers::generateGridDesign for this.
- toy tasks were added for convenient usage: iris.task, sonar.task, bh.task
  they also also have corresponding resampling instances, so you directly start working, e.g., iris.rin

- new learners:
-- classif.knn
-- classif.IBk
-- classif.LiblineaRBinary
-- classif.LiblineaRLogReg
-- classif.LiblineaRMultiClass
-- classif.linDA
-- classif.plr
-- classif.plsDA
-- classif.rrlda
-- regr.crs
-- regr.IBk
-- regr.mob
-- surv.CoxBoost
-- surv.coxph
-- surv.glmboost
-- surv.glmnet
-- surv.penalized
-- surv.randomForestSRC

- new measures
-- multiauc
-- cindex
--  meancosts, mcp

- new functions
-- removeConstantFeatures, normalizeFeatures, dropFeatures, createDummyFeatures
-- getTaskNFeats
-- hasProperties, getProperties, setProperties, addProperties, removeProperties
-- showHyperPars
-- setId
-- listMeasures
-- isFailureModel
-- plotLearnerPrediction
-- plotThreshVsPerf
-- holdout, subsample, crossval, repcv, bootstrapOOB, bootstrapB632, bootstrapB632plus
-- listFilterMethods, getFilterValues, filterFeatures, makeFilterWrapper, plotFilterValues
-- benchmark
-- getPerformances, getAggrPerformances, getPredictions, getFilterResult, getTuneResult, getFeatSelResult
-- oversample, undersample, makeOversampleWrapper, makeUndersampleWrapper
-- smote, makeSmoteWrapper
-- downsample, makeDownsampleWrapper
-- makeWeightedClassesWrapper
-- makeTuneControlGenSA
-- makeModelMultiplexer, makeModelMultiplexerParamSet
-- makeCostSensTask, makeCostSensClassifWrapper, makeCostSensRegrWrapper, makeCostsSensWeightedPairsLearner
-- makeSurvTask
-- impute, reimpute, makeImputeWrapper, lots of impute<Method>, makeImputeMethod

mlr_1.1:
- Initial release to CRAN<|MERGE_RESOLUTION|>--- conflicted
+++ resolved
@@ -18,17 +18,10 @@
   regr/classif for ctree, regr/classif/surv for cforest, and regr/classif for blackboost
 - learner xgboost was removed, because the package is not on CRAN anymore, unfortunately
 - reg.km: added param 'iso'
-<<<<<<< HEAD
-- classif.mda: added param 'start.method' and changed its default to 'lvq', added params 'sub.df', 'tot.df' and 'criterion'.
-- tuneDesign: Tune a learner with a given Design, so that you can tune it with ParamHelpers::generateDesign
-- tuneIrace: allows to set the precision / digits within irace (using the argument 'digits'
-  in makeTuneControlIrace); default is maximum precision
-- generateLearningCurve and plotLearningCurve helps to plot the learning curve demonstrating how the performance increases with more observations.
-- resample and benchmark got the argument keep.preds, allowing you now to discard the prediction objects
-=======
 - classif.mda: added param 'start.method' and changed its default to 'lvq', added params 'sub.df', 'tot.df'
   and 'criterion'.
 - plotThreshVsPerf and plotLearningCurve now have param 'facet'
+- resample and benchmark got the argument keep.preds, allowing you now to discard the prediction objects
 
 - new functions
 -- getTaskSize
@@ -40,7 +33,6 @@
    and BenchmarkResult objects.
 -- experimental ggvis functions: plotROCRCurvesGGVIS, plotLearningCurveGGVIS,
    plotTuneMultiCritResultGGVIS, plotThreshVsPerfGGVIS, and plotFilterValuesGGVIS
->>>>>>> 90695ea8
 
 - new learners:
 -- classif.bst
