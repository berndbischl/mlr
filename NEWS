--- conflicted
+++ resolved
@@ -16,12 +16,9 @@
 - tuneIrace: allows to set the precision / digits within irace (using the argument 'digits'
   in makeTuneControlIrace); default is maximum precision
 - generateLearningCurve and plotLearningCurve helps to plot the learning curve demonstrating how the performance increases with more observations.
-<<<<<<< HEAD
 - tuning: added 'budget' parameter in makeTuneControl*, allowing to define a maximum budget for tuning
 - makeTuneControlGenSA: optimized function will be considered non-smooth per default (change via ...)
-=======
 - plotROCRCurves has been rewritten to use ggplot2
->>>>>>> 2db4211f
 
 - new learners:
 -- classif.bst
