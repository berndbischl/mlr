--- conflicted
+++ resolved
@@ -1,7 +1,6 @@
-<<<<<<< HEAD
 mlr_new:
 - Add classifier chains for multilabel classification
-=======
+
 mlr_2.9:
 - SMOTEWrapper: fix a bug where "sw.nn" was not correctly passed down
 - removed classif.bartMachine and regr.bartMachine, lead to coredumps even in
@@ -10,7 +9,6 @@
   correctly
 
 mlr_2.8:
->>>>>>> e73f63b9
 - Feature filter "univariate" had a bad name, was deprecated and is now called
  "univariate.model.score". The new one also has better defaults.
 - (generate/plot)PartialPrediction: added new arg "geom" for tile plots
