--- conflicted
+++ resolved
@@ -10,12 +10,8 @@
   in the single-objective case
 - makeTuneControlGenSA: optimized function will be considered non-smooth
   per default (change via ... args)
-<<<<<<< HEAD
 - svm: added 'scale' param
-=======
-- classif.svm: added 'scale' param
 - ksvm: added 'cache' param
->>>>>>> 593746f6
 - plotFilterValuesGGVIS: sort and n_show are interactive, interactive flag removed
 - renamed getProbabilities to getPredictionProbabilities and deprecated getProbabilities
 - plots now use long names for measures where possible
