--- conflicted
+++ resolved
@@ -17,11 +17,7 @@
 
 
 cache:
-<<<<<<< HEAD
-  #- C:\RLibrary
-=======
   # - C:\RLibrary
->>>>>>> e411c4ff
   - C:\Program Files\Pandoc\
   - C:\miktex
 
