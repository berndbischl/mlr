--- conflicted
+++ resolved
@@ -44,15 +44,11 @@
           packages:
            - libgmp-dev
            - libgsl0-dev
-<<<<<<< HEAD
            - libgdal-dev # for sf
            - libproj-dev # for sf
            - libgeos-dev # for sf
            - libudunits2-dev # for sf
-      before_install: R -q -e 'install.packages("devtools"); devtools::install_github("ropenscilabs/tic@4ad0920c425c0e66809a1ae23837655f4dca997d"); tic::prepare_all_stages()'
-=======
       before_install: R -q -e 'install.packages("devtools"); devtools::install_github("ropenscilabs/tic"); tic::prepare_all_stages()'
->>>>>>> 93eb2490
       before_script: R -q -e 'tic::before_script()'
       script: true
     - stage: check
