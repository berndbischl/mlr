language: r
env:
    global:
        - _R_CHECK_TIMINGS_=0
branches:
    only:
        - master
        - ci_nojava
        - task_ops
warnings_are_errors: true
apt_packages:
    - r-cran-rjava
    - libgmp-dev
r_github_packages:
    - berndbischl/BBmisc
    - berndbischl/parallelMap
    - berndbischl/ParamHelpers
r_binary_packages:
    - ada
    - adabag
    # - bartMachine
    - brnn
    - bst
    - care
    - caret
    - checkmate
    - class
    - clue
    - cluster
    - clusterSim
    - clValid
    - cmaes
    - CoxBoost
    - crs
    - Cubist
    - DiceKriging
    - DiceOptim
    - DiscriMiner
    - deepnet
    - e1071
    - earth
    - elasticnet
    - elmNN
    - emoa
    # - extraTrees
    - fields
    - flare
    - FNN
    - frbs
    - FSelector
    - gbm
    - GenSA
    - ggplot2
    - ggvis
    - glmnet
    - Hmisc
    - irace
    - kernlab
    - kknn
    - klaR
    - knitr
    - kohonen
    - laGP
    - LiblineaR
    - lqa
    - MASS
    - mboost
    - mco
    - mda
    - mlbench
    - modeltools
    - mRMRe
    - neuralnet
    - nnet
    - nodeHarvest
    - pamr
    - party
    - penalized
    - pls
    - plyr
    # - PMCMR
    - pROC
    - randomForest
    - randomForestSRC
    - reshape2
    - RCurl
    - RSNNS
    - rFerns
    - rjson
    - rmarkdown
    - robustbase
    - ROCR
    - rpart
    - rrlda
    - rsm
    - RWeka
    - sda
    - shiny
    - sparsediscrim
    - sparseLDA
    - stepPlr
    - stringi
    - SwarmSVM
    - testthat
    - tgp
    - TH.data
    - XML
before_install:
<<<<<<< HEAD
    - sudo R CMD javareconf
=======
    - sudo add-apt-repository -y ppa:ubuntu-toolchain-r/test -y
    - sudo apt-get -qq update
    - sudo apt-get -qq install gcc-4.8
    - sudo apt-get -qq install g++-4.8
    - sudo apt-get install -qq gfortran-4.8
    - sudo update-alternatives --install /usr/bin/gcc gcc /usr/bin/gcc-4.8 90
    - sudo update-alternatives --install /usr/bin/g++ g++ /usr/bin/g++-4.8 90
    - sudo update-alternatives --install /usr/bin/gfortran gfortran /usr/bin/gfortran-4.8 90
>>>>>>> 37734d35
before_script:
    - curl -L https://raw.githubusercontent.com/mllg/travis-r-tools/master/update-packages.r -o /tmp/update-packages.r
    - Rscript /tmp/update-packages.r
    - java -cp /usr/local/lib/R/site-library/RWekajars/java/weka.jar weka.core.WekaPackageManager -install-package thirdparty/XMeans1.0.4.zip
notifications:
  email:
    recipients:
        - bernd_bischl@gmx.net
        - michellang@gmail.com
        - travis.mlr@jakob-r.de
        - larsko@cs.ubc.ca
        - schiffner@math.uni-duesseldorf.de
        - erich.studerus@gmail.com
    on_success: change
    on_failure: always<|MERGE_RESOLUTION|>--- conflicted
+++ resolved
@@ -106,9 +106,8 @@
     - TH.data
     - XML
 before_install:
-<<<<<<< HEAD
     - sudo R CMD javareconf
-=======
+before_install:
     - sudo add-apt-repository -y ppa:ubuntu-toolchain-r/test -y
     - sudo apt-get -qq update
     - sudo apt-get -qq install gcc-4.8
@@ -117,7 +116,6 @@
     - sudo update-alternatives --install /usr/bin/gcc gcc /usr/bin/gcc-4.8 90
     - sudo update-alternatives --install /usr/bin/g++ g++ /usr/bin/g++-4.8 90
     - sudo update-alternatives --install /usr/bin/gfortran gfortran /usr/bin/gfortran-4.8 90
->>>>>>> 37734d35
 before_script:
     - curl -L https://raw.githubusercontent.com/mllg/travis-r-tools/master/update-packages.r -o /tmp/update-packages.r
     - Rscript /tmp/update-packages.r
