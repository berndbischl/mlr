language: r
sudo: false
cache: packages
r:
  - release

addons:
  apt:
    sources:
      - ubuntu-toolchain-r-test
    packages:
      - gcc-4.9
      - g++-4.9
      - gfortran-4.9
      - libgmp-dev
      - libgsl0-dev
env:
  global:
    - _R_CHECK_TIMINGS_=0
    - _R_CHECK_FORCE_SUGGESTS_=0  # no error if suggested packs are not avail
    - secure: "d0xff7hriQyReF4y3/iR5sHJlXocKNKcN6/Gi/r9Hxsfuh2Hx3fouQCMSPP+Oba6MDgEvAfryToAxcmaoZByQMwgevB0OBy5xkatj3oTHmhN5Nbk3jNXxXfA6P0Oqxaf7lXVZk2+Ly+PWnbgXn0uhjzdaZo0cWtVJ660ajS0x9Q="

warnings_are_errors: true
r_check_args: "--as-cran --run-donttest"

r_packages:
  - roxygen2

r_github_packages:
  - berndbischl/BBmisc
  - berndbischl/parallelMap
  - berndbischl/ParamHelpers
  - RevolutionAnalytics/quickcheck/pkg
  - jimhester/lintr

before_install:
  # we want to see libpaths and installed packages from cache
  - Rscript -e 'message("LIBPATHS:"); .libPaths()'
  - Rscript -e 'message("INSTALLED PACKS:"); installed.packages()[,1:3]'  # we need a very fresh version of survival for Hmisc, needs be done early in the script
  # we need a very fresh version of survival for Hmisc, needs be done early in the script
  - Rscript -e 'install.packages("survival")'
  - mkdir $HOME/bin
  - ln -s $(which gcc-4.9) $HOME/bin/gcc
  - ln -s $(which g++-4.9) $HOME/bin/g++
  - ln -s $(which gfortran-4.9) $HOME/bin/gfortran
  - export PATH=$HOME/bin:$PATH
  - echo $LD_LIBRARY_PATH
  - echo $LIBRARY_PATH

before_script:
  - java -cp $HOME/R/Library/RWekajars/java/weka.jar weka.core.WekaPackageManager -install-package thirdparty/XMeans1.0.4.zip
  - R --no-save <<< 'library("devtools"); document()'

script:
  - |
    R CMD build .
<<<<<<< HEAD
    travis_wait 100 R CMD check mlr*.tar.gz
=======
    travis_wait 100 R CMD check mlr*.tar.gz --as-cran --run-donttest
  - grep -q -R "WARNING" "mlr.Rcheck/00check.log" ; [ $? -ne 0 ]
>>>>>>> 17f5fdb1

after_success:
  - git checkout master
  - "export TRAVIS_COMMIT_MSG=\"$(git log --format=%B --no-merges -n 1)\""
  - R --no-save <<< 'library("devtools"); document()'
  - ./thirdparty/gen_families.sh > man/mlrFamilies.Rd
  - git config user.name $GN
  - git config user.email $GM
  - git config credential.helper "store --file=.git/credentials"
  - echo "https://$GT:@github.com" >> .git/credentials
  - git config push.default matching
  - git add man/*
  - git commit man DESCRIPTION NAMESPACE -m "update auto-generated documentation [ci skip]" || true
  - git push
  - "[ $TRAVIS_PULL_REQUEST == \"false\" -a $TRAVIS_BRANCH == \"master\" ] && curl -s -X POST -H \"Content-Type:application/json\" -H \"Accept:application/json\" -H \"Travis-API-Version:3\" -H \"Authorization:token $TT\" -d \"{\\\"request\\\":{\\\"branch\\\":\\\"gh-pages\\\", \\\"message\\\":\\\"commit $TRAVIS_COMMIT $TRAVIS_COMMIT_MSG\\\"}}\" https://api.travis-ci.org/repo/mlr-org%2Fmlr-tutorial/requests"

after_failure:
  - ./travis-tool.sh dump_logs

notifications:
  email:
    recipients:
      - bernd_bischl@gmx.net
      - schiffner@math.uni-duesseldorf.de
      - erich.studerus@gmail.com
  slack: mlr-org:DYNA3KIwcG9F4sQoeyTnPBhF#buildnotifications
on_success: change
on_failure: always
<|MERGE_RESOLUTION|>--- conflicted
+++ resolved
@@ -54,12 +54,8 @@
 script:
   - |
     R CMD build .
-<<<<<<< HEAD
-    travis_wait 100 R CMD check mlr*.tar.gz
-=======
     travis_wait 100 R CMD check mlr*.tar.gz --as-cran --run-donttest
   - grep -q -R "WARNING" "mlr.Rcheck/00check.log" ; [ $? -ne 0 ]
->>>>>>> 17f5fdb1
 
 after_success:
   - git checkout master
