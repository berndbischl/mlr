language: r
sudo: false
cache: packages
<<<<<<< HEAD
dist: precise
=======
dist: trusty
>>>>>>> dc954980
r:
  - release

addons:
  apt:
    sources:
      - ubuntu-toolchain-r-test
    packages:
      - gcc-4.9
      - g++-4.9
      - gfortran-4.9
      - libgmp-dev
      - libgsl0-dev
env:
  global:
    - _R_CHECK_TIMINGS_=0
    - _R_CHECK_FORCE_SUGGESTS_=0  # no error if suggested packs are not avail
    - secure: "d0xff7hriQyReF4y3/iR5sHJlXocKNKcN6/Gi/r9Hxsfuh2Hx3fouQCMSPP+Oba6MDgEvAfryToAxcmaoZByQMwgevB0OBy5xkatj3oTHmhN5Nbk3jNXxXfA6P0Oqxaf7lXVZk2+Ly+PWnbgXn0uhjzdaZo0cWtVJ660ajS0x9Q="

warnings_are_errors: true
r_check_args: "--as-cran --run-donttest"

r_packages:
  - roxygen2

r_github_packages:
  - berndbischl/BBmisc
  - berndbischl/parallelMap
  - berndbischl/ParamHelpers
  - RevolutionAnalytics/quickcheck/pkg
  - jimhester/lintr
  - jimhester/covr

before_install:
  # we want to see libpaths and installed packages from cache
  - Rscript -e 'message("LIBPATHS:"); .libPaths()'
  - Rscript -e 'message("INSTALLED PACKS:"); installed.packages()[,1:3]'  # we need a very fresh version of survival for Hmisc, needs be done early in the script
  # we need a very fresh version of survival for Hmisc, needs be done early in the script
  - Rscript -e 'install.packages("survival")'
  - ln -s $(which gcc-4.9) $HOME/bin/gcc
  - ln -s $(which g++-4.9) $HOME/bin/g++
  - ln -s $(which gfortran-4.9) $HOME/bin/gfortran
  - export PATH=$HOME/bin:$PATH
  - echo $LD_LIBRARY_PATH
  - echo $LIBRARY_PATH

before_script:
  - java -cp $HOME/R/Library/RWekajars/java/weka.jar weka.core.WekaPackageManager -install-package thirdparty/XMeans1.0.4.zip
  - R --no-save <<< 'library("devtools"); document()'

script:
  - |
    R CMD build .
    travis_wait 100 R CMD check mlr*.tar.gz --as-cran --run-donttest
  - grep -q -R "WARNING" "mlr.Rcheck/00check.log" ; [ $? -ne 0 ]

after_success:
  - git checkout master
  - "export TRAVIS_COMMIT_MSG=\"$(git log --format=%B --no-merges -n 1)\""
  - R --no-save <<< 'library("devtools"); document()'
  - ./thirdparty/gen_families.sh > man/mlrFamilies.Rd
  - git config user.name $GN
  - git config user.email $GM
  - git config credential.helper "store --file=.git/credentials"
  - echo "https://$GT:@github.com" >> .git/credentials
  - git config push.default matching
  - git add --force man/*
  - git commit man DESCRIPTION NAMESPACE -m "update auto-generated documentation [ci skip]" || true
  - git push
  - "[ $TRAVIS_PULL_REQUEST == \"false\" -a $TRAVIS_BRANCH == \"master\" ] && curl -s -X POST -H \"Content-Type:application/json\" -H \"Accept:application/json\" -H \"Travis-API-Version:3\" -H \"Authorization:token $TT\" -d \"{\\\"request\\\":{\\\"branch\\\":\\\"gh-pages\\\", \\\"message\\\":\\\"commit $TRAVIS_COMMIT $TRAVIS_COMMIT_MSG\\\"}}\" https://api.travis-ci.org/repo/mlr-org%2Fmlr-tutorial/requests"

after_script:
  - travis_wait 100 Rscript -e 'library(BBmisc);covr::coveralls()'

after_failure:
  - ./travis-tool.sh dump_logs

notifications:
  email:
    recipients:
      - bernd_bischl@gmx.net
      - schiffner@math.uni-duesseldorf.de
      - erich.studerus@gmail.com
  slack: mlr-org:DYNA3KIwcG9F4sQoeyTnPBhF#buildnotifications
on_success: change
on_failure: always
<|MERGE_RESOLUTION|>--- conflicted
+++ resolved
@@ -1,11 +1,7 @@
 language: r
-sudo: false
+sudo: required
 cache: packages
-<<<<<<< HEAD
-dist: precise
-=======
 dist: trusty
->>>>>>> dc954980
 r:
   - release
 
@@ -37,7 +33,6 @@
   - berndbischl/ParamHelpers
   - RevolutionAnalytics/quickcheck/pkg
   - jimhester/lintr
-  - jimhester/covr
 
 before_install:
   # we want to see libpaths and installed packages from cache
@@ -77,9 +72,6 @@
   - git push
   - "[ $TRAVIS_PULL_REQUEST == \"false\" -a $TRAVIS_BRANCH == \"master\" ] && curl -s -X POST -H \"Content-Type:application/json\" -H \"Accept:application/json\" -H \"Travis-API-Version:3\" -H \"Authorization:token $TT\" -d \"{\\\"request\\\":{\\\"branch\\\":\\\"gh-pages\\\", \\\"message\\\":\\\"commit $TRAVIS_COMMIT $TRAVIS_COMMIT_MSG\\\"}}\" https://api.travis-ci.org/repo/mlr-org%2Fmlr-tutorial/requests"
 
-after_script:
-  - travis_wait 100 Rscript -e 'library(BBmisc);covr::coveralls()'
-
 after_failure:
   - ./travis-tool.sh dump_logs
 
