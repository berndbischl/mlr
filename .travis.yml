language: r
sudo: false
dist: trusty
cache: packages
latex: true
env:
  global:
    - _R_CHECK_TIMINGS_=0
    - _R_CHECK_TESTS_NLINES_=999
    - secure: "d0xff7hriQyReF4y3/iR5sHJlXocKNKcN6/Gi/r9Hxsfuh2Hx3fouQCMSPP+Oba6MDgEvAfryToAxcmaoZByQMwgevB0OBy5xkatj3oTHmhN5Nbk3jNXxXfA6P0Oqxaf7lXVZk2+Ly+PWnbgXn0uhjzdaZo0cWtVJ660ajS0x9Q="
    - WARMUPPKGS='roxygen2 pander mlrMBO purrr cowplot sf mlbench mldr RWeka RWekajars knitr dplyr ggplot2 ranger randomForest kernlab igraph rjson rmarkdown xgboost xml2 ggpubr FSelectorRcpp praznik'

jobs:
  include:
    - stage: warmup
      env: RCMDCHECK=TRUE
      addons:
        apt:
          packages:
           - libgmp-dev
           - libgsl0-dev
           - libgdal-dev # for sf
           - libproj-dev # for sf
           - libgeos-dev # for sf
           - libudunits2-dev # for sf
      before_install:
<<<<<<< HEAD
        - R -q -e 'install.packages("BiocManager"); BiocManager::install("genefilter")'
=======
        - R -q -e 'if (!requireNamespace("BiocManager")) install.packages("BiocManager"); if (!requireNamespace("genefilter")) BiocManager::install("genefilter")'
>>>>>>> 21144533
        - R -q -e 'if (!requireNamespace("remotes")) install.packages("remotes"); if (!requireNamespace("curl")) install.packages("curl"); remotes::install_github("ropenscilabs/tic"); tic::prepare_all_stages(); tic::before_install()'
      install: R -q -e 'tic::install()'
      script: true
      after_script: R -q -e 'tic::after_script()'
    - stage: check
      env: RCMDCHECK=TRUE
      addons:
        apt:
          packages:
           - libgmp-dev
           - libgsl0-dev
           - libgdal-dev # for sf
           - libproj-dev # for sf
           - libgeos-dev # for sf
           - libudunits2-dev # for sf
      before_install: R -q -e 'if (!requireNamespace("remotes")) install.packages("remotes"); if (!requireNamespace("curl")) install.packages("curl"); remotes::install_github("ropenscilabs/tic"); tic::prepare_all_stages(); tic::before_install()'
      warnings_are_errors: false
      before_script: R -q -e 'tic::before_script()'
      script: R -q -e 'tic::script()'
      after_script: R -q -e 'tic::after_script()'
      after_success:
        - git checkout master
        - "export TRAVIS_COMMIT_MSG=\"$(git log --format=%B --no-merges -n 1)\""
        - R --no-save <<< "devtools::document(roclets=c('rd', 'collate', 'namespace'))"
        - ./thirdparty/gen_families.sh > man/mlrFamilies.Rd
        - git config user.name $GN
        - git config user.email $GM
        - git config credential.helper "store --file=.git/credentials"
        - bash addon/convert_to_ascii_news.sh
        - echo "https://$GT:@github.com" >> .git/credentials
        - git config push.default matching
        - git add --force NEWS
        - git add --force man/*
        - git add --force NAMESPACE
        - git commit man DESCRIPTION NAMESPACE NEWS -m "update auto-generated documentation [ci skip]" || true
        - git push
        - "[ $TRAVIS_PULL_REQUEST == \"false\" -a $TRAVIS_BRANCH == \"master\" ] && curl -s -X POST -H \"Content-Type:application/json\" -H \"Accept:application/json\" -H \"Travis-API-Version:3\" -H \"Authorization:token $TT\" -d \"{\\\"request\\\":{\\\"branch\\\":\\\"gh-pages\\\", \\\"message\\\":\\\"commit $TRAVIS_COMMIT $TRAVIS_COMMIT_MSG\\\"}}\" https://api.travis-ci.org/repo/mlr-org%2Fmlr-tutorial/requests"

    - stage: Tutorial
      env: TUTORIAL=HTML
      addons:
        apt:
          packages:
           - libgmp-dev
           - libgsl0-dev
           - libmagick++-dev # for favicon
           - libgdal-dev # for sf
           - libproj-dev # for sf
           - libgeos-dev # for sf
           - libudunits2-dev # for sf
      latex: false
      pandoc_version: 2.2.1
      before_install:
        - R -q -e 'if (!requireNamespace("BiocManager")) install.packages("BiocManager"); if (!requireNamespace("genefilter")) BiocManager::install("genefilter")'
        - R -q -e 'install.packages("remotes"); remotes::install_github("ropenscilabs/tic"); tic::prepare_all_stages()'
      install: R -q -e 'tic::install()'
      script:  R -q -e 'tic::script()'
      after_script: R -q -e 'tic::after_script()'
      before_deploy: R -q -e 'tic::before_deploy()'
      deploy:
         provider: script
         script: R -q -e 'tic::deploy()'
         on:
           all_branches: true

notifications:
  email:
    recipients:
      - bernd_bischl@gmx.net
  slack: mlr-org:DYNA3KIwcG9F4sQoeyTnPBhF#buildnotifications
on_success: change
on_failure: always<|MERGE_RESOLUTION|>--- conflicted
+++ resolved
@@ -24,11 +24,7 @@
            - libgeos-dev # for sf
            - libudunits2-dev # for sf
       before_install:
-<<<<<<< HEAD
-        - R -q -e 'install.packages("BiocManager"); BiocManager::install("genefilter")'
-=======
         - R -q -e 'if (!requireNamespace("BiocManager")) install.packages("BiocManager"); if (!requireNamespace("genefilter")) BiocManager::install("genefilter")'
->>>>>>> 21144533
         - R -q -e 'if (!requireNamespace("remotes")) install.packages("remotes"); if (!requireNamespace("curl")) install.packages("curl"); remotes::install_github("ropenscilabs/tic"); tic::prepare_all_stages(); tic::before_install()'
       install: R -q -e 'tic::install()'
       script: true
