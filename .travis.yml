language: r
sudo: false
dist: trusty
cache: packages

env:
  global:
    - _R_CHECK_TIMINGS_=0
    - _R_CHECK_FORCE_SUGGESTS_=0  # no error if suggested packs are not avail
    - _R_CHECK_TESTS_NLINES_=999
    - R_MAX_NUM_DLLS=999
    - secure: "d0xff7hriQyReF4y3/iR5sHJlXocKNKcN6/Gi/r9Hxsfuh2Hx3fouQCMSPP+Oba6MDgEvAfryToAxcmaoZByQMwgevB0OBy5xkatj3oTHmhN5Nbk3jNXxXfA6P0Oqxaf7lXVZk2+Ly+PWnbgXn0uhjzdaZo0cWtVJ660ajS0x9Q="
    - WARMUPPKGS='roxygen2 pander mlrMBO purrr mlbench mldr RWeka RWekajars knitr dplyr ggplot2 ranger randomForest kernlab Rfast igraph rjson rmarkdown shiny svglite xgboost xml2'

addons:
  apt:
    packages:
      - libgmp-dev
      - libgsl0-dev
      - imagemagick # for pkgdown favicon


warnings_are_errors: true
r_check_args: "--as-cran --run-donttest"

r_github_packages:
  - berndbischl/BBmisc
  - berndbischl/parallelMap
  - berndbischl/ParamHelpers
  - RevolutionAnalytics/quickcheck/pkg
  - jimhester/lintr
  - krlmlr/here

matrix:
  include:
    #- stage: warmup-1
    #  install:
    #    - Rscript -e 'if (length(find.package("devtools", quiet = TRUE)) == 0) install.packages("devtools")'
    #    - Rscript -e 'devtools::install_deps()'
    #    - Rscript -e 'pkgs = trimws(strsplit(Sys.getenv("WARMUPPKGS"), " ")[[1]]); pkgs = pkgs[!pkgs %in% installed.packages()]; if (length(pkgs) > 0) install.packages(pkgs)'
    #  script: true
    #- stage: warmup-2
    #  install:
    #    - Rscript -e 'devtools::install_deps(upgrade = TRUE, dependencies = TRUE)'
    #  script: true
    #- stage: check
    #  before_script:
    #    - java -cp $HOME/R/Library/RWekajars/java/weka.jar weka.core.WekaPackageManager -install-package thirdparty/XMeans1.0.4.zip
    #    - R --no-save <<< 'library("devtools"); document()'
    #  script:
    #    - R CMD build .
    #    - travis_wait 100 R CMD check mlr*.tar.gz --as-cran --run-donttest --no-tests
    #    - grep -q -R "WARNING" "mlr.Rcheck/00check.log" ; [ $? -ne 0 ]
    #  after_script:
    #    - ../../travis-tool.sh dump_logs
    #  after_success:
    #    - git checkout master
    #    - "export TRAVIS_COMMIT_MSG=\"$(git log --format=%B --no-merges -n 1)\""
    #    - R --no-save <<< 'library("devtools"); document()'
    #    - ./thirdparty/gen_families.sh > man/mlrFamilies.Rd
    #    - git config user.name $GN
    #    - git config user.email $GM
    #    - git config credential.helper "store --file=.git/credentials"
    #    - echo "https://$GT:@github.com" >> .git/credentials
    #    - git config push.default matching
    #    - git add --force man/*
    #    - git commit man DESCRIPTION NAMESPACE -m "update auto-generated documentation [ci skip]" || true
    #    - git push
    #    - "[ $TRAVIS_PULL_REQUEST == \"false\" -a $TRAVIS_BRANCH == \"master\" ] && curl -s -X POST -H \"Content-Type:application/json\" -H \"Accept:application/json\" -H \"Travis-API-Version:3\" -H \"Authorization:token $TT\" -d \"{\\\"request\\\":{\\\"branch\\\":\\\"gh-pages\\\", \\\"message\\\":\\\"commit $TRAVIS_COMMIT $TRAVIS_COMMIT_MSG\\\"}}\" https://api.travis-ci.org/repo/mlr-org%2Fmlr-tutorial/requests"
    - os: linux
      dist: trusty
      sudo: false
      env: mlr_tutorial_html
      addons:
         apt:
            packages:
              - libgmp-dev
              - libgsl0-dev
              - imagemagick
      install:
<<<<<<< HEAD
        - R -q -e 'install.packages("RcppZiggurat"); install.packages("remotes"); remotes::install_github("ropenscilabs/tic"); tic::install()'
      after_install: R -q -e 'tic::after_install()'
      before_script: R -q -e 'tic::before_script()'
      script:
        - R -q -e 'install.packages("rmarkdown"); remotes::install_github("krlmlr/here"); tic::prepare_all_stages(); tic::before_install()'
        - R -q -e 'remotes::install_github("mlr-org/mlr")' # for some reason we need to call this as R CMD build does not install the github version (??). Getting 'Faceting must contain at least' error otherwise
      before_deploy: R -q -e 'tic::before_deploy(); remotes::install_github("jimhester/lintr"); install.packages("pander");remotes::install_github("pat-s/pkgdown")'
=======
        - Rscript -e 'if (length(find.package("devtools", quiet = TRUE)) == 0) install.packages("devtools")'
        - Rscript -e 'devtools::install_deps(upgrade = TRUE, dependencies = TRUE)'
        - R -q -e 'devtools::install_github("ropenscilabs/tic"); tic::install()'
      after_install: R -q -e 'tic::after_install()'
      before_script: R -q -e 'tic::before_script()'
      script:
      # we need rmarkdown and pander for building the tutorial sites
        - R -q -e 'install.packages(c("rmarkdown", "pander"));tic::prepare_all_stages(); tic::before_install()'
        - R CMD build .
      before_deploy: R -q -e 'tic::before_deploy(); devtools::install_github("jimhester/lintr");devtools::install_github("pat-s/pkgdown")'
>>>>>>> 01430562
      deploy:
         provider: script
         script: R -q -e 'tic::deploy()'
         on:
<<<<<<< HEAD
           all_branches: true
=======
           branch: master
           condition: $TRAVIS_PULL_REQUEST = false
>>>>>>> 01430562
      after_success: R -q -e 'tic::after_deploy()'
      after_script: R -q -e 'tic::after_script()'
    - os: linux
      dist: trusty
      sudo: false
<<<<<<< HEAD
=======
      pandoc_version: 2.1.1
>>>>>>> 01430562
      env: mlr_tutorial_pdf
      addons:
         apt:
            packages:
              - libgmp-dev
              - libgsl0-dev
              - ghostscript
      install:
<<<<<<< HEAD
        - R -q -e 'install.packages("RcppZiggurat"); install.packages(c("remotes", "rmarkdown", "bookdown", "pander")); remotes::install_github("krlmlr/here");'
      script:
=======
        - R -q -e 'install.packages(c("bookdown", "pander"))'
      script:
        - Rscript -e 'if (length(find.package("devtools", quiet = TRUE)) == 0) install.packages("devtools")'
        - Rscript -e 'devtools::install_deps(upgrade = TRUE, dependencies = TRUE)'
        - R CMD build .
>>>>>>> 01430562
        - R -q -e 'rmarkdown::render("vignettes/tutorial/devel/pdf/_pdf_wrapper.Rmd")' # build pdf version
      after_success:
        - git checkout master
        - git config user.name $GIT_NAME
        - git config user.email $GIT_EMAIL
        - git config credential.helper "store --file=.git/credentials"
        - echo "https://$GH_TOKEN:@github.com" >> .git/credentials
        - git config push.default matching
        - mv vignettes/tutorial/devel/pdf/_pdf_wrapper.pdf vignettes/tutorial/devel/pdf/mlr-tutorial.pdf
        - git add --force vignettes/tutorial/devel/pdf/mlr-tutorial.pdf
        - git commit -a -m "update auto-generated tutorial pdf version [ci skip]"
        - git push --force

notifications:
  email:
    recipients:
      - bernd_bischl@gmx.net
      - schiffner@math.uni-duesseldorf.de
      - erich.studerus@gmail.com
  slack: mlr-org:DYNA3KIwcG9F4sQoeyTnPBhF#buildnotifications
on_success: change
on_failure: always<|MERGE_RESOLUTION|>--- conflicted
+++ resolved
@@ -29,7 +29,6 @@
   - berndbischl/ParamHelpers
   - RevolutionAnalytics/quickcheck/pkg
   - jimhester/lintr
-  - krlmlr/here
 
 matrix:
   include:
@@ -78,15 +77,6 @@
               - libgsl0-dev
               - imagemagick
       install:
-<<<<<<< HEAD
-        - R -q -e 'install.packages("RcppZiggurat"); install.packages("remotes"); remotes::install_github("ropenscilabs/tic"); tic::install()'
-      after_install: R -q -e 'tic::after_install()'
-      before_script: R -q -e 'tic::before_script()'
-      script:
-        - R -q -e 'install.packages("rmarkdown"); remotes::install_github("krlmlr/here"); tic::prepare_all_stages(); tic::before_install()'
-        - R -q -e 'remotes::install_github("mlr-org/mlr")' # for some reason we need to call this as R CMD build does not install the github version (??). Getting 'Faceting must contain at least' error otherwise
-      before_deploy: R -q -e 'tic::before_deploy(); remotes::install_github("jimhester/lintr"); install.packages("pander");remotes::install_github("pat-s/pkgdown")'
-=======
         - Rscript -e 'if (length(find.package("devtools", quiet = TRUE)) == 0) install.packages("devtools")'
         - Rscript -e 'devtools::install_deps(upgrade = TRUE, dependencies = TRUE)'
         - R -q -e 'devtools::install_github("ropenscilabs/tic"); tic::install()'
@@ -97,26 +87,18 @@
         - R -q -e 'install.packages(c("rmarkdown", "pander"));tic::prepare_all_stages(); tic::before_install()'
         - R CMD build .
       before_deploy: R -q -e 'tic::before_deploy(); devtools::install_github("jimhester/lintr");devtools::install_github("pat-s/pkgdown")'
->>>>>>> 01430562
       deploy:
          provider: script
          script: R -q -e 'tic::deploy()'
          on:
-<<<<<<< HEAD
-           all_branches: true
-=======
            branch: master
            condition: $TRAVIS_PULL_REQUEST = false
->>>>>>> 01430562
       after_success: R -q -e 'tic::after_deploy()'
       after_script: R -q -e 'tic::after_script()'
     - os: linux
       dist: trusty
       sudo: false
-<<<<<<< HEAD
-=======
       pandoc_version: 2.1.1
->>>>>>> 01430562
       env: mlr_tutorial_pdf
       addons:
          apt:
@@ -125,16 +107,11 @@
               - libgsl0-dev
               - ghostscript
       install:
-<<<<<<< HEAD
-        - R -q -e 'install.packages("RcppZiggurat"); install.packages(c("remotes", "rmarkdown", "bookdown", "pander")); remotes::install_github("krlmlr/here");'
-      script:
-=======
         - R -q -e 'install.packages(c("bookdown", "pander"))'
       script:
         - Rscript -e 'if (length(find.package("devtools", quiet = TRUE)) == 0) install.packages("devtools")'
         - Rscript -e 'devtools::install_deps(upgrade = TRUE, dependencies = TRUE)'
         - R CMD build .
->>>>>>> 01430562
         - R -q -e 'rmarkdown::render("vignettes/tutorial/devel/pdf/_pdf_wrapper.Rmd")' # build pdf version
       after_success:
         - git checkout master
