--- conflicted
+++ resolved
@@ -25,57 +25,6 @@
 addons:
   apt:
     packages:
-<<<<<<< HEAD
-      - libgmp-dev
-      - libgsl0-dev
-
-warnings_are_errors: true
-r_check_args: "--as-cran --run-donttest"
-
-r_github_packages:
-  - berndbischl/BBmisc
-  - berndbischl/parallelMap
-  - berndbischl/ParamHelpers
-  - RevolutionAnalytics/quickcheck/pkg
-  - jimhester/lintr
-
-
-jobs:
-  include:
-    - stage: warmup-1
-      install:
-        - Rscript -e 'if (length(find.package("devtools", quiet = TRUE)) == 0) install.packages("devtools")'
-        - Rscript -e 'devtools::install_deps()'
-        - Rscript -e 'pkgs = trimws(strsplit(Sys.getenv("WARMUPPKGS"), " ")[[1]]); pkgs = pkgs[!pkgs %in% installed.packages()]; if (length(pkgs) > 0) install.packages(pkgs)'
-      script: true
-    - stage: warmup-2
-      install:
-        - Rscript -e 'devtools::install_deps(upgrade = TRUE, dependencies = TRUE)'
-      script: true
-    - stage: check
-      before_script:
-        - java -cp $HOME/R/Library/RWekajars/java/weka.jar weka.core.WekaPackageManager -install-package thirdparty/XMeans1.0.4.zip
-        - R --no-save <<< 'library("devtools"); document()'
-      script:
-        - |
-          R CMD build .
-          travis_wait 100 R CMD check mlr*.tar.gz --as-cran --run-donttest
-        - grep -q -R "WARNING" "mlr.Rcheck/00check.log" ; [ $? -ne 0 ]
-      after_success:
-        - git checkout master
-        - "export TRAVIS_COMMIT_MSG=\"$(git log --format=%B --no-merges -n 1)\""
-        - R --no-save <<< 'library("devtools"); document()'
-        - ./thirdparty/gen_families.sh > man/mlrFamilies.Rd
-        - git config user.name $GN
-        - git config user.email $GM
-        - git config credential.helper "store --file=.git/credentials"
-        - echo "https://$GT:@github.com" >> .git/credentials
-        - git config push.default matching
-        - git add --force man/*
-        - git commit man DESCRIPTION NAMESPACE -m "update auto-generated documentation [ci skip]" || true
-        - git push
-        - "[ $TRAVIS_PULL_REQUEST == \"false\" -a $TRAVIS_BRANCH == \"master\" ] && curl -s -X POST -H \"Content-Type:application/json\" -H \"Accept:application/json\" -H \"Travis-API-Version:3\" -H \"Authorization:token $TT\" -d \"{\\\"request\\\":{\\\"branch\\\":\\\"gh-pages\\\", \\\"message\\\":\\\"commit $TRAVIS_COMMIT $TRAVIS_COMMIT_MSG\\\"}}\" https://api.travis-ci.org/repo/mlr-org%2Fmlr-tutorial/requests"
-=======
      - ccache
      - libglu1-mesa-dev
      - libgmp-dev
@@ -85,7 +34,6 @@
      - libgeos-dev # for sf
      - libudunits2-dev # for sf
      - jags # for rjags
->>>>>>> e710dd0a
 
 before_install:
   - mkdir $HOME/.R && echo -e 'CXX_STD = CXX14\n\nVER=\nCCACHE=ccache\nCC=$(CCACHE) gcc$(VER) -std=gnu99\nCXX=$(CCACHE) g++$(VER)\nC11=$(CCACHE) g++$(VER)\nC14=$(CCACHE) g++$(VER)\nFC=$(CCACHE) gfortran$(VER)\nF77=$(CCACHE) gfortran$(VER)' > $HOME/.R/Makevars
