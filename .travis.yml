--- conflicted
+++ resolved
@@ -50,11 +50,7 @@
           travis_wait 100 R CMD check mlr*.tar.gz --as-cran --run-donttest
         - grep -q -R "WARNING" "mlr.Rcheck/00check.log" ; [ $? -ne 0 ]
       after_script:
-<<<<<<< HEAD
-        - ./travis-tool.sh dump_logs
-=======
         - ../../travis-tool.sh dump_logs
->>>>>>> 78a00b33
       after_success:
         - git checkout master
         - "export TRAVIS_COMMIT_MSG=\"$(git log --format=%B --no-merges -n 1)\""
