<!-- Generated by pkgdown: do not edit by hand -->
<!DOCTYPE html>
<html>
  <head>
  <meta charset="utf-8">
<meta http-equiv="X-UA-Compatible" content="IE=edge">
<meta name="viewport" content="width=device-width, initial-scale=1.0">
<!-- Google Site Verification -->
<meta name="google-site-verification" content="BrjL5fpoyHZu1rR8rwnnM2MBO3u3iIFB8NsmSuOsY84" />
<title>Discrete Wavelet transform features. — extractFDAWavelets • mlr</title>

<!-- jquery -->
<script src="https://code.jquery.com/jquery-3.1.0.min.js" integrity="sha384-nrOSfDHtoPMzJHjVTdCopGqIqeYETSXhZDFyniQ8ZHcVy08QesyHcnOUpMpqnmWq" crossorigin="anonymous"></script>
<!-- Bootstrap -->
<link href="https://maxcdn.bootstrapcdn.com/bootswatch/3.3.7/cosmo/bootstrap.min.css" rel="stylesheet" crossorigin="anonymous">


<script src="https://maxcdn.bootstrapcdn.com/bootstrap/3.3.7/js/bootstrap.min.js" integrity="sha384-Tc5IQib027qvyjSMfHjOMaLkfuWVxZxUPnCJA7l2mCWNIpG9mGCD8wGNIcPD7Txa" crossorigin="anonymous"></script>

<!-- Font Awesome icons -->
<link href="https://maxcdn.bootstrapcdn.com/font-awesome/4.6.3/css/font-awesome.min.css" rel="stylesheet" integrity="sha384-T8Gy5hrqNKT+hzMclPo118YTQO6cYprQmhrYwIiQ/3axmI1hQomh7Ud2hPOy8SP1" crossorigin="anonymous">

<!-- clipboard.js -->
<script src="https://cdnjs.cloudflare.com/ajax/libs/clipboard.js/1.7.1/clipboard.min.js" integrity="sha384-cV+rhyOuRHc9Ub/91rihWcGmMmCXDeksTtCihMupQHSsi8GIIRDG0ThDc3HGQFJ3" crossorigin="anonymous"></script>

<!-- pkgdown -->
<link href="../pkgdown.css" rel="stylesheet">
<script src="../jquery.sticky-kit.min.js"></script>
<script src="../pkgdown.js"></script>
  <link href="../extra.css" rel="stylesheet">
  <script src="../extra.js"></script>

<meta property="og:title" content="Discrete Wavelet transform features. — extractFDAWavelets" />
<meta property="og:description" content="The function extracts discrete wavelet transform coefficients from the raw
functional data.
See wavelets::dwt for more information." />
<meta name="twitter:card" content="summary" />



<!-- mathjax -->
<script src='https://mathjax.rstudio.com/latest/MathJax.js?config=TeX-AMS-MML_HTMLorMML'></script>

<!--[if lt IE 9]>
<script src="https://oss.maxcdn.com/html5shiv/3.7.3/html5shiv.min.js"></script>
<script src="https://oss.maxcdn.com/respond/1.4.2/respond.min.js"></script>
<![endif]-->


<link rel="stylesheet" href="https://cdn.jsdelivr.net/npm/docsearch.js@2/dist/cdn/docsearch.min.css" />


<link rel="icon" type="image/png" href="https://mlr-org.github.io/mlr/favicon.ico">
<link rel="apple-touch-icon" type="image/png" href="https://mlr-org.github.io/mlr/favicon.ico">

  </head>

  <body>
    <div class="container template-reference-topic">
      <header>
      <div class="navbar navbar-default navbar-fixed-top" role="navigation">
  <div class="container">
    <div class="navbar-header">
      <button type="button" class="navbar-toggle collapsed" data-toggle="collapse" data-target="#navbar">
        <span class="icon-bar"></span>
        <span class="icon-bar"></span>
        <span class="icon-bar"></span>
      </button>

      <div class="navbar-brand-container">
        <a class="navbar-brand" href="../index.html"></a>
      </div>
    </div>

    <div id="navbar" class="navbar-collapse collapse">
      <ul class="nav navbar-nav">
        <li class="dropdown">
  <a href="#" class="dropdown-toggle" data-toggle="dropdown" role="button" aria-expanded="false">
    Basics
     
    <span class="caret"></span>
  </a>
  <ul class="dropdown-menu" role="menu">
    <li>
      <a href="../articles/tutorial/task.html">Tasks</a>
    </li>
    <li>
      <a href="../articles/tutorial/learner.html">Learners</a>
    </li>
    <li>
      <a href="../articles/tutorial/train.html">Train</a>
    </li>
    <li>
      <a href="../articles/tutorial/predict.html">Predict</a>
    </li>
    <li>
      <a href="../articles/tutorial/preproc.html">Preprocessing</a>
    </li>
    <li>
      <a href="../articles/tutorial/performance.html">Performance</a>
    </li>
    <li>
      <a href="../articles/tutorial/resample.html">Resampling</a>
    </li>
    <li>
      <a href="../articles/tutorial/tune.html">Tuning</a>
    </li>
    <li>
      <a href="../articles/tutorial/benchmark_experiments.html">Benchmark Experiments</a>
    </li>
    <li>
      <a href="../articles/tutorial/parallelization.html">Parallelization</a>
    </li>
    <li>
      <a href="../articles/tutorial/visualization.html">Visualization</a>
    </li>
    <li>
      <a href="../articles/tutorial/usecase_regression.html">Use case - Regression</a>
    </li>
  </ul>
</li>
<li class="dropdown">
  <a href="#" class="dropdown-toggle" data-toggle="dropdown" role="button" aria-expanded="false">
    Advanced
     
    <span class="caret"></span>
  </a>
  <ul class="dropdown-menu" role="menu">
    <li>
      <a href="../articles/tutorial/configureMlr.html">Configuration</a>
    </li>
    <li>
      <a href="../articles/tutorial/wrapper.html">Wrapped Learners</a>
    </li>
    <li>
      <a href="../articles/tutorial/impute.html">Imputation</a>
    </li>
    <li>
      <a href="../articles/tutorial/bagging.html">Generic Bagging</a>
    </li>
    <li>
      <a href="../articles/tutorial/advanced_tune.html">Advanced Tuning</a>
    </li>
    <li>
      <a href="../articles/tutorial/feature_selection.html">Feature Selection/Filtering</a>
    </li>
    <li>
      <a href="../articles/tutorial/nested_resampling.html">Nested Resampling</a>
    </li>
    <li>
      <a href="../articles/tutorial/cost_sensitive_classif.html">Cost-Sensitive Classification</a>
    </li>
    <li>
      <a href="../articles/tutorial/over_and_undersampling.html">Imbalanced Classification Problems</a>
    </li>
    <li>
      <a href="../articles/tutorial/roc_analysis.html">ROC Analysis and Performance Curves</a>
    </li>
    <li>
      <a href="../articles/tutorial/multilabel.html">Multilabel Classification</a>
    </li>
    <li>
      <a href="../articles/tutorial/learning_curve.html">Learning Curve Analysis</a>
    </li>
    <li>
      <a href="../articles/tutorial/partial_dependence.html">Partial Dependence Plots</a>
    </li>
    <li>
      <a href="../articles/tutorial/classifier_calibration.html">Classifier Calibration</a>
    </li>
    <li>
      <a href="../articles/tutorial/hyperpar_tuning_effects.html">Hyperparameter Tuning Effects</a>
    </li>
    <li>
      <a href="../articles/tutorial/out_of_bag_predictions.html">Out-of-Bag Predictions</a>
    </li>
    <li>
      <a href="../articles/tutorial/handling_of_spatial_data.html">Handling of Spatial Data</a>
    </li>
    <li>
      <a href="../articles/tutorial/functional_data.html">Functional Data</a>
    </li>
  </ul>
</li>
<li class="dropdown">
  <a href="#" class="dropdown-toggle" data-toggle="dropdown" role="button" aria-expanded="false">
    Extending
     
    <span class="caret"></span>
  </a>
  <ul class="dropdown-menu" role="menu">
    <li>
      <a href="../articles/tutorial/create_learner.html">Create Custom Learners</a>
    </li>
    <li>
      <a href="../articles/tutorial/create_measure.html">Create Custom Measures</a>
    </li>
    <li>
      <a href="../articles/tutorial/create_imputation.html">Create Imputation Methods</a>
    </li>
    <li>
      <a href="../articles/tutorial/create_filter.html">Create Custom Filters</a>
    </li>
  </ul>
</li>
<li class="dropdown">
  <a href="#" class="dropdown-toggle" data-toggle="dropdown" role="button" aria-expanded="false">
    Appendix
     
    <span class="caret"></span>
  </a>
  <ul class="dropdown-menu" role="menu">
    <li>
      <a href="../reference/index.html">Function Reference</a>
    </li>
    <li>
      <a href="../news/index.html">News</a>
    </li>
    <li>
      <a href="../articles/tutorial/example_tasks.html">Example Tasks</a>
    </li>
    <li>
      <a href="../articles/tutorial/integrated_learners.html">Integrated Learners</a>
    </li>
    <li>
      <a href="../articles/tutorial/measures.html">Implemented Measures</a>
    </li>
    <li>
      <a href="../articles/tutorial/filter_methods.html">Integrated Filter Methods</a>
    </li>
    <li>
      <a href="../articles/tutorial/mlr_publications.html">mlr Publications</a>
    </li>
    <li>
      <a href="../articles/tutorial/talks_videos_workshops.html">Talks, Videos and Workshops</a>
    </li>
  </ul>
</li>
<li class="dropdown">
  <a href="#" class="dropdown-toggle" data-toggle="dropdown" role="button" aria-expanded="false">
    mlr-org Packages
     
    <span class="caret"></span>
  </a>
  <ul class="dropdown-menu" role="menu">
    <li>
      <a href="https://github.com/mlr-org/mlrMBO">mlrMBO</a>
    </li>
    <li>
      <a href="https://github.com/mlr-org/mlrCPO">mlrCPO</a>
    </li>
    <li>
      <a href="https://jakob-r.de/mlrHyperopt/index.html">mlrHyperopt</a>
    </li>
    <li>
      <a href="https://openml.github.io/openml-r/vignettes/OpenML.html">OpenML</a>
    </li>
  </ul>
</li>
      </ul>
      <ul class="nav navbar-nav navbar-right">
        <li>
  <a href="https://github.com/mlr-org/mlr">
    <span class="fa fa-github fa-lg"></span>
     
  </a>
</li>
<li>
  <a href="https://mlr-org.slack.com">
    <span class="fa fa-slack"></span>
     
  </a>
</li>
<li>
  <a href="https://stackoverflow.com/questions/tagged/mlr">
    <span class="fa fa-stack-overflow"></span>
     
  </a>
</li>
<li>
  <a href="https://mlr-org.com/">
    <span class="fa fa-rss"></span>
     
  </a>
</li>
      </ul>
      
      <form class="navbar-form navbar-right" role="search">
        <div class="form-group">
          <input type="search" class="form-control" id="search-input" placeholder="Search..." aria-label="Search for..." autocomplete="off">
        </div>
      </form>
      
    </div><!--/.nav-collapse -->
  </div><!--/.container -->
</div><!--/.navbar -->

      

      </header>

      <div class="row">
  <div class="col-md-9 contents">
    <div class="page-header">
    <h1>Discrete Wavelet transform features.</h1>
    <small>Source: <a href='https://github.com/mlr-org/mlr/blob/master/R/extractFDAFeaturesMethods.R'><code>R/extractFDAFeaturesMethods.R</code></a></small>
    </div>

    <p>The function extracts discrete wavelet transform coefficients from the raw
functional data.
See <a href='https://rdrr.io/pkg/wavelets/man/dwt.html'>wavelets::dwt</a> for more information.</p>
<<<<<<< HEAD
    
=======
>>>>>>> eb6e9c59

    <pre class="usage"><span class='fu'>extractFDAWavelets</span>(<span class='kw'>filter</span> <span class='kw'>=</span> <span class='st'>"la8"</span>, <span class='kw'>boundary</span> <span class='kw'>=</span> <span class='st'>"periodic"</span>)</pre>

    <h2 class="hasAnchor" id="arguments"><a class="anchor" href="#arguments"></a>Arguments</h2>
    <table class="ref-arguments">
    <colgroup><col class="name" /><col class="desc" /></colgroup>
    <tr>
      <th>filter</th>
      <td><p>(<a href='https://rdrr.io/r/base/character.html'>character</a>)<br />
Specifies which filter should be used.
Default is &#8220;la8&#8221;.</p></td>
    </tr>
    <tr>
      <th>boundary</th>
      <td><p>(<a href='https://rdrr.io/r/base/character.html'>character</a>)<br />
Boundary to be used.
&#8220;periodic&#8221; assumes circular time series,
for &#8220;reflection&#8221; the series is extended to twice its length.
Default is &#8220;periodic&#8221;.</p></td>
    </tr>
    </table>

    <h2 class="hasAnchor" id="value"><a class="anchor" href="#value"></a>Value</h2>

    <p>(<a href='https://rdrr.io/r/base/data.frame.html'>data.frame</a>).</p>
<<<<<<< HEAD
    
=======
>>>>>>> eb6e9c59
    <h2 class="hasAnchor" id="see-also"><a class="anchor" href="#see-also"></a>See also</h2>

    <div class='dont-index'><p>Other fda_featextractor: <code><a href='extractFDAFPCA.html'>extractFDAFPCA</a></code>,
  <code><a href='extractFDAFourier.html'>extractFDAFourier</a></code>,
  <code><a href='extractFDAMultiResFeatures.html'>extractFDAMultiResFeatures</a></code></p></div>

  </div>
  <div class="col-md-3 hidden-xs hidden-sm" id="sidebar">
    <h2>Contents</h2>
    <ul class="nav nav-pills nav-stacked">
      <li><a href="#arguments">Arguments</a></li>
      <li><a href="#value">Value</a></li>
      <li><a href="#see-also">See also</a></li>
    </ul>

  </div>
</div>


      <footer>
      <!--<div class="copyright">
  <p>Developed by Bernd Bischl, Michel Lang, Lars Kotthoff, Julia Schiffner, Jakob Richter, Zachary Jones, Giuseppe Casalicchio, Mason Gallo, Patrick Schratz.</p>
</div>

<div class="pkgdown">
  <p>Site built with <a href="http://pkgdown.r-lib.org/">pkgdown</a>.</p>
</div>
-->

      </footer>
   </div>

   <script type="text/javascript" src="https://cdn.jsdelivr.net/npm/docsearch.js@2/dist/cdn/docsearch.min.js"></script>
<script type="text/javascript"> docsearch({
 apiKey: 'e300ecafdf04fe1199e3339c825ce7d0',
 indexName: 'mlr',
 inputSelector: 'input#search-input.form-control',
 debug: false // Set debug to true if you want to inspect the dropdown
});
</script>



  </body>
</html>

<|MERGE_RESOLUTION|>--- conflicted
+++ resolved
@@ -309,10 +309,6 @@
     <p>The function extracts discrete wavelet transform coefficients from the raw
 functional data.
 See <a href='https://rdrr.io/pkg/wavelets/man/dwt.html'>wavelets::dwt</a> for more information.</p>
-<<<<<<< HEAD
-    
-=======
->>>>>>> eb6e9c59
 
     <pre class="usage"><span class='fu'>extractFDAWavelets</span>(<span class='kw'>filter</span> <span class='kw'>=</span> <span class='st'>"la8"</span>, <span class='kw'>boundary</span> <span class='kw'>=</span> <span class='st'>"periodic"</span>)</pre>
 
@@ -338,10 +334,6 @@
     <h2 class="hasAnchor" id="value"><a class="anchor" href="#value"></a>Value</h2>
 
     <p>(<a href='https://rdrr.io/r/base/data.frame.html'>data.frame</a>).</p>
-<<<<<<< HEAD
-    
-=======
->>>>>>> eb6e9c59
     <h2 class="hasAnchor" id="see-also"><a class="anchor" href="#see-also"></a>See also</h2>
 
     <div class='dont-index'><p>Other fda_featextractor: <code><a href='extractFDAFPCA.html'>extractFDAFPCA</a></code>,
@@ -384,7 +376,6 @@
 </script>
 
 
-
   </body>
 </html>
 
