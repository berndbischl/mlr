<!-- Generated by pkgdown: do not edit by hand -->
<!DOCTYPE html>
<html>
  <head>
  <meta charset="utf-8">
<meta http-equiv="X-UA-Compatible" content="IE=edge">
<meta name="viewport" content="width=device-width, initial-scale=1.0">
<!-- Google Site Verification -->
<meta name="google-site-verification" content="BrjL5fpoyHZu1rR8rwnnM2MBO3u3iIFB8NsmSuOsY84" />
<title>Calculates feature importance values for trained models. — getFeatureImportance • mlr</title>

<!-- jquery -->
<script src="https://code.jquery.com/jquery-3.1.0.min.js" integrity="sha384-nrOSfDHtoPMzJHjVTdCopGqIqeYETSXhZDFyniQ8ZHcVy08QesyHcnOUpMpqnmWq" crossorigin="anonymous"></script>
<!-- Bootstrap -->
<link href="https://maxcdn.bootstrapcdn.com/bootswatch/3.3.7/cosmo/bootstrap.min.css" rel="stylesheet" crossorigin="anonymous">


<script src="https://maxcdn.bootstrapcdn.com/bootstrap/3.3.7/js/bootstrap.min.js" integrity="sha384-Tc5IQib027qvyjSMfHjOMaLkfuWVxZxUPnCJA7l2mCWNIpG9mGCD8wGNIcPD7Txa" crossorigin="anonymous"></script>

<!-- Font Awesome icons -->
<link href="https://maxcdn.bootstrapcdn.com/font-awesome/4.6.3/css/font-awesome.min.css" rel="stylesheet" integrity="sha384-T8Gy5hrqNKT+hzMclPo118YTQO6cYprQmhrYwIiQ/3axmI1hQomh7Ud2hPOy8SP1" crossorigin="anonymous">

<!-- clipboard.js -->
<script src="https://cdnjs.cloudflare.com/ajax/libs/clipboard.js/1.7.1/clipboard.min.js" integrity="sha384-cV+rhyOuRHc9Ub/91rihWcGmMmCXDeksTtCihMupQHSsi8GIIRDG0ThDc3HGQFJ3" crossorigin="anonymous"></script>

<!-- pkgdown -->
<link href="../pkgdown.css" rel="stylesheet">
<script src="../jquery.sticky-kit.min.js"></script>
<script src="../pkgdown.js"></script>
  <link href="../extra.css" rel="stylesheet">
  <script src="../extra.js"></script>

<meta property="og:title" content="Calculates feature importance values for trained models. — getFeatureImportance" />
<meta property="og:description" content="For some learners it is possible to calculate a feature importance measure.
`getFeatureImportance` extracts those values from trained models.
See below for a list of supported learners.


boosting 
   Measure which accounts the gain of Gini index given by a feature
   in a tree and the weight of that tree.
cforest 
   Permutation principle of the 'mean decrease in accuracy' principle
   in randomForest. If `auc=TRUE` (only for binary classification),
   area under the curve is used as measure.  The algorithm used for the survival
   learner is 'extremely slow and experimental; use at your own risk'.
   See varimp for details and further parameters.
gbm 
   Estimation of relative influence for each feature. See
   relative.influence
   for details and further parameters.
h2o 
   Relative feature importances as returned by varimp.
randomForest 
   For `type = 2` (the default) the 'MeanDecreaseGini' is measured,
   which is based on the Gini impurity index used for the calculation of the nodes.
   Alternatively, you can set `type` to 1, then the measure is the mean
   decrease in accuracy calculated on OOB data. Note, that in this case
   the learner's parameter `importance` needs to be set to be able to compute
   feature importance values.
   See importance for details.
RRF 
   This is identical to randomForest.
randomForestSRC 
   This method can calculate feature importance for
   various measures. By default the Breiman-Cutler permutation method is used.
   See vimp for details.
ranger 
   Supports both measures mentioned above for the randomForest
   learner. Note, that you need to specifically set the learners parameter
   `importance`, to be able to compute feature importance measures.
   See importance and
   ranger for details.
rpart 
   Sum of decrease in impurity for each of the surrogate variables at each node.
xgboost 
   The value implies the relative contribution of the corresponding feature to the model
   calculated by taking each feature's contribution for each tree in the model. The exact
   computation of the importance in xgboost is undocumented.

" />
<meta name="twitter:card" content="summary" />



<!-- mathjax -->
<script src='https://mathjax.rstudio.com/latest/MathJax.js?config=TeX-AMS-MML_HTMLorMML'></script>

<!--[if lt IE 9]>
<script src="https://oss.maxcdn.com/html5shiv/3.7.3/html5shiv.min.js"></script>
<script src="https://oss.maxcdn.com/respond/1.4.2/respond.min.js"></script>
<![endif]-->


<link rel="stylesheet" href="https://cdn.jsdelivr.net/npm/docsearch.js@2/dist/cdn/docsearch.min.css" />


<link rel="icon" type="image/png" href="https://mlr-org.github.io/mlr/favicon.ico">
<link rel="apple-touch-icon" type="image/png" href="https://mlr-org.github.io/mlr/favicon.ico">

  </head>

  <body>
    <div class="container template-reference-topic">
      <header>
      <div class="navbar navbar-default navbar-fixed-top" role="navigation">
  <div class="container">
    <div class="navbar-header">
      <button type="button" class="navbar-toggle collapsed" data-toggle="collapse" data-target="#navbar">
        <span class="icon-bar"></span>
        <span class="icon-bar"></span>
        <span class="icon-bar"></span>
      </button>

      <div class="navbar-brand-container">
        <a class="navbar-brand" href="../index.html"></a>
      </div>
    </div>

    <div id="navbar" class="navbar-collapse collapse">
      <ul class="nav navbar-nav">
        <li class="dropdown">
  <a href="#" class="dropdown-toggle" data-toggle="dropdown" role="button" aria-expanded="false">
    Basics
     
    <span class="caret"></span>
  </a>
  <ul class="dropdown-menu" role="menu">
    <li>
      <a href="../articles/tutorial/task.html">Tasks</a>
    </li>
    <li>
      <a href="../articles/tutorial/learner.html">Learners</a>
    </li>
    <li>
      <a href="../articles/tutorial/train.html">Train</a>
    </li>
    <li>
      <a href="../articles/tutorial/predict.html">Predict</a>
    </li>
    <li>
      <a href="../articles/tutorial/preproc.html">Preprocessing</a>
    </li>
    <li>
      <a href="../articles/tutorial/performance.html">Performance</a>
    </li>
    <li>
      <a href="../articles/tutorial/resample.html">Resampling</a>
    </li>
    <li>
      <a href="../articles/tutorial/tune.html">Tuning</a>
    </li>
    <li>
      <a href="../articles/tutorial/benchmark_experiments.html">Benchmark Experiments</a>
    </li>
    <li>
      <a href="../articles/tutorial/parallelization.html">Parallelization</a>
    </li>
    <li>
      <a href="../articles/tutorial/visualization.html">Visualization</a>
    </li>
    <li>
      <a href="../articles/tutorial/usecase_regression.html">Use case - Regression</a>
    </li>
  </ul>
</li>
<li class="dropdown">
  <a href="#" class="dropdown-toggle" data-toggle="dropdown" role="button" aria-expanded="false">
    Advanced
     
    <span class="caret"></span>
  </a>
  <ul class="dropdown-menu" role="menu">
    <li>
      <a href="../articles/tutorial/configureMlr.html">Configuration</a>
    </li>
    <li>
      <a href="../articles/tutorial/wrapper.html">Wrapped Learners</a>
    </li>
    <li>
      <a href="../articles/tutorial/impute.html">Imputation</a>
    </li>
    <li>
      <a href="../articles/tutorial/bagging.html">Generic Bagging</a>
    </li>
    <li>
      <a href="../articles/tutorial/advanced_tune.html">Advanced Tuning</a>
    </li>
    <li>
      <a href="../articles/tutorial/feature_selection.html">Feature Selection/Filtering</a>
    </li>
    <li>
      <a href="../articles/tutorial/nested_resampling.html">Nested Resampling</a>
    </li>
    <li>
      <a href="../articles/tutorial/cost_sensitive_classif.html">Cost-Sensitive Classification</a>
    </li>
    <li>
      <a href="../articles/tutorial/over_and_undersampling.html">Imbalanced Classification Problems</a>
    </li>
    <li>
      <a href="../articles/tutorial/roc_analysis.html">ROC Analysis and Performance Curves</a>
    </li>
    <li>
      <a href="../articles/tutorial/multilabel.html">Multilabel Classification</a>
    </li>
    <li>
      <a href="../articles/tutorial/learning_curve.html">Learning Curve Analysis</a>
    </li>
    <li>
      <a href="../articles/tutorial/partial_dependence.html">Partial Dependence Plots</a>
    </li>
    <li>
      <a href="../articles/tutorial/classifier_calibration.html">Classifier Calibration</a>
    </li>
    <li>
      <a href="../articles/tutorial/hyperpar_tuning_effects.html">Hyperparameter Tuning Effects</a>
    </li>
    <li>
      <a href="../articles/tutorial/out_of_bag_predictions.html">Out-of-Bag Predictions</a>
    </li>
    <li>
      <a href="../articles/tutorial/handling_of_spatial_data.html">Handling of Spatial Data</a>
    </li>
    <li>
      <a href="../articles/tutorial/functional_data.html">Functional Data</a>
    </li>
  </ul>
</li>
<li class="dropdown">
  <a href="#" class="dropdown-toggle" data-toggle="dropdown" role="button" aria-expanded="false">
    Extending
     
    <span class="caret"></span>
  </a>
  <ul class="dropdown-menu" role="menu">
    <li>
      <a href="../articles/tutorial/create_learner.html">Create Custom Learners</a>
    </li>
    <li>
      <a href="../articles/tutorial/create_measure.html">Create Custom Measures</a>
    </li>
    <li>
      <a href="../articles/tutorial/create_imputation.html">Create Imputation Methods</a>
    </li>
    <li>
      <a href="../articles/tutorial/create_filter.html">Create Custom Filters</a>
    </li>
  </ul>
</li>
<li class="dropdown">
  <a href="#" class="dropdown-toggle" data-toggle="dropdown" role="button" aria-expanded="false">
    Appendix
     
    <span class="caret"></span>
  </a>
  <ul class="dropdown-menu" role="menu">
    <li>
      <a href="../reference/index.html">Function Reference</a>
    </li>
    <li>
      <a href="../news/index.html">News</a>
    </li>
    <li>
      <a href="../articles/tutorial/example_tasks.html">Example Tasks</a>
    </li>
    <li>
      <a href="../articles/tutorial/integrated_learners.html">Integrated Learners</a>
    </li>
    <li>
      <a href="../articles/tutorial/measures.html">Implemented Measures</a>
    </li>
    <li>
      <a href="../articles/tutorial/filter_methods.html">Integrated Filter Methods</a>
    </li>
    <li>
      <a href="../articles/tutorial/mlr_publications.html">mlr Publications</a>
    </li>
    <li>
      <a href="../articles/tutorial/talks_videos_workshops.html">Talks, Videos and Workshops</a>
    </li>
  </ul>
</li>
<li class="dropdown">
  <a href="#" class="dropdown-toggle" data-toggle="dropdown" role="button" aria-expanded="false">
    mlr-org Packages
     
    <span class="caret"></span>
  </a>
  <ul class="dropdown-menu" role="menu">
    <li>
      <a href="https://github.com/mlr-org/mlrMBO">mlrMBO</a>
    </li>
    <li>
      <a href="https://github.com/mlr-org/mlrCPO">mlrCPO</a>
    </li>
    <li>
      <a href="https://jakob-r.de/mlrHyperopt/index.html">mlrHyperopt</a>
    </li>
    <li>
      <a href="https://openml.github.io/openml-r/vignettes/OpenML.html">OpenML</a>
    </li>
  </ul>
</li>
      </ul>
      <ul class="nav navbar-nav navbar-right">
        <li>
  <a href="https://github.com/mlr-org/mlr">
    <span class="fa fa-github fa-lg"></span>
     
  </a>
</li>
<li>
  <a href="https://mlr-org.slack.com">
    <span class="fa fa-slack"></span>
     
  </a>
</li>
<li>
  <a href="https://stackoverflow.com/questions/tagged/mlr">
    <span class="fa fa-stack-overflow"></span>
     
  </a>
</li>
<li>
  <a href="https://mlr-org.com/">
    <span class="fa fa-rss"></span>
     
  </a>
</li>
      </ul>
      
      <form class="navbar-form navbar-right" role="search">
        <div class="form-group">
          <input type="search" class="form-control" id="search-input" placeholder="Search..." aria-label="Search for..." autocomplete="off">
        </div>
      </form>
      
    </div><!--/.nav-collapse -->
  </div><!--/.container -->
</div><!--/.navbar -->

      

      </header>

      <div class="row">
  <div class="col-md-9 contents">
    <div class="page-header">
    <h1>Calculates feature importance values for trained models.</h1>
    <small>Source: <a href='https://github.com/mlr-org/mlr/blob/master/R/getFeatureImportance.R'><code>R/getFeatureImportance.R</code></a></small>
    </div>

    <p>For some learners it is possible to calculate a feature importance measure.
`getFeatureImportance` extracts those values from trained models.
See below for a list of supported learners.</p>

<ul>
<li><p>boosting <br />
   Measure which accounts the gain of Gini index given by a feature
   in a tree and the weight of that tree.</p></li>
<li><p>cforest <br />
   Permutation principle of the 'mean decrease in accuracy' principle
   in randomForest. If `auc=TRUE` (only for binary classification),
   area under the curve is used as measure.  The algorithm used for the survival
   learner is 'extremely slow and experimental; use at your own risk'.
   See <a href='https://rdrr.io/pkg/party/man/varimp.html'>varimp</a> for details and further parameters.</p></li>
<li><p>gbm <br />
   Estimation of relative influence for each feature. See
   <a href='https://rdrr.io/pkg/gbm/man/relative.influence.html'>relative.influence</a>
   for details and further parameters.</p></li>
<li><p>h2o <br />
   Relative feature importances as returned by <a href='https://rdrr.io/pkg/h2o/man/h2o.varimp.html'>varimp</a>.</p></li>
<li><p>randomForest <br />
   For `type = 2` (the default) the 'MeanDecreaseGini' is measured,
   which is based on the Gini impurity index used for the calculation of the nodes.
   Alternatively, you can set `type` to 1, then the measure is the mean
   decrease in accuracy calculated on OOB data. Note, that in this case
   the learner's parameter `importance` needs to be set to be able to compute
   feature importance values.
   See <a href='https://rdrr.io/pkg/randomForest/man/importance.html'>importance</a> for details.</p></li>
<li><p>RRF <br />
   This is identical to randomForest.</p></li>
<li><p>randomForestSRC <br />
   This method can calculate feature importance for
   various measures. By default the Breiman-Cutler permutation method is used.
   See <a href='https://rdrr.io/pkg/randomForestSRC/man/vimp.rfsrc.html'>vimp</a> for details.</p></li>
<li><p>ranger <br />
   Supports both measures mentioned above for the randomForest
   learner. Note, that you need to specifically set the learners parameter
   `importance`, to be able to compute feature importance measures.
   See <a href='https://rdrr.io/pkg/ranger/man/importance.ranger.html'>importance</a> and
   <a href='https://rdrr.io/pkg/ranger/man/ranger.html'>ranger</a> for details.</p></li>
<li><p>rpart <br />
   Sum of decrease in impurity for each of the surrogate variables at each node.</p></li>
<li><p>xgboost <br />
   The value implies the relative contribution of the corresponding feature to the model
   calculated by taking each feature's contribution for each tree in the model. The exact
   computation of the importance in xgboost is undocumented.</p></li>
</ul>

<<<<<<< HEAD
    
=======
>>>>>>> eb6e9c59

    <pre class="usage"><span class='fu'>getFeatureImportance</span>(<span class='no'>object</span>, <span class='no'>...</span>)</pre>

    <h2 class="hasAnchor" id="arguments"><a class="anchor" href="#arguments"></a>Arguments</h2>
    <table class="ref-arguments">
    <colgroup><col class="name" /><col class="desc" /></colgroup>
    <tr>
      <th>object</th>
      <td><p>([WrappedModel])<br />
Wrapped model, result of [train].</p></td>
    </tr>
    <tr>
      <th>...</th>
      <td><p>(any)<br />
Additional parameters, which are passed to the underlying importance value
generating function.</p></td>
    </tr>
    </table>

    <h2 class="hasAnchor" id="value"><a class="anchor" href="#value"></a>Value</h2>

    <p>([FeatureImportance]) An object containing a `data.frame` of the variable importances and further information.</p>

  </div>
  <div class="col-md-3 hidden-xs hidden-sm" id="sidebar">
    <h2>Contents</h2>
    <ul class="nav nav-pills nav-stacked">
      <li><a href="#arguments">Arguments</a></li>
      <li><a href="#value">Value</a></li>
    </ul>

  </div>
</div>


      <footer>
      <!--<div class="copyright">
  <p>Developed by Bernd Bischl, Michel Lang, Lars Kotthoff, Julia Schiffner, Jakob Richter, Zachary Jones, Giuseppe Casalicchio, Mason Gallo, Patrick Schratz.</p>
</div>

<div class="pkgdown">
  <p>Site built with <a href="http://pkgdown.r-lib.org/">pkgdown</a>.</p>
</div>
-->

      </footer>
   </div>

   <script type="text/javascript" src="https://cdn.jsdelivr.net/npm/docsearch.js@2/dist/cdn/docsearch.min.js"></script>
<script type="text/javascript"> docsearch({
 apiKey: 'e300ecafdf04fe1199e3339c825ce7d0',
 indexName: 'mlr',
 inputSelector: 'input#search-input.form-control',
 debug: false // Set debug to true if you want to inspect the dropdown
});
</script>



  </body>
</html>

<|MERGE_RESOLUTION|>--- conflicted
+++ resolved
@@ -399,10 +399,6 @@
    computation of the importance in xgboost is undocumented.</p></li>
 </ul>
 
-<<<<<<< HEAD
-    
-=======
->>>>>>> eb6e9c59
 
     <pre class="usage"><span class='fu'>getFeatureImportance</span>(<span class='no'>object</span>, <span class='no'>...</span>)</pre>
 
@@ -461,7 +457,6 @@
 </script>
 
 
-
   </body>
 </html>
 
