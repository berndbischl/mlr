<!-- Generated by pkgdown: do not edit by hand -->
<!DOCTYPE html>
<html>
  <head>
  <meta charset="utf-8">
<meta http-equiv="X-UA-Compatible" content="IE=edge">
<meta name="viewport" content="width=device-width, initial-scale=1.0">
<!-- Google Site Verification -->
<meta name="google-site-verification" content="BrjL5fpoyHZu1rR8rwnnM2MBO3u3iIFB8NsmSuOsY84" />
<title>Extract the test performance values from a benchmark result. — getBMRPerformances • mlr</title>

<!-- jquery -->
<script src="https://code.jquery.com/jquery-3.1.0.min.js" integrity="sha384-nrOSfDHtoPMzJHjVTdCopGqIqeYETSXhZDFyniQ8ZHcVy08QesyHcnOUpMpqnmWq" crossorigin="anonymous"></script>
<!-- Bootstrap -->
<link href="https://maxcdn.bootstrapcdn.com/bootswatch/3.3.7/cosmo/bootstrap.min.css" rel="stylesheet" crossorigin="anonymous">


<script src="https://maxcdn.bootstrapcdn.com/bootstrap/3.3.7/js/bootstrap.min.js" integrity="sha384-Tc5IQib027qvyjSMfHjOMaLkfuWVxZxUPnCJA7l2mCWNIpG9mGCD8wGNIcPD7Txa" crossorigin="anonymous"></script>

<!-- Font Awesome icons -->
<link href="https://maxcdn.bootstrapcdn.com/font-awesome/4.6.3/css/font-awesome.min.css" rel="stylesheet" integrity="sha384-T8Gy5hrqNKT+hzMclPo118YTQO6cYprQmhrYwIiQ/3axmI1hQomh7Ud2hPOy8SP1" crossorigin="anonymous">

<!-- clipboard.js -->
<script src="https://cdnjs.cloudflare.com/ajax/libs/clipboard.js/1.7.1/clipboard.min.js" integrity="sha384-cV+rhyOuRHc9Ub/91rihWcGmMmCXDeksTtCihMupQHSsi8GIIRDG0ThDc3HGQFJ3" crossorigin="anonymous"></script>

<!-- pkgdown -->
<link href="../pkgdown.css" rel="stylesheet">
<script src="../jquery.sticky-kit.min.js"></script>
<script src="../pkgdown.js"></script>
  <link href="../extra.css" rel="stylesheet">
  <script src="../extra.js"></script>

<meta property="og:title" content="Extract the test performance values from a benchmark result. — getBMRPerformances" />
<meta property="og:description" content="Either a list of lists of &#8220;measure.test&#8221; data.frames, as returned by
resample, or these objects are rbind-ed with extra columns
&#8220;task.id&#8221; and &#8220;learner.id&#8221;." />
<meta name="twitter:card" content="summary" />



<!-- mathjax -->
<script src='https://mathjax.rstudio.com/latest/MathJax.js?config=TeX-AMS-MML_HTMLorMML'></script>

<!--[if lt IE 9]>
<script src="https://oss.maxcdn.com/html5shiv/3.7.3/html5shiv.min.js"></script>
<script src="https://oss.maxcdn.com/respond/1.4.2/respond.min.js"></script>
<![endif]-->


<link rel="stylesheet" href="https://cdn.jsdelivr.net/npm/docsearch.js@2/dist/cdn/docsearch.min.css" />


<link rel="icon" type="image/png" href="https://mlr-org.github.io/mlr/favicon.ico">
<link rel="apple-touch-icon" type="image/png" href="https://mlr-org.github.io/mlr/favicon.ico">

  </head>

  <body>
    <div class="container template-reference-topic">
      <header>
      <div class="navbar navbar-default navbar-fixed-top" role="navigation">
  <div class="container">
    <div class="navbar-header">
      <button type="button" class="navbar-toggle collapsed" data-toggle="collapse" data-target="#navbar">
        <span class="icon-bar"></span>
        <span class="icon-bar"></span>
        <span class="icon-bar"></span>
      </button>

      <div class="navbar-brand-container">
        <a class="navbar-brand" href="../index.html"></a>
      </div>
    </div>

    <div id="navbar" class="navbar-collapse collapse">
      <ul class="nav navbar-nav">
        <li class="dropdown">
  <a href="#" class="dropdown-toggle" data-toggle="dropdown" role="button" aria-expanded="false">
    Basics
     
    <span class="caret"></span>
  </a>
  <ul class="dropdown-menu" role="menu">
    <li>
      <a href="../articles/tutorial/task.html">Tasks</a>
    </li>
    <li>
      <a href="../articles/tutorial/learner.html">Learners</a>
    </li>
    <li>
      <a href="../articles/tutorial/train.html">Train</a>
    </li>
    <li>
      <a href="../articles/tutorial/predict.html">Predict</a>
    </li>
    <li>
      <a href="../articles/tutorial/preproc.html">Preprocessing</a>
    </li>
    <li>
      <a href="../articles/tutorial/performance.html">Performance</a>
    </li>
    <li>
      <a href="../articles/tutorial/resample.html">Resampling</a>
    </li>
    <li>
      <a href="../articles/tutorial/tune.html">Tuning</a>
    </li>
    <li>
      <a href="../articles/tutorial/benchmark_experiments.html">Benchmark Experiments</a>
    </li>
    <li>
      <a href="../articles/tutorial/parallelization.html">Parallelization</a>
    </li>
    <li>
      <a href="../articles/tutorial/visualization.html">Visualization</a>
    </li>
    <li>
      <a href="../articles/tutorial/usecase_regression.html">Use case - Regression</a>
    </li>
  </ul>
</li>
<li class="dropdown">
  <a href="#" class="dropdown-toggle" data-toggle="dropdown" role="button" aria-expanded="false">
    Advanced
     
    <span class="caret"></span>
  </a>
  <ul class="dropdown-menu" role="menu">
    <li>
      <a href="../articles/tutorial/configureMlr.html">Configuration</a>
    </li>
    <li>
      <a href="../articles/tutorial/wrapper.html">Wrapped Learners</a>
    </li>
    <li>
      <a href="../articles/tutorial/impute.html">Imputation</a>
    </li>
    <li>
      <a href="../articles/tutorial/bagging.html">Generic Bagging</a>
    </li>
    <li>
      <a href="../articles/tutorial/advanced_tune.html">Advanced Tuning</a>
    </li>
    <li>
      <a href="../articles/tutorial/feature_selection.html">Feature Selection/Filtering</a>
    </li>
    <li>
      <a href="../articles/tutorial/nested_resampling.html">Nested Resampling</a>
    </li>
    <li>
      <a href="../articles/tutorial/cost_sensitive_classif.html">Cost-Sensitive Classification</a>
    </li>
    <li>
      <a href="../articles/tutorial/over_and_undersampling.html">Imbalanced Classification Problems</a>
    </li>
    <li>
      <a href="../articles/tutorial/roc_analysis.html">ROC Analysis and Performance Curves</a>
    </li>
    <li>
      <a href="../articles/tutorial/multilabel.html">Multilabel Classification</a>
    </li>
    <li>
      <a href="../articles/tutorial/learning_curve.html">Learning Curve Analysis</a>
    </li>
    <li>
      <a href="../articles/tutorial/partial_dependence.html">Partial Dependence Plots</a>
    </li>
    <li>
      <a href="../articles/tutorial/classifier_calibration.html">Classifier Calibration</a>
    </li>
    <li>
      <a href="../articles/tutorial/hyperpar_tuning_effects.html">Hyperparameter Tuning Effects</a>
    </li>
    <li>
      <a href="../articles/tutorial/out_of_bag_predictions.html">Out-of-Bag Predictions</a>
    </li>
    <li>
      <a href="../articles/tutorial/handling_of_spatial_data.html">Handling of Spatial Data</a>
    </li>
    <li>
      <a href="../articles/tutorial/functional_data.html">Functional Data</a>
    </li>
  </ul>
</li>
<li class="dropdown">
  <a href="#" class="dropdown-toggle" data-toggle="dropdown" role="button" aria-expanded="false">
    Extending
     
    <span class="caret"></span>
  </a>
  <ul class="dropdown-menu" role="menu">
    <li>
      <a href="../articles/tutorial/create_learner.html">Create Custom Learners</a>
    </li>
    <li>
      <a href="../articles/tutorial/create_measure.html">Create Custom Measures</a>
    </li>
    <li>
      <a href="../articles/tutorial/create_imputation.html">Create Imputation Methods</a>
    </li>
    <li>
      <a href="../articles/tutorial/create_filter.html">Create Custom Filters</a>
    </li>
  </ul>
</li>
<li class="dropdown">
  <a href="#" class="dropdown-toggle" data-toggle="dropdown" role="button" aria-expanded="false">
    Appendix
     
    <span class="caret"></span>
  </a>
  <ul class="dropdown-menu" role="menu">
    <li>
      <a href="../reference/index.html">Function Reference</a>
    </li>
    <li>
      <a href="../news/index.html">News</a>
    </li>
    <li>
      <a href="../articles/tutorial/example_tasks.html">Example Tasks</a>
    </li>
    <li>
      <a href="../articles/tutorial/integrated_learners.html">Integrated Learners</a>
    </li>
    <li>
      <a href="../articles/tutorial/measures.html">Implemented Measures</a>
    </li>
    <li>
      <a href="../articles/tutorial/filter_methods.html">Integrated Filter Methods</a>
    </li>
    <li>
      <a href="../articles/tutorial/mlr_publications.html">mlr Publications</a>
    </li>
    <li>
      <a href="../articles/tutorial/talks_videos_workshops.html">Talks, Videos and Workshops</a>
    </li>
  </ul>
</li>
<li class="dropdown">
  <a href="#" class="dropdown-toggle" data-toggle="dropdown" role="button" aria-expanded="false">
    mlr-org Packages
     
    <span class="caret"></span>
  </a>
  <ul class="dropdown-menu" role="menu">
    <li>
      <a href="https://github.com/mlr-org/mlrMBO">mlrMBO</a>
    </li>
    <li>
      <a href="https://github.com/mlr-org/mlrCPO">mlrCPO</a>
    </li>
    <li>
      <a href="https://jakob-r.de/mlrHyperopt/index.html">mlrHyperopt</a>
    </li>
    <li>
      <a href="https://openml.github.io/openml-r/vignettes/OpenML.html">OpenML</a>
    </li>
  </ul>
</li>
      </ul>
      <ul class="nav navbar-nav navbar-right">
        <li>
  <a href="https://github.com/mlr-org/mlr">
    <span class="fa fa-github fa-lg"></span>
     
  </a>
</li>
<li>
  <a href="https://mlr-org.slack.com">
    <span class="fa fa-slack"></span>
     
  </a>
</li>
<li>
  <a href="https://stackoverflow.com/questions/tagged/mlr">
    <span class="fa fa-stack-overflow"></span>
     
  </a>
</li>
<li>
  <a href="https://mlr-org.com/">
    <span class="fa fa-rss"></span>
     
  </a>
</li>
      </ul>
      
      <form class="navbar-form navbar-right" role="search">
        <div class="form-group">
          <input type="search" class="form-control" id="search-input" placeholder="Search..." aria-label="Search for..." autocomplete="off">
        </div>
      </form>
      
    </div><!--/.nav-collapse -->
  </div><!--/.container -->
</div><!--/.navbar -->

      

      </header>

      <div class="row">
  <div class="col-md-9 contents">
    <div class="page-header">
    <h1>Extract the test performance values from a benchmark result.</h1>
    <small>Source: <a href='https://github.com/mlr-org/mlr/blob/master/R/BenchmarkResult_operators.R'><code>R/BenchmarkResult_operators.R</code></a></small>
    </div>

    <p>Either a list of lists of &#8220;measure.test&#8221; data.frames, as returned by
<a href='resample.html'>resample</a>, or these objects are rbind-ed with extra columns
&#8220;task.id&#8221; and &#8220;learner.id&#8221;.</p>

    <pre class="usage"><span class='fu'>getBMRPerformances</span>(<span class='no'>bmr</span>, <span class='kw'>task.ids</span> <span class='kw'>=</span> <span class='kw'>NULL</span>, <span class='kw'>learner.ids</span> <span class='kw'>=</span> <span class='kw'>NULL</span>,
  <span class='kw'>as.df</span> <span class='kw'>=</span> <span class='fl'>FALSE</span>, <span class='kw'>drop</span> <span class='kw'>=</span> <span class='fl'>FALSE</span>)</pre>

    <h2 class="hasAnchor" id="arguments"><a class="anchor" href="#arguments"></a>Arguments</h2>
    <table class="ref-arguments">
    <colgroup><col class="name" /><col class="desc" /></colgroup>
    <tr>
      <th>bmr</th>
      <td><p>(<a href='BenchmarkResult.html'>BenchmarkResult</a>)<br />
Benchmark result.</p></td>
    </tr>
    <tr>
      <th>task.ids</th>
      <td><p>(<code><a href='https://rdrr.io/r/base/character.html'>character(1)</a></code>)<br />
Restrict result to certain tasks.
Default is all.</p></td>
    </tr>
    <tr>
      <th>learner.ids</th>
      <td><p>(<code><a href='https://rdrr.io/r/base/character.html'>character(1)</a></code>)<br />
Restrict result to certain learners.
Default is all.</p></td>
    </tr>
    <tr>
      <th>as.df</th>
      <td><p>(<code><a href='https://rdrr.io/r/base/character.html'>character(1)</a></code>)<br />
Return one <a href='https://rdrr.io/r/base/data.frame.html'>data.frame</a> as result - or a list of lists of objects?.
Default is <code>FALSE</code>.</p></td>
    </tr>
    <tr>
      <th>drop</th>
      <td><p>(<code><a href='https://rdrr.io/r/base/logical.html'>logical(1)</a></code>)<br />
If drop is <code>FALSE</code> (the default), a nested list with
the following structure is returned:<br />
<code>res[task.ids][learner.ids]</code>.<br />
If drop is set to <code>TRUE</code> it is checked if the list
structure can be simplified.<br />
If only one learner was passed, a list with entries
for each task is returned.<br />
If only one task was passed, the entries are named after
the corresponding learner.<br />
For an experiment with both one task and learner,
the whole list structure is removed.<br />
Note that the name of the
task/learner will be dropped from the return object.</p></td>
    </tr>
    </table>

    <h2 class="hasAnchor" id="value"><a class="anchor" href="#value"></a>Value</h2>

    <p>(<a href='https://rdrr.io/r/base/list.html'>list</a> | <a href='https://rdrr.io/r/base/data.frame.html'>data.frame</a>). See above.</p>
<<<<<<< HEAD
    
=======
>>>>>>> eb6e9c59
    <h2 class="hasAnchor" id="see-also"><a class="anchor" href="#see-also"></a>See also</h2>

    <div class='dont-index'><p>Other benchmark: <code><a href='BenchmarkResult.html'>BenchmarkResult</a></code>,
  <code><a href='batchmark.html'>batchmark</a></code>, <code><a href='benchmark.html'>benchmark</a></code>,
  <code><a href='convertBMRToRankMatrix.html'>convertBMRToRankMatrix</a></code>,
  <code><a href='friedmanPostHocTestBMR.html'>friedmanPostHocTestBMR</a></code>,
  <code><a href='friedmanTestBMR.html'>friedmanTestBMR</a></code>,
  <code><a href='generateCritDifferencesData.html'>generateCritDifferencesData</a></code>,
  <code><a href='getBMRAggrPerformances.html'>getBMRAggrPerformances</a></code>,
  <code><a href='getBMRFeatSelResults.html'>getBMRFeatSelResults</a></code>,
  <code><a href='getBMRFilteredFeatures.html'>getBMRFilteredFeatures</a></code>,
  <code><a href='getBMRLearnerIds.html'>getBMRLearnerIds</a></code>,
  <code><a href='getBMRLearnerShortNames.html'>getBMRLearnerShortNames</a></code>,
  <code><a href='getBMRLearners.html'>getBMRLearners</a></code>,
  <code><a href='getBMRMeasureIds.html'>getBMRMeasureIds</a></code>,
  <code><a href='getBMRMeasures.html'>getBMRMeasures</a></code>, <code><a href='getBMRModels.html'>getBMRModels</a></code>,
  <code><a href='getBMRPredictions.html'>getBMRPredictions</a></code>,
  <code><a href='getBMRTaskDescs.html'>getBMRTaskDescs</a></code>,
  <code><a href='getBMRTaskIds.html'>getBMRTaskIds</a></code>,
  <code><a href='getBMRTuneResults.html'>getBMRTuneResults</a></code>,
  <code><a href='plotBMRBoxplots.html'>plotBMRBoxplots</a></code>,
  <code><a href='plotBMRRanksAsBarChart.html'>plotBMRRanksAsBarChart</a></code>,
  <code><a href='plotBMRSummary.html'>plotBMRSummary</a></code>,
  <code><a href='plotCritDifferences.html'>plotCritDifferences</a></code>,
  <code><a href='reduceBatchmarkResults.html'>reduceBatchmarkResults</a></code></p></div>

  </div>
  <div class="col-md-3 hidden-xs hidden-sm" id="sidebar">
    <h2>Contents</h2>
    <ul class="nav nav-pills nav-stacked">
      <li><a href="#arguments">Arguments</a></li>
      <li><a href="#value">Value</a></li>
      <li><a href="#see-also">See also</a></li>
    </ul>

  </div>
</div>


      <footer>
      <!--<div class="copyright">
  <p>Developed by Bernd Bischl, Michel Lang, Lars Kotthoff, Julia Schiffner, Jakob Richter, Zachary Jones, Giuseppe Casalicchio, Mason Gallo, Patrick Schratz.</p>
</div>

<div class="pkgdown">
  <p>Site built with <a href="http://pkgdown.r-lib.org/">pkgdown</a>.</p>
</div>
-->

      </footer>
   </div>

   <script type="text/javascript" src="https://cdn.jsdelivr.net/npm/docsearch.js@2/dist/cdn/docsearch.min.js"></script>
<script type="text/javascript"> docsearch({
 apiKey: 'e300ecafdf04fe1199e3339c825ce7d0',
 indexName: 'mlr',
 inputSelector: 'input#search-input.form-control',
 debug: false // Set debug to true if you want to inspect the dropdown
});
</script>



  </body>
</html>

<|MERGE_RESOLUTION|>--- conflicted
+++ resolved
@@ -361,10 +361,6 @@
     <h2 class="hasAnchor" id="value"><a class="anchor" href="#value"></a>Value</h2>
 
     <p>(<a href='https://rdrr.io/r/base/list.html'>list</a> | <a href='https://rdrr.io/r/base/data.frame.html'>data.frame</a>). See above.</p>
-<<<<<<< HEAD
-    
-=======
->>>>>>> eb6e9c59
     <h2 class="hasAnchor" id="see-also"><a class="anchor" href="#see-also"></a>See also</h2>
 
     <div class='dont-index'><p>Other benchmark: <code><a href='BenchmarkResult.html'>BenchmarkResult</a></code>,
@@ -427,7 +423,6 @@
 </script>
 
 
-
   </body>
 </html>
 
