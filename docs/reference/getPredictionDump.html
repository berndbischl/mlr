<!-- Generated by pkgdown: do not edit by hand -->
<!DOCTYPE html>
<html>
  <head>
  <meta charset="utf-8">
<meta http-equiv="X-UA-Compatible" content="IE=edge">
<meta name="viewport" content="width=device-width, initial-scale=1.0">
<!-- Google Site Verification -->
<meta name="google-site-verification" content="BrjL5fpoyHZu1rR8rwnnM2MBO3u3iIFB8NsmSuOsY84" />
<title>Return the error dump of a failed Prediction. — getPredictionDump • mlr</title>

<!-- jquery -->
<script src="https://code.jquery.com/jquery-3.1.0.min.js" integrity="sha384-nrOSfDHtoPMzJHjVTdCopGqIqeYETSXhZDFyniQ8ZHcVy08QesyHcnOUpMpqnmWq" crossorigin="anonymous"></script>
<!-- Bootstrap -->
<link href="https://maxcdn.bootstrapcdn.com/bootswatch/3.3.7/cosmo/bootstrap.min.css" rel="stylesheet" crossorigin="anonymous">


<script src="https://maxcdn.bootstrapcdn.com/bootstrap/3.3.7/js/bootstrap.min.js" integrity="sha384-Tc5IQib027qvyjSMfHjOMaLkfuWVxZxUPnCJA7l2mCWNIpG9mGCD8wGNIcPD7Txa" crossorigin="anonymous"></script>

<!-- Font Awesome icons -->
<link href="https://maxcdn.bootstrapcdn.com/font-awesome/4.6.3/css/font-awesome.min.css" rel="stylesheet" integrity="sha384-T8Gy5hrqNKT+hzMclPo118YTQO6cYprQmhrYwIiQ/3axmI1hQomh7Ud2hPOy8SP1" crossorigin="anonymous">

<!-- clipboard.js -->
<script src="https://cdnjs.cloudflare.com/ajax/libs/clipboard.js/1.7.1/clipboard.min.js" integrity="sha384-cV+rhyOuRHc9Ub/91rihWcGmMmCXDeksTtCihMupQHSsi8GIIRDG0ThDc3HGQFJ3" crossorigin="anonymous"></script>

<!-- pkgdown -->
<link href="../pkgdown.css" rel="stylesheet">
<script src="../jquery.sticky-kit.min.js"></script>
<script src="../pkgdown.js"></script>
  <link href="../extra.css" rel="stylesheet">
  <script src="../extra.js"></script>

<meta property="og:title" content="Return the error dump of a failed Prediction. — getPredictionDump" />
<meta property="og:description" content="Returns the error dump that can be used with debugger() to evaluate errors.
If configureMlr configuration on.error.dump is FALSE or if the
prediction did not fail, this returns NULL." />
<meta name="twitter:card" content="summary" />



<!-- mathjax -->
<script src='https://mathjax.rstudio.com/latest/MathJax.js?config=TeX-AMS-MML_HTMLorMML'></script>

<!--[if lt IE 9]>
<script src="https://oss.maxcdn.com/html5shiv/3.7.3/html5shiv.min.js"></script>
<script src="https://oss.maxcdn.com/respond/1.4.2/respond.min.js"></script>
<![endif]-->


<link rel="stylesheet" href="https://cdn.jsdelivr.net/npm/docsearch.js@2/dist/cdn/docsearch.min.css" />


<link rel="icon" type="image/png" href="https://mlr-org.github.io/mlr/favicon.ico">
<link rel="apple-touch-icon" type="image/png" href="https://mlr-org.github.io/mlr/favicon.ico">

  </head>

  <body>
    <div class="container template-reference-topic">
      <header>
      <div class="navbar navbar-default navbar-fixed-top" role="navigation">
  <div class="container">
    <div class="navbar-header">
      <button type="button" class="navbar-toggle collapsed" data-toggle="collapse" data-target="#navbar">
        <span class="icon-bar"></span>
        <span class="icon-bar"></span>
        <span class="icon-bar"></span>
      </button>

      <div class="navbar-brand-container">
        <a class="navbar-brand" href="../index.html"></a>
      </div>
    </div>

    <div id="navbar" class="navbar-collapse collapse">
      <ul class="nav navbar-nav">
        <li class="dropdown">
  <a href="#" class="dropdown-toggle" data-toggle="dropdown" role="button" aria-expanded="false">
    Basics
     
    <span class="caret"></span>
  </a>
  <ul class="dropdown-menu" role="menu">
    <li>
      <a href="../articles/tutorial/task.html">Tasks</a>
    </li>
    <li>
      <a href="../articles/tutorial/learner.html">Learners</a>
    </li>
    <li>
      <a href="../articles/tutorial/train.html">Train</a>
    </li>
    <li>
      <a href="../articles/tutorial/predict.html">Predict</a>
    </li>
    <li>
      <a href="../articles/tutorial/preproc.html">Preprocessing</a>
    </li>
    <li>
      <a href="../articles/tutorial/performance.html">Performance</a>
    </li>
    <li>
      <a href="../articles/tutorial/resample.html">Resampling</a>
    </li>
    <li>
      <a href="../articles/tutorial/tune.html">Tuning</a>
    </li>
    <li>
      <a href="../articles/tutorial/benchmark_experiments.html">Benchmark Experiments</a>
    </li>
    <li>
      <a href="../articles/tutorial/parallelization.html">Parallelization</a>
    </li>
    <li>
      <a href="../articles/tutorial/visualization.html">Visualization</a>
    </li>
    <li>
      <a href="../articles/tutorial/usecase_regression.html">Use case - Regression</a>
    </li>
  </ul>
</li>
<li class="dropdown">
  <a href="#" class="dropdown-toggle" data-toggle="dropdown" role="button" aria-expanded="false">
    Advanced
     
    <span class="caret"></span>
  </a>
  <ul class="dropdown-menu" role="menu">
    <li>
      <a href="../articles/tutorial/configureMlr.html">Configuration</a>
    </li>
    <li>
      <a href="../articles/tutorial/wrapper.html">Wrapped Learners</a>
    </li>
    <li>
      <a href="../articles/tutorial/impute.html">Imputation</a>
    </li>
    <li>
      <a href="../articles/tutorial/bagging.html">Generic Bagging</a>
    </li>
    <li>
      <a href="../articles/tutorial/advanced_tune.html">Advanced Tuning</a>
    </li>
    <li>
      <a href="../articles/tutorial/feature_selection.html">Feature Selection/Filtering</a>
    </li>
    <li>
      <a href="../articles/tutorial/nested_resampling.html">Nested Resampling</a>
    </li>
    <li>
      <a href="../articles/tutorial/cost_sensitive_classif.html">Cost-Sensitive Classification</a>
    </li>
    <li>
      <a href="../articles/tutorial/over_and_undersampling.html">Imbalanced Classification Problems</a>
    </li>
    <li>
      <a href="../articles/tutorial/roc_analysis.html">ROC Analysis and Performance Curves</a>
    </li>
    <li>
      <a href="../articles/tutorial/multilabel.html">Multilabel Classification</a>
    </li>
    <li>
      <a href="../articles/tutorial/learning_curve.html">Learning Curve Analysis</a>
    </li>
    <li>
      <a href="../articles/tutorial/partial_dependence.html">Partial Dependence Plots</a>
    </li>
    <li>
      <a href="../articles/tutorial/classifier_calibration.html">Classifier Calibration</a>
    </li>
    <li>
      <a href="../articles/tutorial/hyperpar_tuning_effects.html">Hyperparameter Tuning Effects</a>
    </li>
    <li>
      <a href="../articles/tutorial/out_of_bag_predictions.html">Out-of-Bag Predictions</a>
    </li>
    <li>
      <a href="../articles/tutorial/handling_of_spatial_data.html">Handling of Spatial Data</a>
    </li>
    <li>
      <a href="../articles/tutorial/functional_data.html">Functional Data</a>
    </li>
  </ul>
</li>
<li class="dropdown">
  <a href="#" class="dropdown-toggle" data-toggle="dropdown" role="button" aria-expanded="false">
    Extending
     
    <span class="caret"></span>
  </a>
  <ul class="dropdown-menu" role="menu">
    <li>
      <a href="../articles/tutorial/create_learner.html">Create Custom Learners</a>
    </li>
    <li>
      <a href="../articles/tutorial/create_measure.html">Create Custom Measures</a>
    </li>
    <li>
      <a href="../articles/tutorial/create_imputation.html">Create Imputation Methods</a>
    </li>
    <li>
      <a href="../articles/tutorial/create_filter.html">Create Custom Filters</a>
    </li>
  </ul>
</li>
<li class="dropdown">
  <a href="#" class="dropdown-toggle" data-toggle="dropdown" role="button" aria-expanded="false">
    Appendix
     
    <span class="caret"></span>
  </a>
  <ul class="dropdown-menu" role="menu">
    <li>
      <a href="../reference/index.html">Function Reference</a>
    </li>
    <li>
      <a href="../news/index.html">News</a>
    </li>
    <li>
      <a href="../articles/tutorial/example_tasks.html">Example Tasks</a>
    </li>
    <li>
      <a href="../articles/tutorial/integrated_learners.html">Integrated Learners</a>
    </li>
    <li>
      <a href="../articles/tutorial/measures.html">Implemented Measures</a>
    </li>
    <li>
      <a href="../articles/tutorial/filter_methods.html">Integrated Filter Methods</a>
    </li>
    <li>
      <a href="../articles/tutorial/mlr_publications.html">mlr Publications</a>
    </li>
    <li>
      <a href="../articles/tutorial/talks_videos_workshops.html">Talks, Videos and Workshops</a>
    </li>
  </ul>
</li>
<li class="dropdown">
  <a href="#" class="dropdown-toggle" data-toggle="dropdown" role="button" aria-expanded="false">
    mlr-org Packages
     
    <span class="caret"></span>
  </a>
  <ul class="dropdown-menu" role="menu">
    <li>
      <a href="https://github.com/mlr-org/mlrMBO">mlrMBO</a>
    </li>
    <li>
      <a href="https://github.com/mlr-org/mlrCPO">mlrCPO</a>
    </li>
    <li>
      <a href="https://jakob-r.de/mlrHyperopt/index.html">mlrHyperopt</a>
    </li>
    <li>
      <a href="https://openml.github.io/openml-r/vignettes/OpenML.html">OpenML</a>
    </li>
  </ul>
</li>
      </ul>
      <ul class="nav navbar-nav navbar-right">
        <li>
  <a href="https://github.com/mlr-org/mlr">
    <span class="fa fa-github fa-lg"></span>
     
  </a>
</li>
<li>
  <a href="https://mlr-org.slack.com">
    <span class="fa fa-slack"></span>
     
  </a>
</li>
<li>
  <a href="https://stackoverflow.com/questions/tagged/mlr">
    <span class="fa fa-stack-overflow"></span>
     
  </a>
</li>
<li>
  <a href="https://mlr-org.com/">
    <span class="fa fa-rss"></span>
     
  </a>
</li>
      </ul>
      
      <form class="navbar-form navbar-right" role="search">
        <div class="form-group">
          <input type="search" class="form-control" id="search-input" placeholder="Search..." aria-label="Search for..." autocomplete="off">
        </div>
      </form>
      
    </div><!--/.nav-collapse -->
  </div><!--/.container -->
</div><!--/.navbar -->

      

      </header>

      <div class="row">
  <div class="col-md-9 contents">
    <div class="page-header">
    <h1>Return the error dump of a failed Prediction.</h1>
    <small>Source: <a href='https://github.com/mlr-org/mlr/blob/master/R/Prediction_operators.R'><code>R/Prediction_operators.R</code></a></small>
    </div>

<<<<<<< HEAD
    
=======
>>>>>>> eb6e9c59
    <p>Returns the error dump that can be used with <code><a href='https://rdrr.io/r/utils/debugger.html'>debugger()</a></code> to evaluate errors.
If <a href='configureMlr.html'>configureMlr</a> configuration <code>on.error.dump</code> is <code>FALSE</code> or if the
prediction did not fail, this returns <code>NULL</code>.</p>

    <pre class="usage"><span class='fu'>getPredictionDump</span>(<span class='no'>pred</span>)</pre>

    <h2 class="hasAnchor" id="arguments"><a class="anchor" href="#arguments"></a>Arguments</h2>
    <table class="ref-arguments">
    <colgroup><col class="name" /><col class="desc" /></colgroup>
    <tr>
      <th>pred</th>
      <td><p>(<a href='Prediction.html'>Prediction</a>)<br />
Prediction object.</p></td>
    </tr>
    </table>

    <h2 class="hasAnchor" id="value"><a class="anchor" href="#value"></a>Value</h2>

    <p>(<code>last.dump</code>).</p>
    <h2 class="hasAnchor" id="see-also"><a class="anchor" href="#see-also"></a>See also</h2>

    <div class='dont-index'><p>Other debug: <code><a href='FailureModel.html'>FailureModel</a></code>,
  <code><a href='ResampleResult.html'>ResampleResult</a></code>, <code><a href='getRRDump.html'>getRRDump</a></code></p></div>

  </div>
  <div class="col-md-3 hidden-xs hidden-sm" id="sidebar">
    <h2>Contents</h2>
    <ul class="nav nav-pills nav-stacked">
      <li><a href="#arguments">Arguments</a></li>
      <li><a href="#value">Value</a></li>
      <li><a href="#see-also">See also</a></li>
    </ul>

  </div>
</div>


      <footer>
      <!--<div class="copyright">
  <p>Developed by Bernd Bischl, Michel Lang, Lars Kotthoff, Julia Schiffner, Jakob Richter, Zachary Jones, Giuseppe Casalicchio, Mason Gallo, Patrick Schratz.</p>
</div>

<div class="pkgdown">
  <p>Site built with <a href="http://pkgdown.r-lib.org/">pkgdown</a>.</p>
</div>
-->

      </footer>
   </div>

   <script type="text/javascript" src="https://cdn.jsdelivr.net/npm/docsearch.js@2/dist/cdn/docsearch.min.js"></script>
<script type="text/javascript"> docsearch({
 apiKey: 'e300ecafdf04fe1199e3339c825ce7d0',
 indexName: 'mlr',
 inputSelector: 'input#search-input.form-control',
 debug: false // Set debug to true if you want to inspect the dropdown
});
</script>



  </body>
</html>

<|MERGE_RESOLUTION|>--- conflicted
+++ resolved
@@ -306,10 +306,6 @@
     <small>Source: <a href='https://github.com/mlr-org/mlr/blob/master/R/Prediction_operators.R'><code>R/Prediction_operators.R</code></a></small>
     </div>
 
-<<<<<<< HEAD
-    
-=======
->>>>>>> eb6e9c59
     <p>Returns the error dump that can be used with <code><a href='https://rdrr.io/r/utils/debugger.html'>debugger()</a></code> to evaluate errors.
 If <a href='configureMlr.html'>configureMlr</a> configuration <code>on.error.dump</code> is <code>FALSE</code> or if the
 prediction did not fail, this returns <code>NULL</code>.</p>
@@ -370,7 +366,6 @@
 </script>
 
 
-
   </body>
 </html>
 
