<!-- Generated by pkgdown: do not edit by hand -->
<!DOCTYPE html>
<html>
  <head>
  <meta charset="utf-8">
<meta http-equiv="X-UA-Compatible" content="IE=edge">
<meta name="viewport" content="width=device-width, initial-scale=1.0">
<!-- Google Site Verification -->
<meta name="google-site-verification" content="BrjL5fpoyHZu1rR8rwnnM2MBO3u3iIFB8NsmSuOsY84" />
<title>Show and visualize the steps of feature selection. — analyzeFeatSelResult • mlr</title>

<!-- jquery -->
<script src="https://code.jquery.com/jquery-3.1.0.min.js" integrity="sha384-nrOSfDHtoPMzJHjVTdCopGqIqeYETSXhZDFyniQ8ZHcVy08QesyHcnOUpMpqnmWq" crossorigin="anonymous"></script>
<!-- Bootstrap -->
<link href="https://maxcdn.bootstrapcdn.com/bootswatch/3.3.7/cosmo/bootstrap.min.css" rel="stylesheet" crossorigin="anonymous">


<script src="https://maxcdn.bootstrapcdn.com/bootstrap/3.3.7/js/bootstrap.min.js" integrity="sha384-Tc5IQib027qvyjSMfHjOMaLkfuWVxZxUPnCJA7l2mCWNIpG9mGCD8wGNIcPD7Txa" crossorigin="anonymous"></script>

<!-- Font Awesome icons -->
<link href="https://maxcdn.bootstrapcdn.com/font-awesome/4.6.3/css/font-awesome.min.css" rel="stylesheet" integrity="sha384-T8Gy5hrqNKT+hzMclPo118YTQO6cYprQmhrYwIiQ/3axmI1hQomh7Ud2hPOy8SP1" crossorigin="anonymous">

<!-- clipboard.js -->
<script src="https://cdnjs.cloudflare.com/ajax/libs/clipboard.js/1.7.1/clipboard.min.js" integrity="sha384-cV+rhyOuRHc9Ub/91rihWcGmMmCXDeksTtCihMupQHSsi8GIIRDG0ThDc3HGQFJ3" crossorigin="anonymous"></script>

<!-- pkgdown -->
<link href="../pkgdown.css" rel="stylesheet">
<script src="../jquery.sticky-kit.min.js"></script>
<script src="../pkgdown.js"></script>
  <link href="../extra.css" rel="stylesheet">
  <script src="../extra.js"></script>

<meta property="og:title" content="Show and visualize the steps of feature selection. — analyzeFeatSelResult" />
<meta property="og:description" content="This function prints the steps selectFeatures took to find its optimal set
of features and the reason why it stopped.
It can also print information about all calculations done in each intermediate step.
Currently only implemented for sequential feature selection." />
<meta name="twitter:card" content="summary" />



<!-- mathjax -->
<script src='https://mathjax.rstudio.com/latest/MathJax.js?config=TeX-AMS-MML_HTMLorMML'></script>

<!--[if lt IE 9]>
<script src="https://oss.maxcdn.com/html5shiv/3.7.3/html5shiv.min.js"></script>
<script src="https://oss.maxcdn.com/respond/1.4.2/respond.min.js"></script>
<![endif]-->


<link rel="stylesheet" href="https://cdn.jsdelivr.net/npm/docsearch.js@2/dist/cdn/docsearch.min.css" />


<link rel="icon" type="image/png" href="https://mlr-org.github.io/mlr/favicon.ico">
<link rel="apple-touch-icon" type="image/png" href="https://mlr-org.github.io/mlr/favicon.ico">

  </head>

  <body>
    <div class="container template-reference-topic">
      <header>
      <div class="navbar navbar-default navbar-fixed-top" role="navigation">
  <div class="container">
    <div class="navbar-header">
      <button type="button" class="navbar-toggle collapsed" data-toggle="collapse" data-target="#navbar">
        <span class="icon-bar"></span>
        <span class="icon-bar"></span>
        <span class="icon-bar"></span>
      </button>

      <div class="navbar-brand-container">
        <a class="navbar-brand" href="../index.html"></a>
      </div>
    </div>

    <div id="navbar" class="navbar-collapse collapse">
      <ul class="nav navbar-nav">
        <li class="dropdown">
  <a href="#" class="dropdown-toggle" data-toggle="dropdown" role="button" aria-expanded="false">
    Basics
     
    <span class="caret"></span>
  </a>
  <ul class="dropdown-menu" role="menu">
    <li>
      <a href="../articles/tutorial/task.html">Tasks</a>
    </li>
    <li>
      <a href="../articles/tutorial/learner.html">Learners</a>
    </li>
    <li>
      <a href="../articles/tutorial/train.html">Train</a>
    </li>
    <li>
      <a href="../articles/tutorial/predict.html">Predict</a>
    </li>
    <li>
      <a href="../articles/tutorial/preproc.html">Preprocessing</a>
    </li>
    <li>
      <a href="../articles/tutorial/performance.html">Performance</a>
    </li>
    <li>
      <a href="../articles/tutorial/resample.html">Resampling</a>
    </li>
    <li>
      <a href="../articles/tutorial/tune.html">Tuning</a>
    </li>
    <li>
      <a href="../articles/tutorial/benchmark_experiments.html">Benchmark Experiments</a>
    </li>
    <li>
      <a href="../articles/tutorial/parallelization.html">Parallelization</a>
    </li>
    <li>
      <a href="../articles/tutorial/visualization.html">Visualization</a>
    </li>
    <li>
      <a href="../articles/tutorial/usecase_regression.html">Use case - Regression</a>
    </li>
  </ul>
</li>
<li class="dropdown">
  <a href="#" class="dropdown-toggle" data-toggle="dropdown" role="button" aria-expanded="false">
    Advanced
     
    <span class="caret"></span>
  </a>
  <ul class="dropdown-menu" role="menu">
    <li>
      <a href="../articles/tutorial/configureMlr.html">Configuration</a>
    </li>
    <li>
      <a href="../articles/tutorial/wrapper.html">Wrapped Learners</a>
    </li>
    <li>
      <a href="../articles/tutorial/impute.html">Imputation</a>
    </li>
    <li>
      <a href="../articles/tutorial/bagging.html">Generic Bagging</a>
    </li>
    <li>
      <a href="../articles/tutorial/advanced_tune.html">Advanced Tuning</a>
    </li>
    <li>
      <a href="../articles/tutorial/feature_selection.html">Feature Selection/Filtering</a>
    </li>
    <li>
      <a href="../articles/tutorial/nested_resampling.html">Nested Resampling</a>
    </li>
    <li>
      <a href="../articles/tutorial/cost_sensitive_classif.html">Cost-Sensitive Classification</a>
    </li>
    <li>
      <a href="../articles/tutorial/over_and_undersampling.html">Imbalanced Classification Problems</a>
    </li>
    <li>
      <a href="../articles/tutorial/roc_analysis.html">ROC Analysis and Performance Curves</a>
    </li>
    <li>
      <a href="../articles/tutorial/multilabel.html">Multilabel Classification</a>
    </li>
    <li>
      <a href="../articles/tutorial/learning_curve.html">Learning Curve Analysis</a>
    </li>
    <li>
      <a href="../articles/tutorial/partial_dependence.html">Partial Dependence Plots</a>
    </li>
    <li>
      <a href="../articles/tutorial/classifier_calibration.html">Classifier Calibration</a>
    </li>
    <li>
      <a href="../articles/tutorial/hyperpar_tuning_effects.html">Hyperparameter Tuning Effects</a>
    </li>
    <li>
      <a href="../articles/tutorial/out_of_bag_predictions.html">Out-of-Bag Predictions</a>
    </li>
    <li>
      <a href="../articles/tutorial/handling_of_spatial_data.html">Handling of Spatial Data</a>
    </li>
    <li>
      <a href="../articles/tutorial/functional_data.html">Functional Data</a>
    </li>
  </ul>
</li>
<li class="dropdown">
  <a href="#" class="dropdown-toggle" data-toggle="dropdown" role="button" aria-expanded="false">
    Extending
     
    <span class="caret"></span>
  </a>
  <ul class="dropdown-menu" role="menu">
    <li>
      <a href="../articles/tutorial/create_learner.html">Create Custom Learners</a>
    </li>
    <li>
      <a href="../articles/tutorial/create_measure.html">Create Custom Measures</a>
    </li>
    <li>
      <a href="../articles/tutorial/create_imputation.html">Create Imputation Methods</a>
    </li>
    <li>
      <a href="../articles/tutorial/create_filter.html">Create Custom Filters</a>
    </li>
  </ul>
</li>
<li class="dropdown">
  <a href="#" class="dropdown-toggle" data-toggle="dropdown" role="button" aria-expanded="false">
    Appendix
     
    <span class="caret"></span>
  </a>
  <ul class="dropdown-menu" role="menu">
    <li>
      <a href="../reference/index.html">Function Reference</a>
    </li>
    <li>
      <a href="../news/index.html">News</a>
    </li>
    <li>
      <a href="../articles/tutorial/example_tasks.html">Example Tasks</a>
    </li>
    <li>
      <a href="../articles/tutorial/integrated_learners.html">Integrated Learners</a>
    </li>
    <li>
      <a href="../articles/tutorial/measures.html">Implemented Measures</a>
    </li>
    <li>
      <a href="../articles/tutorial/filter_methods.html">Integrated Filter Methods</a>
    </li>
    <li>
      <a href="../articles/tutorial/mlr_publications.html">mlr Publications</a>
    </li>
    <li>
      <a href="../articles/tutorial/talks_videos_workshops.html">Talks, Videos and Workshops</a>
    </li>
  </ul>
</li>
<li class="dropdown">
  <a href="#" class="dropdown-toggle" data-toggle="dropdown" role="button" aria-expanded="false">
    mlr-org Packages
     
    <span class="caret"></span>
  </a>
  <ul class="dropdown-menu" role="menu">
    <li>
      <a href="https://github.com/mlr-org/mlrMBO">mlrMBO</a>
    </li>
    <li>
      <a href="https://github.com/mlr-org/mlrCPO">mlrCPO</a>
    </li>
    <li>
      <a href="https://jakob-r.de/mlrHyperopt/index.html">mlrHyperopt</a>
    </li>
    <li>
      <a href="https://openml.github.io/openml-r/vignettes/OpenML.html">OpenML</a>
    </li>
  </ul>
</li>
      </ul>
      <ul class="nav navbar-nav navbar-right">
        <li>
  <a href="https://github.com/mlr-org/mlr">
    <span class="fa fa-github fa-lg"></span>
     
  </a>
</li>
<li>
  <a href="https://mlr-org.slack.com">
    <span class="fa fa-slack"></span>
     
  </a>
</li>
<li>
  <a href="https://stackoverflow.com/questions/tagged/mlr">
    <span class="fa fa-stack-overflow"></span>
     
  </a>
</li>
<li>
  <a href="https://mlr-org.com/">
    <span class="fa fa-rss"></span>
     
  </a>
</li>
      </ul>
      
      <form class="navbar-form navbar-right" role="search">
        <div class="form-group">
          <input type="search" class="form-control" id="search-input" placeholder="Search..." aria-label="Search for..." autocomplete="off">
        </div>
      </form>
      
    </div><!--/.nav-collapse -->
  </div><!--/.container -->
</div><!--/.navbar -->

      

      </header>

      <div class="row">
  <div class="col-md-9 contents">
    <div class="page-header">
    <h1>Show and visualize the steps of feature selection.</h1>
    <small>Source: <a href='https://github.com/mlr-org/mlr/blob/master/R/analyzeFeatSelResult.R'><code>R/analyzeFeatSelResult.R</code></a></small>
    </div>

    <p>This function prints the steps <a href='selectFeatures.html'>selectFeatures</a> took to find its optimal set
of features and the reason why it stopped.
It can also print information about all calculations done in each intermediate step.</p>
<p>Currently only implemented for sequential feature selection.</p>

    <pre class="usage"><span class='fu'>analyzeFeatSelResult</span>(<span class='no'>res</span>, <span class='kw'>reduce</span> <span class='kw'>=</span> <span class='fl'>TRUE</span>)</pre>

    <h2 class="hasAnchor" id="arguments"><a class="anchor" href="#arguments"></a>Arguments</h2>
    <table class="ref-arguments">
    <colgroup><col class="name" /><col class="desc" /></colgroup>
    <tr>
      <th>res</th>
      <td><p>(<a href='FeatSelResult.html'>FeatSelResult</a>)<br />
The result of of <a href='selectFeatures.html'>selectFeatures</a>.</p></td>
    </tr>
    <tr>
      <th>reduce</th>
      <td><p>(<code><a href='https://rdrr.io/r/base/logical.html'>logical(1)</a></code>)<br />
Per iteration: Print only the selected feature (or all features that were evaluated)?
Default is <code>TRUE</code>.</p></td>
    </tr>
    </table>

    <h2 class="hasAnchor" id="value"><a class="anchor" href="#value"></a>Value</h2>

    <p>(<code><a href='https://rdrr.io/r/base/invisible.html'>invisible(NULL)</a></code>).</p>
<<<<<<< HEAD
    
=======
>>>>>>> eb6e9c59
    <h2 class="hasAnchor" id="see-also"><a class="anchor" href="#see-also"></a>See also</h2>

    <div class='dont-index'><p>Other featsel: <code><a href='FeatSelControl.html'>FeatSelControl</a></code>,
  <code><a href='getFeatSelResult.html'>getFeatSelResult</a></code>,
  <code><a href='makeFeatSelWrapper.html'>makeFeatSelWrapper</a></code>,
  <code><a href='selectFeatures.html'>selectFeatures</a></code></p></div>

  </div>
  <div class="col-md-3 hidden-xs hidden-sm" id="sidebar">
    <h2>Contents</h2>
    <ul class="nav nav-pills nav-stacked">
      <li><a href="#arguments">Arguments</a></li>
      <li><a href="#value">Value</a></li>
      <li><a href="#see-also">See also</a></li>
    </ul>

  </div>
</div>


      <footer>
      <!--<div class="copyright">
  <p>Developed by Bernd Bischl, Michel Lang, Lars Kotthoff, Julia Schiffner, Jakob Richter, Zachary Jones, Giuseppe Casalicchio, Mason Gallo, Patrick Schratz.</p>
</div>

<div class="pkgdown">
  <p>Site built with <a href="http://pkgdown.r-lib.org/">pkgdown</a>.</p>
</div>
-->

      </footer>
   </div>

   <script type="text/javascript" src="https://cdn.jsdelivr.net/npm/docsearch.js@2/dist/cdn/docsearch.min.js"></script>
<script type="text/javascript"> docsearch({
 apiKey: 'e300ecafdf04fe1199e3339c825ce7d0',
 indexName: 'mlr',
 inputSelector: 'input#search-input.form-control',
 debug: false // Set debug to true if you want to inspect the dropdown
});
</script>



  </body>
</html>

<|MERGE_RESOLUTION|>--- conflicted
+++ resolved
@@ -333,10 +333,6 @@
     <h2 class="hasAnchor" id="value"><a class="anchor" href="#value"></a>Value</h2>
 
     <p>(<code><a href='https://rdrr.io/r/base/invisible.html'>invisible(NULL)</a></code>).</p>
-<<<<<<< HEAD
-    
-=======
->>>>>>> eb6e9c59
     <h2 class="hasAnchor" id="see-also"><a class="anchor" href="#see-also"></a>See also</h2>
 
     <div class='dont-index'><p>Other featsel: <code><a href='FeatSelControl.html'>FeatSelControl</a></code>,
@@ -380,7 +376,6 @@
 </script>
 
 
-
   </body>
 </html>
 
