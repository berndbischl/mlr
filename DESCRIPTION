--- conflicted
+++ resolved
@@ -116,11 +116,8 @@
     pls,
     PMCMR (>= 4.1),
     pROC (>= 1.8),
-<<<<<<< HEAD
     pso,
-=======
     quickcheck,
->>>>>>> 99653060
     randomForest,
     randomForestSRC (>= 2.2.0),
     ranger (>= 0.5.0),
