--- conflicted
+++ resolved
@@ -190,16 +190,9 @@
 ```{r, warning = FALSE, message=FALSE}
 # FIXME: #2758
 # Train the fdalrn on the constructed task
-<<<<<<< HEAD
-# FIXME: currenlty not working. See #2758
-#m = train(learner = fdalrn, task = tsk1)
-#p = predict(m, tsk1)
-#performance(p, rmse)
-=======
 # m = train(learner = fdalrn, task = tsk1)
 # p = predict(m, tsk1)
 # performance(p, rmse)
->>>>>>> f0a00d34
 ```
 
 Alternatively, learners that do not explicitly treat functional covariates can be applied. 
