--- conflicted
+++ resolved
@@ -1,7 +1,5 @@
 # mlr 2.12:
 
-<<<<<<< HEAD
-=======
 ## functions - new
 * makeClassificationViaRegressionWrapper
 * getPredictionTaskDesc
@@ -13,7 +11,6 @@
 ## learners - general
 * unified {classif,regr,surv}.penalized{ridge,lasso,fusedlasso} into {classif,regr,surv}.penalized
 
->>>>>>> b091d0ca
 ## learners - removed
 * {classif,regr}.bdk: broke our API, stability issues
 * {classif,regr}.xyf: broke our API, stability issues
