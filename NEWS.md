# mlr 2.12:

## general
* relaxed the way wrappers can be nested -- the only explicitly forbidden
  combination is to wrap a tuning wrapper around another optimization wrapper
<<<<<<< HEAD
* added logical task attribute 'is.spatial'
=======
* refactored the resample progress messages to give a better overview and
  distinguish between train and test measures better
>>>>>>> 4b9997df

## functions - general
* generatePartialDependenceData: added parameter "range" to allow to specify the
  range of values for the partial dependencies
* batchmark: allow resample instances and reduction of partial results

## functions - new
* makeClassificationViaRegressionWrapper
* getPredictionTaskDesc
* helpLearner, helpLearnerParam: open the help for a learner or get a
  description of its parameters
* setMeasurePars
* partition options 'SpCV' and 'RepSpCV' (spatial cross-validation, based on kmeans clustering)

## measures - general
* measure "arsq" now has ID "arsq"

## measures - new
* measureBER, measureRMSLE, measureF1
* cindex.uno, iauc.uno

## learners - general
* unified {classif,regr}.penalized{ridge,lasso,fusedlasso} into {classif,regr}.penalized
* fixed a bug where surv.cforest gave wrong risk predictions (#1833)

## learners - new

## learners - removed
* {classif,regr}.bdk: broke our API, stability issues
* {classif,regr}.xyf: broke our API, stability issues
* classif.hdrda: package removed from CRAN
* surv.penalized: stability issues

# mlr 2.11:

## general
* The internal class naming of the task descriptions have been changed causing probable incompatibilities with tasks generated under old versions.
* New option on.error.dump to include dumps that can be inspected with the
  debugger with errors
* mlr now supports tuning with Bayesian optimization with mlrMBO

## functions - general
* tuneParams: fixed a small and obscure bug in logging for extremely large ParamSets
* getBMR-operators: now support "drop" argument that simplifies the resulting list
* configureMlr: added option "on.measure.not.applicable" to handle situations where performance
  cannot be calculated and one wants NA instead of an error - useful in, e.g., larger benchmarks
* tuneParams, selectFeatures: removed memory stats from default output for
  performance reasons (can be restored by using a control object with "log.fun"
  = "memory")
* listLearners: change check.packages default to FALSE
* tuneParams and tuneParamsMultiCrit: new parameter `resample.fun` to specify a custom resampling function to use.
* Deprecated: getTaskDescription, getBMRTaskDescriptions, getRRTaskDescription.
  New names: getTaskDesc, getBMRTaskDescs, getRRTaskDesc.

## functions - new
* getOOBPreds: get out-of-bag predictions from trained models for learners that store them -- these learners have the new "oobpreds" property
* listTaskTypes, listLearnerProperties
* getMeasureProperties, hasMeasureProperties, listMeasureProperties
* makeDummyFeaturesWrapper: fuse a learner with a dummy feature creator
* simplifyMeasureNames: shorten measure names to the actual measure, e.g.
  mmce.test.mean -> mmce
* getFailureModelDump, getPredictionDump, getRRDump: get error dumps
* batchmark: Function to run benchmarks with the batchtools package on high performance computing clusters
* makeTuneControlMBO: allows Bayesian optimization

## measures - new
* kendalltau, spearmanrho

## learners - general
* classif.plsdaCaret: added parameter "method".
* regr.randomForest: refactored se-estimation code, improved docs and default is now se.method = "jackknife".
* regr.xgboost, classif.xgboost: removed "factors" property as these learners do not handle categorical features
-- factors are silently converted to integers internally, which may misinterpret the structure of the data
* glmnet: control parameters are reset to factory settings before applying
  custom settings and training and set back to factory afterwards

## learners - removed
* {classif,regr}.avNNet: no longer necessary, mlr contains a bagging wrapper

# mlr 2.10:

## functions - general
* fixed bug in resample when using predict = "train" (issue #1284)
* update to irace 2.0 -- there are algorithmic changes in irace that may affect
  performance
* generateFilterValuesData: fixed a bug wrt feature ordering
* imputeLearner: fixed a bug when data actually contained no NAs
* print.Learner: if a learner hyperpar was set to value "NA" this was not
  displayed in printer
* makeLearner, setHyperPars: if you mistype a learner or hyperpar name, mlr
  uses fuzzy matching to suggest the 3 closest names in the message
* tuneParams: tuning with irace is now also parallelized, i.e., different
  learner configs are evaluated in parallel.
* benchmark: mini fix, arg 'learners' now also accepts class strings
* object printers: some mlr printers show head previews of data.frames.
  these now also print info on the total nr of rows and cols and are less confusing
* aggregations: have better properties now, they know whether they require training or
  test set evals
* the filter methods have better R docs
* filter randomForestSRC.var.select: new arg "method"
* filter mrmr: fixed some smaller bugs and updated properties
* generateLearningCurveData: also accepts single learner, does not require a list
* plotThreshVsPerf: added "measures" arg
* plotPartialDependence: can create tile plots with joint partial dependence
  on two features for multiclass classification by facetting across the classes
* generatePartialDependenceData and generateFunctionalANOVAData: expanded
  "fun" argument to allow for calculation of weights
* new "?mlrFamilies" manual page which lists all families and the functions
  belonging to it
* we are converging on data.table as a standard internally, this should not
  change any API behavior on the outside, though
* generateHyperParsEffectData and plotHyperParsEffect now support more than 2
  hyperparameters
* linear.correlation, rank.correlation, anova.test: use Rfast instead of
  FSelector/custom implementation now, performance should be much better
* use of our own colAUC function instead of the ROCR package for AUC calculation
  to improve performance
* we output resample performance messages for every iteration now
* performance improvements for the auc measure
* createDummyFeatures supports vectors now
* removed the pretty.names argument from plotHyperParsEffect -- labels can be set
  though normal ggplot2 functions on the returned object
* Fixed a bad bug in resample, the slot "runtime" or a ResampleResult,
  when the runtime was measured not in seconds but e.g. mins. R measures then potentially in mins,
  but mlr claimed it would be seconds.
* New "dummy" learners (that disregard features completely) can be fitted now for baseline comparisons,
  see "featureless" learners below.

## functions - new
* filter: randomForest.importance
* generateFeatureImportanceData: permutation-based feature importance and local
  importance
* getFeatureImportanceLearner: new Learner API function
* getFeatureImportance: top level function to extract feature importance
  information
* calculateROCMeasures
* calculateConfusionMatrix: new confusion-matrix like function that calculates
  and tables many receiver operator measures
* makeLearners: create multiple learners at once
* getLearnerId, getLearnerType, getLearnerPredictType, getLearnerPackages
* getLearnerParamSet, getLearnerParVals
* getRRPredictionList
* addRRMeasure
* plotResiduals
* getLearnerShortName
* mergeBenchmarkResults

## functions - renamed
* Renamed rf.importance filter (now deprecated) to randomForestSRC.var.rfsrc
* Renamed rf.min.depth filter (now deprecated) to randomForestSRC.var.select
* Renamed getConfMatrix (now deprecated) to calculateConfusionMatrix
* Renamed setId (now deprecated) to setLearnerId

## functions - removed
* mergeBenchmarkResultLearner, mergeBenchmarkResultTask

## learners - general
* classif.ada: fixed some param problem with rpart.control params
* classif.cforest, regr.cforest, surv.cforest:
  removed parameters "minprob", "pvalue", "randomsplits"
  as these are set internally and cannot be changed by the user
* regr.GPfit: some more params for correlation kernel
* classif.xgboost, regr.xgboost: can now properly handle NAs (property was missing and other problems), added "colsample_bylevel" parameter
* adapted {classif,regr,surv}.ranger parameters for new ranger version

## learners - new
* multilabel.cforest
* surv.gbm
* regr.cvglmnet
* {classif,regr,surv}.gamboost
* classif.earth
* {classif,regr}.evtree
* {classif,regr}.evtree

## learners - removed
* classif.randomForestSRCSyn, regr.randomForestSRCSyn: due to continued stability issues

## measures - new
* ssr, qsr, lsr
* rrse, rae, mape
* kappa, wkappa
* msle, rmsle

# mlr 2.9:

## functions - general
* various cleanups that removed unused code
* subsetTask, getTaskData: arg "features" now also accepts logical and integer
* removeConstantFeatures now also operates on data.frames and
  makeRemoveConstantFeaturesWrapper can be used to augment a learner with this
  preprocessing step.
* normalizeFeatures, createDummyFeatures: arg 'exclude' was replaced by 'cols'
* normalizeFeatures is now S3 and can be called also on data.frames
* SMOTEWrapper: fix a bug where "sw.nn" was not correctly passed down
* fixed a bug that caused hyperparameters to be not passed on correctly in the
  ModelMultiplexer in some cases
* fix bug with NoFeaturesModel and ModelMultiplexer
* fix small bug in DownsampleWrapper when trained with weights
* getNestedTuneResultsOptPathDf: added new arg "trafo"
* improve documentation for permutation.importance filter and perform slight
  argument renaming to fix potential name clashes
* plotPartialDependence can plot classification tasks with more than one
  interacted features now
* generateFilterValuesData: added argument 'more.args'
* add pretty.names arguments to plots that show learner short names instead of IDs
* addition of 'data' argument to plotPartialDependence which adds the training
  data to the graph
* added new arguments "facet.wrap.nrow" and "facet.wrap.ncol" which enable
  arrangement of facets in
  rows and columns to plotting functions

## functions - new
* generateHyperParsEffectData, plotHyperParsEffect
* makeMultilabelClassifierChainsWrapper, makeMultilabelDBRWrapper
  makeMultilabelNestedStackingWrapper, makeMultilabelStackingWrapper
* makeConstantClassWrapper
* generateFunctionalANOVAData

## functions - removed
* getParamSet generic (now in ParamHelpers package)

## functions - renamed
* generatePartialPrediction to generatePartialDependence
* plotPartialPrediction to plotPartialDependence
* plotPartialPredictionGGVIS to plotPartialDependenceGGVIS

## learners - general
* fixed weight handling and weight tag for some learners
* remove unnecessary linear.output parameter for classif.neuralnet
* remove unsupported KSVM parameter value stringdot
* fix some bartMachine compatibility issues
* classif.ranger, regr.ranger and surv.ranger: now respect unordered factors by
  default
* clean up randomForestSRC and randomForestSRCSyn learners
* the "penalized" learner were restructured and improved (params were added), also
  see below.
* add stability.nugget parameter for "regr.km"
* classif.blackboost, regr.blackboost: made sure that arg "stump" is passed on
  correctly
* fixed parameter values for WEKA learners IBk, J48, PART, EM, SimpleKMeans, XMeans
* classif.glmboost, regr.glmboost: add parameters stopintern and trace

## learners - new
* classif.C50
* classif.gausspr
* classif.penalized.fusedlasso
* classif.penalized.lasso
* classif.penalized.ridge
* classif.h2o.deeplearning
* classif.h2o.gbm
* classif.h2o.glm
* classif.h2o.randomForest
* classif.rrf
* regr.penalized.fusedlasso
* regr.gausspr
* regr.glm
* regr.GPfit
* regr.h2o.deeplearning
* regr.h2o.gbm
* regr.h2o.glm
* regr.h2o.randomForest
* regr.rrf
* surv.cv.CoxBoost
* surv.penalized.fusedlasso
* surv.penalized.lasso
* surv.penalized.ridge
* cluster.kkmeans
* multilabel.randomforestSRC

## learners - removed
* surv.optimCoxBoostPenalty
* surv.penalized (split up, see new learners above)

## measures - general
* updated gmean measure and unit test, added reference to formula of gmean
* makeCostMeasure: removed arg "task", names of cost matrix are checked on measure
  calculation

## measures - new
* multiclass.brier
* brier.scaled
* logloss
* multilabel.subset01, multilabel.f1, multilabel.acc, multilabel.ppv,
  multilabel.tpr
* multiclass.au1p, multiclass.au1u, multiclass.aunp, multiclass.aunu

## measures - renamed
* multiclass.auc to multiclass.au1u
* hamloss to multilabel.hamloss

# mlr 2.8:
* Feature filter "univariate" had a bad name, was deprecated and is now called
  "univariate.model.score". The new one also has better defaults.
* (generate/plot)PartialPrediction: added new arg "geom" for tile plots
* small fix for plotBMRSummary
* the ModelMultiplexer inherits its predict.type from the base learners now
* check that learners in an ensemble have the same predict.type
* new function getBMRModels to extract stored models from a benchmark result
* Fixed a bug where several learners from the LiblineaR package
  ("classif.LiblineaRL2LogReg", "classif.LiblineaRL2SVC", "regr.LiblineaRL2L2SVR")
  were calling the wrong value for "type" (0) and thus training the wrong model.
* Fixed a bug where the resampling objects hout, cv2, cv3, cv5, cv10 were not
  documented in the ResampleDesc help page
* regr.xgboost, classif.xgboost: add feval param
* fixed a bug in irace tuning interface with unamed discrete values
* Fixed bugs in "jackknife" and "bootstrap" se estimators for regr.randomForest.
* Added "sd" estimator for regr.randomForest.
* Fixed a mini bug in ModelMultiplexer where hyperpars that are only needed in
  predict were not passed down correctly
* Fixed a bug where the function capLargeValues wasn't working if you passed a
  task.
* capLargeValues now has a new argument "target", to prevent from capping response
  values.
* classif.gbm, regr.gbm: Updated possible 'distribution' settings a bit.
* oversample, undersample, makeOversampleWrapper, makeUndersampleWrapper,
  makeOverBaggingWrapper:
  Added arguments to specifically select the sampled class.

## API changes
* listLearners now returns a data frame with properties of the learners if
  create is false

## new functions
* getBMRModels

## removed functions
* generateROCRCurvesData, plotROCRCurves, plotROCRCurvesGGVIS

## new learners
* classif.randomForestSRCSyn
* classif.cvglmnet
* regr.randomForestSRCSyn
* cluster.dbscan

## new measures
* rsq, arsq, expvar

# mlr 2.7:
* New argument "models" for function benchmark
* fixed a bug where 'keep.pred' was ignored in the benchmark function
* some of the very new functions for benchmark plots had to be refactored and/or
  renamed.
  these names are gone from the API:
  plotBenchmarkResult, generateRankMatrixAsBarData, plotRankMatrixAsBar, generateBenchmarkSummaryData, plotBenchmarkSummary,
  this is the new API:
  plotBMRSummary, plotBMRBoxplots, plotBMRRanksAsBarChart

# mlr_2.6:
* cluster.kmeans: added support for fuzzy clustering (property "prob")
* regr.lm: removed some erroneous param settings
* regr.glmnet: added 'family' param and allowed 'gaussian', but also 'poisson'
* disabled plotViperCharts unit tests as VC seems to be offline currently
* multilabel: improve few task getter functions, especially getTaskFormula is
  now correct

## new learners
* regr.glmboost
* cluster.Cobweb

# mlr 2.5:
* fixed a bug that caused performance() to return incorrect values with
  ResamplePredictions
* we have (somewhat experimental) support for multilabel classification.
  so we now have a task, a new baselearner (rFerns),
  and a generic reduction-to-binary algorithm (MultilabelWrapper)
* tuning: added 'budget' parameter in makeTuneControl* (single-objective)
  and makeTuneMultiCritControl* (multi-objective scenarios), allowing to define
  a maximum "number of evaluations" budget for tuning algorithms
* tuning: added 'budget' parameter in makeTuneMultiCritControl*, allowing to
  define a maximum "number of evaluations" budget for tuning algorithms
  in the single-objective case
* makeTuneControlGenSA: optimized function will be considered non-smooth
  per default (change via ... args)
* classif.svm, regr.svm: added 'scale' param
* ksvm: added 'cache' param
* plotFilterValuesGGVIS: sort and n_show are interactive, interactive flag removed
* renamed getProbabilities to getPredictionProbabilities and deprecated
  getProbabilities
* plots now use long names for measures where possible
* there was a nasty bug in measure "mcc". fixed and unit tested. and apologies.
* removed getTaskFormulaAsString and improved getTaskFormula so the former is
  not needed anymore
* aggregations now have a 'name' property, which is a long name
* generateLearningCurveData and generateThreshVsPerfData now append the
  aggregation id to the output column name if the measure ids are the same
* plotLearningCurve, plotLearningCurveGGVIS, plotThreshVsPerf,
  plotThreshVsPerfGGVIS now have an argument
  'pretty.names' which plots the 'name' element of the measures instead of the 'id'.
* makeCustomResampledMeasure now has arguments 'measure.id' and 'aggregation.id'
  instead of only 'id' which corresponded to the measure. Also, 'name' and note (corresponding to the measure)
  as well as 'aggregation.name' have been added.
* makeCostMeasure now has arguments 'name' and 'id'.
* classification learner now can have a property 'class.weights', supported by
  'class.weights.param'. The latter indicates which of the parameters provides
  that class weights information to the learner.
* class weights integrated in the learner will be used as default for 'wcw.param'
  in 'makeWeightedClassesWrapper'
* listLearners with create = FALSE does not load packages anymore and is
  therefore faster and more reliable; it also supports the additional parameter
  check.packages now that will check whether required packages are installed
  without loading them
* many new functions for statistical benchmark comparisons are added, see below
* rename hasProperties, getProperties to hasLearnerProperties and
  getLearnerProperties
* Learner properties are now implemented object oriented as a state of a Learner.
  Only RLearners have the properties stored in a slot.
  For each class the getter can be overwritten.
* The hill climbing algorithm for stacking (Caruana 04) is implemented as method
  'hill.climb' in 'makeStackedLearner' to select models from base learners, which
  is equivalent to weighted average.
* The model compression algorithm for stacking (Caruana 06) is implemented as
  method 'compress' in 'makeStackedLearner' to first select models from base
  learners and then mimic the behaviour with a super learner. The default super
  learner is neural network.
* relativeOverfitting provides a way to estimate how much a model overfits to
  the training data according to a measure.
* restructured the LiblineaR learners to a more convenient format. These old ones
  were removed:
  classif.LiblineaRBinary, classif.LiblineaRLogReg,  classif.LiblineaRMultiClass.
  For the new ones, see below.
* Added some commonly used ResampleDesc description objects, to save typing in
  resample experiments:
  hout, cv2, cv3, cv5, cv10.
* regr.randomForest: changed default nodesize to 5 (according to randomForest
  defaults)

## new functions
* getDefaultMeasure
* getTaskClassLevels
* getPredictionTruth, getPredictionResponse, getPredictionSE
* convertMLBenchObjToTask
* getBMRLearners, getBMRMeasures, getBMRMeasureIds
* makeMultilabelTask, makeMultilabelWrapper, getMultilabelBinaryPerformances
* generatePartialPredictionData, plotPartialPrediction, and
  plotPartialPredictionGGVIS
* getClassWeightParam
* plotBenchmarkResult, convertBMRToRankMatrix, generateRankMatrixAsBarData,
  plotRankMatrixAsBar, generateBenchmarkSummaryData, plotBenchmarkSummary,
  friedmanTestBMR, friedmanPostHocTestBMR, generateCritDifferencesData,
  plotCritDifferences
* getCaretParamSet
* generateCalibrationData and plotCalibration
* relativeOverfitting
* plotROCCurves

## new measures
* hamloss

## new learners
* multilabel.rFerns
* classif.avNNet
* classif.neuralnet
* regr.avNNet
* classif.clusterSVM
* classif.dcSVM
* classif.gaterSVM
* classif.mlp
* classif.saeDNN
* classif.dbnDNN
* classif.nnTrain
* classif.rknn
* regr.rknn
* classif.xgboost
* regr.xgboost
* classif.rotationForest
* classif.LiblineaRL1L2SVC
* classif.LiblineaRL1LogReg
* classif.LiblineaRL2L1SVC
* classif.LiblineaRL2LogReg
* classif.LiblineaRL1LMultiClassSVC
* regr.LiblineaRL2L1SVR
* regr.LiblineaRL2L2SVR
* classif.ranger
* regr.ranger
* surv.ranger

## new filters
* permutation.importance

## removed functions
* setProperties, addProperties, removeProperties

# mlr 2.4:
* WrappedModel printer was slightly improved
* ReampleResult now stores the runtime it took to resample in a slot
* getTaskFormula / getTaskFormulaAsString have new argument 'explicit.features'
* getTaskData now has recodeY = "drop.levels" which drops empty factor levels
* option fix.factors in makeLearner was renamed to fix.factors.prediction for
  clarity
* showHyperPars was removed. getParamSet does exactly the same thing
* 'resample' and 'benchmark' got the argument keep.pred,
  setting it to FALSE allows to discard the prediction objects to save memory
* we had to slightly change how the mem usage is reported in tuning and feature
  selection
  See TuneControl and FeatSelControl where it is documented what is done now.
* tuneIrace: allows to set the precision / digits within irace (using the argument
  'digits' in makeTuneControlIrace); default is maximum precision
* for plotting in general we try to introduce a "data layer", so the data can be
  generated independently of the plotting first, into well-defined objects;
  these can then be plotted with mlr or custom code;
  the naming scheme is always generate<Foo>Data and plot<Foo>
* getFilterValues is deprecated in favor of generateFilterValuesData
* plotFilterValues can now plot multiple filter methods using facetting
* plotROCRCurves has been rewritten to use ggplot2
* classif.ada: added "loss" hyperpar
* add missings properties to all ctree and cforest methods:
  regr/classif for ctree, regr/classif/surv for cforest, and regr/classif for blackboost
* learner xgboost was removed, because the package is not on CRAN anymore,
  unfortunately
* reg.km: added param 'iso'
* classif.mda: added param 'start.method' and changed its default to 'lvq', added
  params 'sub.df', 'tot.df' and 'criterion'
* classif.randomForest: 'sampsize' can now be an int vector (instead of a scalar)
* plotThreshVsPerf and plotLearningCurve now have param 'facet'

## new functions
* getTaskSize
* getNestedTuneResultsX, getNestedTuneResultsOptPathDf
* tuneDesign
* generateROCRCurvesData, generateFilterValuesData, generateLearningCurveData,
  plotLearningCurve, generateThreshVsPerfData, plotThreshVsPerf,
* generateThreshVsPerfData accepts Prediction, ResampleResult, lists of
  ResampleResult, and BenchmarkResult objects.
* experimental ggvis functions: plotROCRCurvesGGVIS, plotLearningCurveGGVIS,
  plotTuneMultiCritResultGGVIS, plotThreshVsPerfGGVIS, and plotFilterValuesGGVIS

## new learners:
* classif.bst
* classif.hdrda
* classif.nodeHarvest
* classif.pamr
* classif.rFerns
* classif.sparseLDA
* regr.bst
* regr.frbs
* regr.nodeHarvest
* regr.slim

## new measures:
* brier

# mlr 2.3:
* resample now returns an object of class ResampleResult (downward compatible)
  to allow for a print method.
* resampling on features now supported for an arbitrary number of factor features
* mlr supports ViperCharts plots now
* ROC plot via ROCR can now be created automatically, before you had to call
  asROCRPrediction,
  then construct the plots via ROCR your self. See plotROCRCurves
* all mlr measures now have slots "name" and "note"
* exported a few very simple "getters" for tasks, see below
* in makeLearner a probability predict.threshold can be set for classifiers, also
  see setPredictThreshold
* in the control objects for tuning and feature selection, the user can now enable
  threshold tuning
* in the control objects for tuning and feature selection, the user can now define
  his own logging function
* default console logging for tuneParams and selectFeatures is more informative,
  it displays time and memory info
* updated some properties of some learners
* Default arguments of classif.bartMachine, classif.randomForestSRC,
  regr.randomForestSRC and sur.randomForestSRC
  have been changed to allow missing data support with default settings.
* externalized measure functions to be used on vectors.
* some minor bug fixes
* required basic learner packages are not loaded into the global namespace
  anymore, requireNamespace
  is used internally instead. this ensures less name clashes and name shadowing
* resample passes dot arguments to the learner hyperpars
* new option "on.par.out.of.bounds" to disable out-of-bound checks for model
  parameters
* measures were slightly internally changed. they expose more properties (check
  ?Measure) and some now unnecessary object slots were removed
* classif.lda and classif.qda now have hyperpar "predict.method"
* filterFeatures and makeFilterWrapper gain an argument for mandatory features
* plotLearnerPrediction has new option "err.size"
* classif.plsDA and cluster.DBscan for now removed because of problems with the
  underlying learning algorithm
* new aggregation test.join
* the following models now can handle factors and ordereds by extra dummy or int
  encoding:
  classif.glmnet, regr.glmnet, surv.glmnet, surv.cvglmnet, surv.penalized,
  surv.optimCoxBoostPenalty, surv.glmboost, surv.CoxBoost

## new functions
* getTaskType, getTaskId, getTaskTargetNames
* plotROCRCurves
* plotViperCharts
* measureSSE, measureMSE, measureRMSE, measureMEDSE, ...
* PreprocWrapperCaret
* setPredictThreshold

## new learners:
* classif.bdk
* classif.binomial
* classif.extraTrees
* classif.probit
* classif.xgboost
* classif.xyf
* regr.bartMachine
* regr.bcart
* regr.bdk
* regr.bgp
* regr.bgpllm
* regr.blm
* regr.brnn
* regr.btgp
* regr.btgpllm
* regr.btlm
* regr.cubist
* regr.elmNN
* regr.extraTrees
* regr.laGP
* regr.xgboost
* regr.xyf
* surv.rpart

# mlr 2.2:
* The web tutorial was MUCH improved!
* more example tasks and data sets
* Learners and tasks now support ordered factors as features.
  The task description knows whether ordered factors are present and it is checked
  whether the learner supports such a feature. We have set this property 'ordered'
  very conservatively, so very few learners have it, where we are sure ordered
  inputs are handled correctly during training.
  If you know of more models that support this, please inform us.
* basic R learners now have new slots: name (a descriptive name of the algorithm),
  short.name (abbreviation that can be used in plots and tables) and note
  (notes regarding slight changes for the mlr integration of the learner and such).
* makeLearner now supports some options regarding learner error handling and
  output which could before only be set globally via configureMlr
* Additional arguments for imputation functions to allow a more fine-grain
  control of dummy column creation
* imputeMin and imputeMax now subtract or add a multiple of the range of
  the data from the minimum or to the maximum, respectively.
* cluster methods now have property 'prob' when they support fuzzy cluster
  membership probabilities,
  and also then support predict.type = 'prob'. Everything basically works the same
  as for posterior probabilities in classif.* methods.
* predict preserves the rownames of the input in its output
* fixed a bug in createDummyFeatures that caused an error when the data contained
  missing values.
* plotLearnerPrediction works for clustering and allows greyscale plots (for
  printing or articles)
* the whole object-oriented structure behind feature filtering was much
  improved. Smaller changes in the signature of makeFilterWrapper and
  filterFeatures have become necessary.
* fixed a bug in filter methods of the FSelector package that caused an error when
  variable names contained accented letters
* filterFeatures can now be also applied to the result of getFilterValues
* We dropped the data.frame version of some preprocessing operations like
  mergeFactorLevelsBySize,
  joinClassLevels and removeConstantFeatures for consistency. These now always require tasks as input.
* We support a pretty generic framework for stacking / super-learning now, see
  makeStackedLearner
* imbalancy correction + smote:
  ** fix a bug in "smote" when only factor features are present
  ** change to oversampling: sample new observations only (with replacement)
  ** extension to smote algorithm (sampling): minority class observations in
  binary classification
  are either chosen via sampling or alternatively, each minority class observation
  is used an equal number of times
* made the getters for BenchmarkResult more consistent. These are now:
  getBMRTaskIds, getBMRLearnerIds, getBMRPredictions, getBMRPerformances,
  getBMRAggrPerformances
  getBMRTuneResults, getFeatSelResults, getBMRFilteredFeatures
  The following methods do not work for BenchmarkResult anymore: getTuneResult, getFeatSelResult
* Removed getFilterResult, because it does the same as getFilteredFeatures

## new learners:
* classif.bartMachine
* classif.lqa
* classif.randomForestSRC
* classif.sda
* regr.ctree
* regr.plsr
* regr.randomForestSRC
* cluster.cmeans
* cluster.DBScan
* cluster.kmeans
* cluster.FarthestFirst
* surv.cvglmnet
* surv.optimCoxBoostPenalty

## new filters:
* variance
* univariate
* carscore
* rf.importance, rf.min.depth
* anova.test, kruskal.test
* mrmr

## new functions
* makeMulticlassWrapper
* makeStackedLearner, getStackedBaseLearnerPredictions
* joinClassLevels
* summarizeColumns, summarizeLevels
* capLargeValues, mergeFactorLevelsBySize

# mlr 2.1:
* mlr now supports multi-criteria tuning
* mlr now supports cluster analysis (experimental)
* improve makeWeightedClassesWrapper: Hyperparams for class weighting are now
  supported, too.
* removed fix.factors option from randomForest, but added it in general to
  makeLearner, so it now works for all learners.
  Helps when feature factor levels where dropped in newdata prediction data.frames
* more consistent results for tuning algorithms and parameters with "trafos" :
  we always return the optimal settings on the transformed scale, but in the opt.path in the original scale.
* fix a bug when feature filtering resulted in a NoFeatureModel
* resample now returns a data.frame "err.mgs" or error messages that might have
  occurred during resampling
* stratified resampling for survival

## new learners:
* classif.cforest
* classif.glmnet
* classif.plsdaCaret
* regr.cforest
* regr.glmnet
* regr.svm
* surv.cforest
* cluster.SimpleKMeans
* cluster.EM
* cluster.XMeans

## new measures
* bac
* db, dunn, g1, g2, silhouette

## new functions
* makeClusterTask
* removeHyperPars
* tuneParamsMultiCrit
* makeTuneMultiCritControlGrid, makeTuneMultiCritControlRandom,
  makeTuneMultiCritControlNSGA2
* plotTuneMultiCritResult
* getFailureModelMsg

# mlr 2.0:
* mlr now supports survival analysis models (experimental)
* mlr now supports cost-sensitive learning with example-specific costs
  experimental)
* Some example tasks and data sets were added for simple access
* added FeatSelWrapper and getFeatSelResult
* performance functions now allows to compute multiple measures
* added multiclass.roc performance measure
* observation weights can now also be specified in the task
* added option on.learner.warning to configureMlr to suppress warnings in learners
* fixed a bug in stratified CV where elements where not distributed as evenly as
  possible when the split number did not divide the number of observation
* added class.weights param for classif.svm
* add fix.factors.prediction option to randomForest
* generic standard error estimation in randomForest and BaggingWrapper
* added fixup.data option to task constructors, so basic data cleanup can be
  performed
* show.info is now an option in configureMlr
* learners now support taggable properties that can be queried and changed. also
  see below.
* listLearners(forTask) was unified
* removed tuning via R' optim method (makeTuneControlOptim), as the optimizers in
  there really make no sense for tuning
* Grid search was improved so one does not have to discretize parameters manually
  anymore (although this is still possible). Instead one now passes a 'resolution' argument. Internally we
  now use ParamHelpers::generateGridDesign for this.
* toy tasks were added for convenient usage: iris.task, sonar.task, bh.task
  they also also have corresponding resampling instances, so you directly start
  working, e.g., iris.rin

## new learners:
* classif.knn
* classif.IBk
* classif.LiblineaRBinary
* classif.LiblineaRLogReg
* classif.LiblineaRMultiClass
* classif.linDA
* classif.plr
* classif.plsDA
* classif.rrlda
* regr.crs
* regr.IBk
* regr.mob
* surv.CoxBoost
* surv.coxph
* surv.glmboost
* surv.glmnet
* surv.penalized
* surv.randomForestSRC

## new measures
* multiauc
* cindex
* meancosts, mcp

## new functions
* removeConstantFeatures, normalizeFeatures, dropFeatures, createDummyFeatures
* getTaskNFeats
* hasProperties, getProperties, setProperties, addProperties, removeProperties
* showHyperPars
* setId
* listMeasures
* isFailureModel
* plotLearnerPrediction
* plotThreshVsPerf
* holdout, subsample, crossval, repcv, bootstrapOOB, bootstrapB632,
  bootstrapB632plus
* listFilterMethods, getFilterValues, filterFeatures, makeFilterWrapper,
  plotFilterValues
* benchmark
* getPerformances, getAggrPerformances, getPredictions, getFilterResult,
  getTuneResult, getFeatSelResult
* oversample, undersample, makeOversampleWrapper, makeUndersampleWrapper
* smote, makeSmoteWrapper
* downsample, makeDownsampleWrapper
* makeWeightedClassesWrapper
* makeTuneControlGenSA
* makeModelMultiplexer, makeModelMultiplexerParamSet
* makeCostSensTask, makeCostSensClassifWrapper, makeCostSensRegrWrapper,
  makeCostsSensWeightedPairsLearner
* makeSurvTask
* impute, reimpute, makeImputeWrapper, lots of impute<Method>, makeImputeMethod

# mlr 1.1:
* Initial release to CRAN



<|MERGE_RESOLUTION|>--- conflicted
+++ resolved
@@ -3,12 +3,9 @@
 ## general
 * relaxed the way wrappers can be nested -- the only explicitly forbidden
   combination is to wrap a tuning wrapper around another optimization wrapper
-<<<<<<< HEAD
 * added logical task attribute 'is.spatial'
-=======
 * refactored the resample progress messages to give a better overview and
   distinguish between train and test measures better
->>>>>>> 4b9997df
 
 ## functions - general
 * generatePartialDependenceData: added parameter "range" to allow to specify the
