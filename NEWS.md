# mlr 2.14.0.9000

## learners - general

- `classif.liquidSVM` and `regr.liquidSVM` have been removed because `liquidSVM` has been removed from CRAN.
<<<<<<< HEAD
- fixed a bug in which `options(on.learner.error)` was not respected in `benchmark()`. This caused `benchmark()` to stop even if it should have continued including `FailureModels` in the result (@dagola, #1984)
=======
- fixed a bug that caused an incorrect aggregation of probabilities in some cases. The bug existed since quite some time and was exposed due to the change of `data.table`s default in `rbindlist()`. See #2578 for more information. (@mllg, #2579)

## learners - new
- add learner `cluster.MiniBatchKmeans` from package _ClusterR_ (@Prasiddhi, #2554)
>>>>>>> 8d7a2fcb

# mlr 2.14.0

## general
* add option to use fully predefined indices in resampling (`makeResampleDesc(fixed = TRUE)`) (@pat-s, #2412).
* `Task` help pages are now split into separate ones, e.g. `RegrTask`, `ClassifTask` (@pat-s, #2564)

## functions - new
* `deleteCacheDir()`: Clear the default mlr cache directory (@pat-s, #2463)
* `getCacheDir()`: Return the default mlr cache directory (@pat-s, #2463)

## functions - general
* `getResamplingIndices(inner = TRUE)` now correctly returns the inner indices (before inner indices referred to the subset of the respective outer level train set) (@pat-s, #2413).

## filter - general
* Caching is now used when generating filter values.
  This means that filter values are only computed once for a specific setting and the stored cache is used in subsequent iterations.
  This change inherits a significant speed-up when tuning `fw.perc`, `fw.abs` or `fw.threshold`.
  It can be triggered with the new `cache` argument in `makeFilterWrapper()` or `filterFeatures()` (@pat-s, #2463).

## filter - new
* praznik_JMI
* praznik_DISR
* praznik_JMIM
* praznik_MIM
* praznik_NJMIM
* praznik_MRMR
* praznik_CMIM
* FSelectorRcpp_gain.ratio
* FSelectorRcpp_information.gain
* FSelectorRcpp_symuncert

Additionally, filter names have been harmonized using the following scheme: <pkgname>_<filtername>.
Exeptions are filters included in base R packages.
In this case, the package name is omitted.

## filter - general
* Added filters `FSelectorRcpp_gain.ratio`, `FSelectorRcpp_information.gain` and `FSelectorRcpp_symmetrical.uncertainty` from package `FSelectorRcpp`.
  These filters are ~ 100 times faster than the implementation of the `FSelector` pkg.
  Please note that both implementations do things slightly different internally and the `FSelectorRcpp` methods should not be seen as direct replacement for the `FSelector` pkg.
* filter names have been harmonized using the following scheme: <pkgname>_<filtername>. (@pat-s, #2533)
  - `information.gain` -> `FSelector_information.gain`
  - `gain.ratio` -> `FSelector_gain.ratio`
  - `symmetrical.uncertainty` -> `FSelector_symmetrical.uncertainty`
  - `chi.squared` -> `FSelector_chi.squared`
  - `relief` -> `FSelector_relief`
  - `oneR` -> `FSelector_oneR`
  - `randomForestSRC.rfsrc` -> `randomForestSRC_importance`
  - `randomForestSRC.var.select` -> `randomForestSRC_var.select`
  - `randomForest.importance` -> `randomForest_importance`

* fixed a bug related to the loading of namespaces for required filter packages (@pat-s, #2483)

## learners - new
* classif.liquidSVM (@PhilippPro, #2428)
* regr.liquidSVM (@PhilippPro, #2428)

## learners - general
* regr.h2o.gbm: Various parameters added, `"h2o.use.data.table" = TRUE` is now the default (@j-hartshorn, #2508)
* h2o learners now support getting feature importance (@markusdumke, #2434)

## learners - fixes
* In some cases the optimized hyperparameters were not applied in the performance level of a nested CV (@berndbischl, #2479)

## featSel - general
 * The FeatSelResult object now contains an additional slot `x.bit.names` that stores the optimal bits
 * The slot `x` now always contains the real feature names and not the bit.names
 * This fixes a bug and makes `makeFeatSelWrapper` usable with custom `bit.names`.
 * Fixed a bug due to which `sffs` crashed in some cases (@bmihaljevic, #2486)

# mlr 2.13:

## general
* Disabled unit tests for CRAN, we test on travis only now
* Suppress messages with show.learner.output = FALSE

## functions - general
* plotHyperParsEffect: add colors

## functions - new
* getResamplingIndices
* createSpatialResamplingPlots

## learners - general
*  regr.nnet: Removed unneeded params linout, entropy, softmax and censored
*  regr.ranger: Add weight handling

## learners - removed
* {classif,regr}.blackboost: broke API with new release
* regr.elmNN : package was removed from CRAN
* classif.lqa : package was removed from CRAN


# mlr 2.12:

## general
* Support for functional data (fda) using matrix columns has been added.
* Relaxed the way wrappers can be nested -- the only explicitly forbidden
  combination is to wrap a tuning wrapper around another optimization wrapper
* Refactored the resample progress messages to give a better overview and
  distinguish between train and test measures better
* calculateROCMeasures now returns absolute instead of relative values
* Added support for spatial data by providing spatial partitioning methods "SpCV" and "SpRepCV".
* Added new spatial.task classification task.
* Added new spam.task classification task.
* Classification tasks now store the class distribution in the
  class.distribution member.
* mlr now predicts NA for data that contains NA and learners that do not support
  missing values.
* Tasks are now subsetted in the "train" function and the factor levels (for
  classification tasks) based on this subset. This means that the factor level
  distribution is not necessarily the same as for the entire task, and that the
  task descriptions of models in resampling reflect the respective subset, while
  the task description of resample predictions reflect the entire task and not
  necessarily the task of any individual model.
* Added support for growing and fixed window cross-validation for forecasting
  through new resample methods "GrowingWindowCV" and "FixedWindowCV".

## functions - general
* generatePartialDependenceData: depends now on the "mmpf" package,
  removed parameter: "center", "resample", "fmin", "fmax" and "gridsize"
  added parameter: "uniform" and "n" to configure the grid for the partial dependence plot
* batchmark: allow resample instances and reduction of partial results
* resample, performance: new flag "na.rm" to remove NAs during aggregation
* plotTuneMultiCritResultGGVIS: new parameters "point.info" and "point.trafo" to
  control interactivity
* calculateConfusionMatrix: new parameter "set" to specify whether confusion
  matrix should be computed for "train", "test", or "both" (default)
* PlotBMRSummary: Add parameter "shape"
* plotROCCurves: Add faceting argument
* PreprocWrapperCaret: Add param "ppc.corr", "ppc.zv", "ppc.nzv", "ppc.n.comp", "ppc.cutoff", "ppc.freqCut", "ppc.uniqueCut"

## functions - new
* makeClassificationViaRegressionWrapper
* getPredictionTaskDesc
* helpLearner, helpLearnerParam: open the help for a learner or get a
  description of its parameters
* setMeasurePars
* makeFunctionalData
* hasFunctionalFeatures
* extractFDAFeatures, reextractFDAFeatures
* extractFDAFourier, extractFDAFPCA, extractFDAMultiResFeatures, extractFDAWavelets
* makeExtractFDAFeatMethod
* makeExtractFDAFeatsWrapper
* getTuneResultOptPath
* makeTuneMultiCritControlMBO: Allows model based multi-critera / multi-objective optimization using mlrMBO

## functions - removed
* Removed plotViperCharts

## measures - general
* measure "arsq" now has ID "arsq"
* measure "measureMultiLabelF1" was renamed to "measureMultilabelF1" for consistency

## measures - new
* measureBER, measureRMSLE, measureF1
* cindex.uno, iauc.uno

## learners - general
* unified {classif,regr,surv}.penalized{ridge,lasso,fusedlasso} into {classif,regr,surv}.penalized
* fixed a bug where surv.cforest gave wrong risk predictions (#1833)
* fixed bug where classif.xgboost returned NA predictions with multi:softmax
* classif.lda learner: add 'prior' hyperparameter
* ranger: update hyperpar 'respect.unordered.factors', add 'extratrees' and 'num.random.splits'
* h20deeplearning: Rename hyperpar 'MeanSquare' to 'Quadratic'
* h20*: Add support for "missings"

## learners - new
* classif.adaboostm1
* classif.fdaknn
* classif.fdakernel
* classif.fdanp
* classif.fdaglm
* classif.mxff
* regr.fdaFDboost
* regr.mxff

## learners - removed
* {classif,regr}.bdk: broke our API, stability issues
* {classif,regr}.xyf: broke our API, stability issues
* classif.hdrda: package removed from CRAN
* surv.penalized: stability issues

## aggregations - new
* testgroup.sd

## filter - new
* auc
* ranger.permutation, ranger.impurity

# mlr 2.11:

## general
* The internal class naming of the task descriptions have been changed causing probable incompatibilities with tasks generated under old versions.
* New option on.error.dump to include dumps that can be inspected with the
  debugger with errors
* mlr now supports tuning with Bayesian optimization with mlrMBO

## functions - general
* tuneParams: fixed a small and obscure bug in logging for extremely large ParamSets
* getBMR-operators: now support "drop" argument that simplifies the resulting list
* configureMlr: added option "on.measure.not.applicable" to handle situations where performance
  cannot be calculated and one wants NA instead of an error - useful in, e.g., larger benchmarks
* tuneParams, selectFeatures: removed memory stats from default output for
  performance reasons (can be restored by using a control object with "log.fun"
  = "memory")
* listLearners: change check.packages default to FALSE
* tuneParams and tuneParamsMultiCrit: new parameter `resample.fun` to specify a custom resampling function to use.
* Deprecated: getTaskDescription, getBMRTaskDescriptions, getRRTaskDescription.
  New names: getTaskDesc, getBMRTaskDescs, getRRTaskDesc.

## functions - new
* getOOBPreds: get out-of-bag predictions from trained models for learners that store them -- these learners have the new "oobpreds" property
* listTaskTypes, listLearnerProperties
* getMeasureProperties, hasMeasureProperties, listMeasureProperties
* makeDummyFeaturesWrapper: fuse a learner with a dummy feature creator
* simplifyMeasureNames: shorten measure names to the actual measure, e.g.
  mmce.test.mean -> mmce
* getFailureModelDump, getPredictionDump, getRRDump: get error dumps
* batchmark: Function to run benchmarks with the batchtools package on high performance computing clusters
* makeTuneControlMBO: allows Bayesian optimization

## measures - new
* kendalltau, spearmanrho

## learners - general
* classif.plsdaCaret: added parameter "method".
* regr.randomForest: refactored se-estimation code, improved docs and default is now se.method = "jackknife".
* regr.xgboost, classif.xgboost: removed "factors" property as these learners do not handle categorical features
-- factors are silently converted to integers internally, which may misinterpret the structure of the data
* glmnet: control parameters are reset to factory settings before applying
  custom settings and training and set back to factory afterwards

## learners - removed
* {classif,regr}.avNNet: no longer necessary, mlr contains a bagging wrapper

# mlr 2.10:

## functions - general
* fixed bug in resample when using predict = "train" (issue #1284)
* update to irace 2.0 -- there are algorithmic changes in irace that may affect
  performance
* generateFilterValuesData: fixed a bug wrt feature ordering
* imputeLearner: fixed a bug when data actually contained no NAs
* print.Learner: if a learner hyperpar was set to value "NA" this was not
  displayed in printer
* makeLearner, setHyperPars: if you mistype a learner or hyperpar name, mlr
  uses fuzzy matching to suggest the 3 closest names in the message
* tuneParams: tuning with irace is now also parallelized, i.e., different
  learner configs are evaluated in parallel.
* benchmark: mini fix, arg 'learners' now also accepts class strings
* object printers: some mlr printers show head previews of data.frames.
  these now also print info on the total nr of rows and cols and are less confusing
* aggregations: have better properties now, they know whether they require training or
  test set evals
* the filter methods have better R docs
* filter randomForestSRC.var.select: new arg "method"
* filter mrmr: fixed some smaller bugs and updated properties
* generateLearningCurveData: also accepts single learner, does not require a list
* plotThreshVsPerf: added "measures" arg
* plotPartialDependence: can create tile plots with joint partial dependence
  on two features for multiclass classification by facetting across the classes
* generatePartialDependenceData and generateFunctionalANOVAData: expanded
  "fun" argument to allow for calculation of weights
* new "?mlrFamilies" manual page which lists all families and the functions
  belonging to it
* we are converging on data.table as a standard internally, this should not
  change any API behavior on the outside, though
* generateHyperParsEffectData and plotHyperParsEffect now support more than 2
  hyperparameters
* linear.correlation, rank.correlation, anova.test: use Rfast instead of
  FSelector/custom implementation now, performance should be much better
* use of our own colAUC function instead of the ROCR package for AUC calculation
  to improve performance
* we output resample performance messages for every iteration now
* performance improvements for the auc measure
* createDummyFeatures supports vectors now
* removed the pretty.names argument from plotHyperParsEffect -- labels can be set
  though normal ggplot2 functions on the returned object
* Fixed a bad bug in resample, the slot "runtime" or a ResampleResult,
  when the runtime was measured not in seconds but e.g. mins. R measures then potentially in mins,
  but mlr claimed it would be seconds.
* New "dummy" learners (that disregard features completely) can be fitted now for baseline comparisons,
  see "featureless" learners below.

## functions - new
* filter: randomForest.importance
* generateFeatureImportanceData: permutation-based feature importance and local
  importance
* getFeatureImportanceLearner: new Learner API function
* getFeatureImportance: top level function to extract feature importance
  information
* calculateROCMeasures
* calculateConfusionMatrix: new confusion-matrix like function that calculates
  and tables many receiver operator measures
* makeLearners: create multiple learners at once
* getLearnerId, getLearnerType, getLearnerPredictType, getLearnerPackages
* getLearnerParamSet, getLearnerParVals
* getRRPredictionList
* addRRMeasure
* plotResiduals
* getLearnerShortName
* mergeBenchmarkResults

## functions - renamed
* Renamed rf.importance filter (now deprecated) to randomForestSRC.var.rfsrc
* Renamed rf.min.depth filter (now deprecated) to randomForestSRC.var.select
* Renamed getConfMatrix (now deprecated) to calculateConfusionMatrix
* Renamed setId (now deprecated) to setLearnerId

## functions - removed
* mergeBenchmarkResultLearner, mergeBenchmarkResultTask

## learners - general
* classif.ada: fixed some param problem with rpart.control params
* classif.cforest, regr.cforest, surv.cforest:
  removed parameters "minprob", "pvalue", "randomsplits"
  as these are set internally and cannot be changed by the user
* regr.GPfit: some more params for correlation kernel
* classif.xgboost, regr.xgboost: can now properly handle NAs (property was missing and other problems), added "colsample_bylevel" parameter
* adapted {classif,regr,surv}.ranger parameters for new ranger version

## learners - new
* multilabel.cforest
* surv.gbm
* regr.cvglmnet
* {classif,regr,surv}.gamboost
* classif.earth
* {classif,regr}.evtree
* {classif,regr}.evtree

## learners - removed
* classif.randomForestSRCSyn, regr.randomForestSRCSyn: due to continued stability issues

## measures - new
* ssr, qsr, lsr
* rrse, rae, mape
* kappa, wkappa
* msle, rmsle

# mlr 2.9:

## functions - general
* various cleanups that removed unused code
* subsetTask, getTaskData: arg "features" now also accepts logical and integer
* removeConstantFeatures now also operates on data.frames and
  makeRemoveConstantFeaturesWrapper can be used to augment a learner with this
  preprocessing step.
* normalizeFeatures, createDummyFeatures: arg 'exclude' was replaced by 'cols'
* normalizeFeatures is now S3 and can be called also on data.frames
* SMOTEWrapper: fix a bug where "sw.nn" was not correctly passed down
* fixed a bug that caused hyperparameters to be not passed on correctly in the
  ModelMultiplexer in some cases
* fix bug with NoFeaturesModel and ModelMultiplexer
* fix small bug in DownsampleWrapper when trained with weights
* getNestedTuneResultsOptPathDf: added new arg "trafo"
* improve documentation for permutation.importance filter and perform slight
  argument renaming to fix potential name clashes
* plotPartialDependence can plot classification tasks with more than one
  interacted features now
* generateFilterValuesData: added argument 'more.args'
* add pretty.names arguments to plots that show learner short names instead of IDs
* addition of 'data' argument to plotPartialDependence which adds the training
  data to the graph
* added new arguments "facet.wrap.nrow" and "facet.wrap.ncol" which enable
  arrangement of facets in
  rows and columns to plotting functions

## functions - new
* generateHyperParsEffectData, plotHyperParsEffect
* makeMultilabelClassifierChainsWrapper, makeMultilabelDBRWrapper
  makeMultilabelNestedStackingWrapper, makeMultilabelStackingWrapper
* makeConstantClassWrapper
* generateFunctionalANOVAData

## functions - removed
* getParamSet generic (now in ParamHelpers package)

## functions - renamed
* generatePartialPrediction to generatePartialDependence
* plotPartialPrediction to plotPartialDependence
* plotPartialPredictionGGVIS to plotPartialDependenceGGVIS

## learners - general
* fixed weight handling and weight tag for some learners
* remove unnecessary linear.output parameter for classif.neuralnet
* remove unsupported KSVM parameter value stringdot
* fix some bartMachine compatibility issues
* classif.ranger, regr.ranger and surv.ranger: now respect unordered factors by
  default
* clean up randomForestSRC and randomForestSRCSyn learners
* the "penalized" learner were restructured and improved (params were added), also
  see below.
* add stability.nugget parameter for "regr.km"
* classif.blackboost, regr.blackboost: made sure that arg "stump" is passed on
  correctly
* fixed parameter values for WEKA learners IBk, J48, PART, EM, SimpleKMeans, XMeans
* classif.glmboost, regr.glmboost: add parameters stopintern and trace

## learners - new
* classif.C50
* classif.gausspr
* classif.penalized.fusedlasso
* classif.penalized.lasso
* classif.penalized.ridge
* classif.h2o.deeplearning
* classif.h2o.gbm
* classif.h2o.glm
* classif.h2o.randomForest
* classif.rrf
* regr.penalized.fusedlasso
* regr.gausspr
* regr.glm
* regr.GPfit
* regr.h2o.deeplearning
* regr.h2o.gbm
* regr.h2o.glm
* regr.h2o.randomForest
* regr.rrf
* surv.cv.CoxBoost
* surv.penalized.fusedlasso
* surv.penalized.lasso
* surv.penalized.ridge
* cluster.kkmeans
* multilabel.randomforestSRC

## learners - removed
* surv.optimCoxBoostPenalty
* surv.penalized (split up, see new learners above)

## measures - general
* updated gmean measure and unit test, added reference to formula of gmean
* makeCostMeasure: removed arg "task", names of cost matrix are checked on measure
  calculation

## measures - new
* multiclass.brier
* brier.scaled
* logloss
* multilabel.subset01, multilabel.f1, multilabel.acc, multilabel.ppv,
  multilabel.tpr
* multiclass.au1p, multiclass.au1u, multiclass.aunp, multiclass.aunu

## measures - renamed
* multiclass.auc to multiclass.au1u
* hamloss to multilabel.hamloss

# mlr 2.8:
* Feature filter "univariate" had a bad name, was deprecated and is now called
  "univariate.model.score". The new one also has better defaults.
* (generate/plot)PartialPrediction: added new arg "geom" for tile plots
* small fix for plotBMRSummary
* the ModelMultiplexer inherits its predict.type from the base learners now
* check that learners in an ensemble have the same predict.type
* new function getBMRModels to extract stored models from a benchmark result
* Fixed a bug where several learners from the LiblineaR package
  ("classif.LiblineaRL2LogReg", "classif.LiblineaRL2SVC", "regr.LiblineaRL2L2SVR")
  were calling the wrong value for "type" (0) and thus training the wrong model.
* Fixed a bug where the resampling objects hout, cv2, cv3, cv5, cv10 were not
  documented in the ResampleDesc help page
* regr.xgboost, classif.xgboost: add feval param
* fixed a bug in irace tuning interface with unamed discrete values
* Fixed bugs in "jackknife" and "bootstrap" se estimators for regr.randomForest.
* Added "sd" estimator for regr.randomForest.
* Fixed a mini bug in ModelMultiplexer where hyperpars that are only needed in
  predict were not passed down correctly
* Fixed a bug where the function capLargeValues wasn't working if you passed a
  task.
* capLargeValues now has a new argument "target", to prevent from capping response
  values.
* classif.gbm, regr.gbm: Updated possible 'distribution' settings a bit.
* oversample, undersample, makeOversampleWrapper, makeUndersampleWrapper,
  makeOverBaggingWrapper:
  Added arguments to specifically select the sampled class.

## API changes
* listLearners now returns a data frame with properties of the learners if
  create is false

## new functions
* getBMRModels

## removed functions
* generateROCRCurvesData, plotROCRCurves, plotROCRCurvesGGVIS

## new learners
* classif.randomForestSRCSyn
* classif.cvglmnet
* regr.randomForestSRCSyn
* cluster.dbscan

## new measures
* rsq, arsq, expvar

# mlr 2.7:
* New argument "models" for function benchmark
* fixed a bug where 'keep.pred' was ignored in the benchmark function
* some of the very new functions for benchmark plots had to be refactored and/or
  renamed.
  these names are gone from the API:
  plotBenchmarkResult, generateRankMatrixAsBarData, plotRankMatrixAsBar, generateBenchmarkSummaryData, plotBenchmarkSummary,
  this is the new API:
  plotBMRSummary, plotBMRBoxplots, plotBMRRanksAsBarChart

# mlr 2.6:
* cluster.kmeans: added support for fuzzy clustering (property "prob")
* regr.lm: removed some erroneous param settings
* regr.glmnet: added 'family' param and allowed 'gaussian', but also 'poisson'
* disabled plotViperCharts unit tests as VC seems to be offline currently
* multilabel: improve few task getter functions, especially getTaskFormula is
  now correct

## new learners
* regr.glmboost
* cluster.Cobweb

# mlr 2.5:
* fixed a bug that caused performance() to return incorrect values with
  ResamplePredictions
* we have (somewhat experimental) support for multilabel classification.
  so we now have a task, a new baselearner (rFerns),
  and a generic reduction-to-binary algorithm (MultilabelWrapper)
* tuning: added 'budget' parameter in makeTuneControl* (single-objective)
  and makeTuneMultiCritControl* (multi-objective scenarios), allowing to define
  a maximum "number of evaluations" budget for tuning algorithms
* tuning: added 'budget' parameter in makeTuneMultiCritControl*, allowing to
  define a maximum "number of evaluations" budget for tuning algorithms
  in the single-objective case
* makeTuneControlGenSA: optimized function will be considered non-smooth
  per default (change via ... args)
* classif.svm, regr.svm: added 'scale' param
* ksvm: added 'cache' param
* plotFilterValuesGGVIS: sort and n_show are interactive, interactive flag removed
* renamed getProbabilities to getPredictionProbabilities and deprecated
  getProbabilities
* plots now use long names for measures where possible
* there was a nasty bug in measure "mcc". fixed and unit tested. and apologies.
* removed getTaskFormulaAsString and improved getTaskFormula so the former is
  not needed anymore
* aggregations now have a 'name' property, which is a long name
* generateLearningCurveData and generateThreshVsPerfData now append the
  aggregation id to the output column name if the measure ids are the same
* plotLearningCurve, plotLearningCurveGGVIS, plotThreshVsPerf,
  plotThreshVsPerfGGVIS now have an argument
  'pretty.names' which plots the 'name' element of the measures instead of the 'id'.
* makeCustomResampledMeasure now has arguments 'measure.id' and 'aggregation.id'
  instead of only 'id' which corresponded to the measure. Also, 'name' and note (corresponding to the measure)
  as well as 'aggregation.name' have been added.
* makeCostMeasure now has arguments 'name' and 'id'.
* classification learner now can have a property 'class.weights', supported by
  'class.weights.param'. The latter indicates which of the parameters provides
  that class weights information to the learner.
* class weights integrated in the learner will be used as default for 'wcw.param'
  in 'makeWeightedClassesWrapper'
* listLearners with create = FALSE does not load packages anymore and is
  therefore faster and more reliable; it also supports the additional parameter
  check.packages now that will check whether required packages are installed
  without loading them
* many new functions for statistical benchmark comparisons are added, see below
* rename hasProperties, getProperties to hasLearnerProperties and
  getLearnerProperties
* Learner properties are now implemented object oriented as a state of a Learner.
  Only RLearners have the properties stored in a slot.
  For each class the getter can be overwritten.
* The hill climbing algorithm for stacking (Caruana 04) is implemented as method
  'hill.climb' in 'makeStackedLearner' to select models from base learners, which
  is equivalent to weighted average.
* The model compression algorithm for stacking (Caruana 06) is implemented as
  method 'compress' in 'makeStackedLearner' to first select models from base
  learners and then mimic the behaviour with a super learner. The default super
  learner is neural network.
* relativeOverfitting provides a way to estimate how much a model overfits to
  the training data according to a measure.
* restructured the LiblineaR learners to a more convenient format. These old ones
  were removed:
  classif.LiblineaRBinary, classif.LiblineaRLogReg,  classif.LiblineaRMultiClass.
  For the new ones, see below.
* Added some commonly used ResampleDesc description objects, to save typing in
  resample experiments:
  hout, cv2, cv3, cv5, cv10.
* regr.randomForest: changed default nodesize to 5 (according to randomForest
  defaults)

## new functions
* getDefaultMeasure
* getTaskClassLevels
* getPredictionTruth, getPredictionResponse, getPredictionSE
* convertMLBenchObjToTask
* getBMRLearners, getBMRMeasures, getBMRMeasureIds
* makeMultilabelTask, makeMultilabelWrapper, getMultilabelBinaryPerformances
* generatePartialPredictionData, plotPartialPrediction, and
  plotPartialPredictionGGVIS
* getClassWeightParam
* plotBenchmarkResult, convertBMRToRankMatrix, generateRankMatrixAsBarData,
  plotRankMatrixAsBar, generateBenchmarkSummaryData, plotBenchmarkSummary,
  friedmanTestBMR, friedmanPostHocTestBMR, generateCritDifferencesData,
  plotCritDifferences
* getCaretParamSet
* generateCalibrationData and plotCalibration
* relativeOverfitting
* plotROCCurves

## new measures
* hamloss

## new learners
* multilabel.rFerns
* classif.avNNet
* classif.neuralnet
* regr.avNNet
* classif.clusterSVM
* classif.dcSVM
* classif.gaterSVM
* classif.mlp
* classif.saeDNN
* classif.dbnDNN
* classif.nnTrain
* classif.rknn
* regr.rknn
* classif.xgboost
* regr.xgboost
* classif.rotationForest
* classif.LiblineaRL1L2SVC
* classif.LiblineaRL1LogReg
* classif.LiblineaRL2L1SVC
* classif.LiblineaRL2LogReg
* classif.LiblineaRL1LMultiClassSVC
* regr.LiblineaRL2L1SVR
* regr.LiblineaRL2L2SVR
* classif.ranger
* regr.ranger
* surv.ranger

## new filters
* permutation.importance

## removed functions
* setProperties, addProperties, removeProperties

# mlr 2.4:
* WrappedModel printer was slightly improved
* ReampleResult now stores the runtime it took to resample in a slot
* getTaskFormula / getTaskFormulaAsString have new argument 'explicit.features'
* getTaskData now has recodeY = "drop.levels" which drops empty factor levels
* option fix.factors in makeLearner was renamed to fix.factors.prediction for
  clarity
* showHyperPars was removed. getParamSet does exactly the same thing
* 'resample' and 'benchmark' got the argument keep.pred,
  setting it to FALSE allows to discard the prediction objects to save memory
* we had to slightly change how the mem usage is reported in tuning and feature
  selection
  See TuneControl and FeatSelControl where it is documented what is done now.
* tuneIrace: allows to set the precision / digits within irace (using the argument
  'digits' in makeTuneControlIrace); default is maximum precision
* for plotting in general we try to introduce a "data layer", so the data can be
  generated independently of the plotting first, into well-defined objects;
  these can then be plotted with mlr or custom code;
  the naming scheme is always generate<Foo>Data and plot<Foo>
* getFilterValues is deprecated in favor of generateFilterValuesData
* plotFilterValues can now plot multiple filter methods using facetting
* plotROCRCurves has been rewritten to use ggplot2
* classif.ada: added "loss" hyperpar
* add missings properties to all ctree and cforest methods:
  regr/classif for ctree, regr/classif/surv for cforest, and regr/classif for blackboost
* learner xgboost was removed, because the package is not on CRAN anymore,
  unfortunately
* reg.km: added param 'iso'
* classif.mda: added param 'start.method' and changed its default to 'lvq', added
  params 'sub.df', 'tot.df' and 'criterion'
* classif.randomForest: 'sampsize' can now be an int vector (instead of a scalar)
* plotThreshVsPerf and plotLearningCurve now have param 'facet'

## new functions
* getTaskSize
* getNestedTuneResultsX, getNestedTuneResultsOptPathDf
* tuneDesign
* generateROCRCurvesData, generateFilterValuesData, generateLearningCurveData,
  plotLearningCurve, generateThreshVsPerfData, plotThreshVsPerf,
* generateThreshVsPerfData accepts Prediction, ResampleResult, lists of
  ResampleResult, and BenchmarkResult objects.
* experimental ggvis functions: plotROCRCurvesGGVIS, plotLearningCurveGGVIS,
  plotTuneMultiCritResultGGVIS, plotThreshVsPerfGGVIS, and plotFilterValuesGGVIS

## new learners:
* classif.bst
* classif.hdrda
* classif.nodeHarvest
* classif.pamr
* classif.rFerns
* classif.sparseLDA
* regr.bst
* regr.frbs
* regr.nodeHarvest
* regr.slim

## new measures:
* brier

# mlr 2.3:
* resample now returns an object of class ResampleResult (downward compatible)
  to allow for a print method.
* resampling on features now supported for an arbitrary number of factor features
* mlr supports ViperCharts plots now
* ROC plot via ROCR can now be created automatically, before you had to call
  asROCRPrediction,
  then construct the plots via ROCR your self. See plotROCRCurves
* all mlr measures now have slots "name" and "note"
* exported a few very simple "getters" for tasks, see below
* in makeLearner a probability predict.threshold can be set for classifiers, also
  see setPredictThreshold
* in the control objects for tuning and feature selection, the user can now enable
  threshold tuning
* in the control objects for tuning and feature selection, the user can now define
  his own logging function
* default console logging for tuneParams and selectFeatures is more informative,
  it displays time and memory info
* updated some properties of some learners
* Default arguments of classif.bartMachine, classif.randomForestSRC,
  regr.randomForestSRC and sur.randomForestSRC
  have been changed to allow missing data support with default settings.
* externalized measure functions to be used on vectors.
* some minor bug fixes
* required basic learner packages are not loaded into the global namespace
  anymore, requireNamespace
  is used internally instead. this ensures less name clashes and name shadowing
* resample passes dot arguments to the learner hyperpars
* new option "on.par.out.of.bounds" to disable out-of-bound checks for model
  parameters
* measures were slightly internally changed. they expose more properties (check
  ?Measure) and some now unnecessary object slots were removed
* classif.lda and classif.qda now have hyperpar "predict.method"
* filterFeatures and makeFilterWrapper gain an argument for mandatory features
* plotLearnerPrediction has new option "err.size"
* classif.plsDA and cluster.DBscan for now removed because of problems with the
  underlying learning algorithm
* new aggregation test.join
* the following models now can handle factors and ordereds by extra dummy or int
  encoding:
  classif.glmnet, regr.glmnet, surv.glmnet, surv.cvglmnet, surv.penalized,
  surv.optimCoxBoostPenalty, surv.glmboost, surv.CoxBoost

## new functions
* getTaskType, getTaskId, getTaskTargetNames
* plotROCRCurves
* plotViperCharts
* measureSSE, measureMSE, measureRMSE, measureMEDSE, ...
* PreprocWrapperCaret
* setPredictThreshold

## new learners:
* classif.bdk
* classif.binomial
* classif.extraTrees
* classif.probit
* classif.xgboost
* classif.xyf
* regr.bartMachine
* regr.bcart
* regr.bdk
* regr.bgp
* regr.bgpllm
* regr.blm
* regr.brnn
* regr.btgp
* regr.btgpllm
* regr.btlm
* regr.cubist
* regr.elmNN
* regr.extraTrees
* regr.laGP
* regr.xgboost
* regr.xyf
* surv.rpart

# mlr 2.2:
* The web tutorial was MUCH improved!
* more example tasks and data sets
* Learners and tasks now support ordered factors as features.
  The task description knows whether ordered factors are present and it is checked
  whether the learner supports such a feature. We have set this property 'ordered'
  very conservatively, so very few learners have it, where we are sure ordered
  inputs are handled correctly during training.
  If you know of more models that support this, please inform us.
* basic R learners now have new slots: name (a descriptive name of the algorithm),
  short.name (abbreviation that can be used in plots and tables) and note
  (notes regarding slight changes for the mlr integration of the learner and such).
* makeLearner now supports some options regarding learner error handling and
  output which could before only be set globally via configureMlr
* Additional arguments for imputation functions to allow a more fine-grain
  control of dummy column creation
* imputeMin and imputeMax now subtract or add a multiple of the range of
  the data from the minimum or to the maximum, respectively.
* cluster methods now have property 'prob' when they support fuzzy cluster
  membership probabilities,
  and also then support predict.type = 'prob'. Everything basically works the same
  as for posterior probabilities in classif.* methods.
* predict preserves the rownames of the input in its output
* fixed a bug in createDummyFeatures that caused an error when the data contained
  missing values.
* plotLearnerPrediction works for clustering and allows greyscale plots (for
  printing or articles)
* the whole object-oriented structure behind feature filtering was much
  improved. Smaller changes in the signature of makeFilterWrapper and
  filterFeatures have become necessary.
* fixed a bug in filter methods of the FSelector package that caused an error when
  variable names contained accented letters
* filterFeatures can now be also applied to the result of getFilterValues
* We dropped the data.frame version of some preprocessing operations like
  mergeFactorLevelsBySize,
  joinClassLevels and removeConstantFeatures for consistency. These now always require tasks as input.
* We support a pretty generic framework for stacking / super-learning now, see
  makeStackedLearner
* imbalancy correction + smote:
  ** fix a bug in "smote" when only factor features are present
  ** change to oversampling: sample new observations only (with replacement)
  ** extension to smote algorithm (sampling): minority class observations in
  binary classification
  are either chosen via sampling or alternatively, each minority class observation
  is used an equal number of times
* made the getters for BenchmarkResult more consistent. These are now:
  getBMRTaskIds, getBMRLearnerIds, getBMRPredictions, getBMRPerformances,
  getBMRAggrPerformances
  getBMRTuneResults, getFeatSelResults, getBMRFilteredFeatures
  The following methods do not work for BenchmarkResult anymore: getTuneResult, getFeatSelResult
* Removed getFilterResult, because it does the same as getFilteredFeatures

## new learners:
* classif.bartMachine
* classif.lqa
* classif.randomForestSRC
* classif.sda
* regr.ctree
* regr.plsr
* regr.randomForestSRC
* cluster.cmeans
* cluster.DBScan
* cluster.kmeans
* cluster.FarthestFirst
* surv.cvglmnet
* surv.optimCoxBoostPenalty

## new filters:
* variance
* univariate
* carscore
* rf.importance, rf.min.depth
* anova.test, kruskal.test
* mrmr

## new functions
* makeMulticlassWrapper
* makeStackedLearner, getStackedBaseLearnerPredictions
* joinClassLevels
* summarizeColumns, summarizeLevels
* capLargeValues, mergeFactorLevelsBySize

# mlr 2.1:
* mlr now supports multi-criteria tuning
* mlr now supports cluster analysis (experimental)
* improve makeWeightedClassesWrapper: Hyperparams for class weighting are now
  supported, too.
* removed fix.factors option from randomForest, but added it in general to
  makeLearner, so it now works for all learners.
  Helps when feature factor levels where dropped in newdata prediction data.frames
* more consistent results for tuning algorithms and parameters with "trafos" :
  we always return the optimal settings on the transformed scale, but in the opt.path in the original scale.
* fix a bug when feature filtering resulted in a NoFeatureModel
* resample now returns a data.frame "err.mgs" or error messages that might have
  occurred during resampling
* stratified resampling for survival

## new learners:
* classif.cforest
* classif.glmnet
* classif.plsdaCaret
* regr.cforest
* regr.glmnet
* regr.svm
* surv.cforest
* cluster.SimpleKMeans
* cluster.EM
* cluster.XMeans

## new measures
* bac
* db, dunn, g1, g2, silhouette

## new functions
* makeClusterTask
* removeHyperPars
* tuneParamsMultiCrit
* makeTuneMultiCritControlGrid, makeTuneMultiCritControlRandom,
  makeTuneMultiCritControlNSGA2
* plotTuneMultiCritResult
* getFailureModelMsg

# mlr 2.0:
* mlr now supports survival analysis models (experimental)
* mlr now supports cost-sensitive learning with example-specific costs
  experimental)
* Some example tasks and data sets were added for simple access
* added FeatSelWrapper and getFeatSelResult
* performance functions now allows to compute multiple measures
* added multiclass.roc performance measure
* observation weights can now also be specified in the task
* added option on.learner.warning to configureMlr to suppress warnings in learners
* fixed a bug in stratified CV where elements where not distributed as evenly as
  possible when the split number did not divide the number of observation
* added class.weights param for classif.svm
* add fix.factors.prediction option to randomForest
* generic standard error estimation in randomForest and BaggingWrapper
* added fixup.data option to task constructors, so basic data cleanup can be
  performed
* show.info is now an option in configureMlr
* learners now support taggable properties that can be queried and changed. also
  see below.
* listLearners(forTask) was unified
* removed tuning via R' optim method (makeTuneControlOptim), as the optimizers in
  there really make no sense for tuning
* Grid search was improved so one does not have to discretize parameters manually
  anymore (although this is still possible). Instead one now passes a 'resolution' argument. Internally we
  now use ParamHelpers::generateGridDesign for this.
* toy tasks were added for convenient usage: iris.task, sonar.task, bh.task
  they also also have corresponding resampling instances, so you directly start
  working, e.g., iris.rin

## new learners:
* classif.knn
* classif.IBk
* classif.LiblineaRBinary
* classif.LiblineaRLogReg
* classif.LiblineaRMultiClass
* classif.linDA
* classif.plr
* classif.plsDA
* classif.rrlda
* regr.crs
* regr.IBk
* regr.mob
* surv.CoxBoost
* surv.coxph
* surv.glmboost
* surv.glmnet
* surv.penalized
* surv.randomForestSRC

## new measures
* multiauc
* cindex
* meancosts, mcp

## new functions
* removeConstantFeatures, normalizeFeatures, dropFeatures, createDummyFeatures
* getTaskNFeats
* hasProperties, getProperties, setProperties, addProperties, removeProperties
* showHyperPars
* setId
* listMeasures
* isFailureModel
* plotLearnerPrediction
* plotThreshVsPerf
* holdout, subsample, crossval, repcv, bootstrapOOB, bootstrapB632,
  bootstrapB632plus
* listFilterMethods, getFilterValues, filterFeatures, makeFilterWrapper,
  plotFilterValues
* benchmark
* getPerformances, getAggrPerformances, getPredictions, getFilterResult,
  getTuneResult, getFeatSelResult
* oversample, undersample, makeOversampleWrapper, makeUndersampleWrapper
* smote, makeSmoteWrapper
* downsample, makeDownsampleWrapper
* makeWeightedClassesWrapper
* makeTuneControlGenSA
* makeModelMultiplexer, makeModelMultiplexerParamSet
* makeCostSensTask, makeCostSensClassifWrapper, makeCostSensRegrWrapper,
  makeCostsSensWeightedPairsLearner
* makeSurvTask
* impute, reimpute, makeImputeWrapper, lots of impute<Method>, makeImputeMethod

# mlr 1.1-18:
* Initial release to CRAN
<|MERGE_RESOLUTION|>--- conflicted
+++ resolved
@@ -3,14 +3,14 @@
 ## learners - general
 
 - `classif.liquidSVM` and `regr.liquidSVM` have been removed because `liquidSVM` has been removed from CRAN.
-<<<<<<< HEAD
-- fixed a bug in which `options(on.learner.error)` was not respected in `benchmark()`. This caused `benchmark()` to stop even if it should have continued including `FailureModels` in the result (@dagola, #1984)
-=======
 - fixed a bug that caused an incorrect aggregation of probabilities in some cases. The bug existed since quite some time and was exposed due to the change of `data.table`s default in `rbindlist()`. See #2578 for more information. (@mllg, #2579)
 
 ## learners - new
 - add learner `cluster.MiniBatchKmeans` from package _ClusterR_ (@Prasiddhi, #2554)
->>>>>>> 8d7a2fcb
+
+## function - general
+- fixed a bug that caused an incorrect aggregation of probabilities in some cases. The bug existed since quite some time and was exposed due to the change of `data.table`s default in `rbindlist()`. See #2578 for more information. (@mllg, #2579)
+- fixed a bug in which `options(on.learner.error)` was not respected in `benchmark()`. This caused `benchmark()` to stop even if it should have continued including `FailureModels` in the result (@dagola, #1984)
 
 # mlr 2.14.0
 
