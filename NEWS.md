--- conflicted
+++ resolved
@@ -11,15 +11,12 @@
   See `?regr.randomForest` for more details.  
   `regr.ranger` relies on the functions provided by the package ("jackknife" and "infjackknife" (default))  
   (@jakob-r, #1784)
-<<<<<<< HEAD
 - `regr.gbm` now supports `quantile distribution` (@bthieurmel, #2603)
 
 ## functions - general
 - `getClassWeightParam()` now also works for Wrapper* Models and ensemble models (@ja-thomas, #891)
 - added `getLearnerNote()` to query the "Note" slot of a learner (@alona-sydorova, #2086)
-=======
 - `e1071::svm()` now only uses the formula interface if factors are present. This change is supposed to prevent from "stack overflow" issues some users encountered when using large datasets. See #1738 for more information. (@mb706, #1740)
->>>>>>> 89b3e363
 
 ## learners - new
 - add learner `cluster.MiniBatchKmeans` from package _ClusterR_ (@Prasiddhi, #2554)
