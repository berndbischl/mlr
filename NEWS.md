--- conflicted
+++ resolved
@@ -8,17 +8,13 @@
 * `getCacheDir()`: Return the default mlr cache directory (@pat-s, #2463)
 
 ## functions - general
-<<<<<<< HEAD
-* getResamplingIndices(inner = TRUE) now correctly returns the inner indices (before inner indices referred to the subset of the respective outer level train set) (@pat-s, #2413).
+* `getResamplingIndices(inner = TRUE)` now correctly returns the inner indices (before inner indices referred to the subset of the respective outer level train set) (@pat-s, #2413).
 
 ## filter - general
 * Caching is now used when generating filter values.
   This means that filter values are only computed once for a specific setting and the stored cache is used in subsequent iterations.
   This change inherits a significant speed-up when tuning `fw.perc`, `fw.abs` or `fw.threshold`.
   It can be triggered with the new `cache` argument in `makeFilterWrapper()` or `filterFeatures()` (@pat-s, #2463).
-=======
-* `getResamplingIndices(inner = TRUE)` now correctly returns the inner indices (before inner indices referred to the subset of the respective outer level train set)
->>>>>>> f3cbccb7
 
 ## filter - new
 * praznik_JMI
@@ -47,9 +43,6 @@
   - `chi.squared` -> `FSelector_chi.squared`
   - `relief` -> `FSelector_relief`
   - `oneR` -> `FSelector_oneR`
-<<<<<<< HEAD
-
-=======
   - `randomForestSRC.rfsrc` -> `rfsrc_importance`
   - `rf.min.depth` -> `rfsrc_var.select`
   - `randomForest.importance` -> `randomForest_importance`
@@ -57,7 +50,6 @@
 * filter `mrmr` was removed because package _mRMRe_ was removed from CRAN on 11-01-2019 (@pat-s, #2532).
 * fixed a bug related to the loading of namespaces for required filter packages (@pat-s, #2483)
   
->>>>>>> f3cbccb7
 ## learners - new
 * classif.liquidSVM (@PhilippPro, #2428)
 * regr.liquidSVM (@PhilippPro, #2428)
