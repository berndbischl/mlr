--- conflicted
+++ resolved
@@ -1,15 +1,11 @@
 # mlr 2.14:
 
 ## general
-<<<<<<< HEAD
-* add option to use fully predefined indices in resampling (`makeResampleDesc(fixed = TRUE)`)t
-=======
 * add option to use fully predefined indices in resampling (`makeResampleDesc(fixed = TRUE)`) (@pat-s, #2412).
 
 ## functions - new
 * `deleteCacheDir()`: Clear the default mlr cache directory (@pat-s, #2463)
 * `getCacheDir()`: Return the default mlr cache directory (@pat-s, #2463)
->>>>>>> a18312b7
 
 ## functions - general
 * `getResamplingIndices(inner = TRUE)` now correctly returns the inner indices (before inner indices referred to the subset of the respective outer level train set) (@pat-s, #2413).
