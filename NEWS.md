--- conflicted
+++ resolved
@@ -9,12 +9,9 @@
 ## functions - general
 * generatePartialDependenceData: added parameter "range" to allow to specify the
   range of values for the partial dependencies
-<<<<<<< HEAD
 * lm* models: factor levels which are only present in test but not in train can
   now be handled via the `fix.factor.predictions` flag 
-=======
 * batchmark: allow resample instances and reduction of partial results
->>>>>>> 4b9997df
 
 ## functions - new
 * makeClassificationViaRegressionWrapper
