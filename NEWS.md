--- conflicted
+++ resolved
@@ -3,25 +3,17 @@
 ## Breaking
 
 - Instead of a wide `data.frame` filter values are now returned in a long (tidy) `tibble`. This makes it easier to apply post-processing methods (like `group_by()`, etc) (@pat-s, #2456)
-<<<<<<< HEAD
 - `benchmark()` does not store the tuning results (`$extract` slot) anymore by default.
   If you want to keep this slot (e.g. for post tuning analysis), set `keep.extract = TRUE`.
   This change originated from the fact that the size of `BenchmarkResult` objects with extensive tuning got very large (~ GB) which can cause memory problems during runtime if multiple `benchmark()` calls are executed on HPCs.
 - `benchmark()` does not store the created models (`$models` slot) anymore by default.
   The reason is the same as for the `$extract` slot above.
   Storing can be enabled using `models = TRUE`.
-=======
->>>>>>> 2c578dc4
 
 ## functions - general
 
 - `generateFeatureImportanceData()` gains argument `show.info` which shows the name of the current feature being calculated, its index in the queue and the elapsed time for each feature (@pat-s, #26222)
 
-<<<<<<< HEAD
-
-
-=======
->>>>>>> 2c578dc4
 ## learners - general
 
 - `classif.liquidSVM` and `regr.liquidSVM` have been removed because `liquidSVM` has been removed from CRAN.
