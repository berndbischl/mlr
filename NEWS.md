--- conflicted
+++ resolved
@@ -1,13 +1,12 @@
 # mlr 2.14.0.9000
 
-<<<<<<< HEAD
+## Breaking
+
+- Instead of a wide `data.frame` filter values are now returned in a long (tidy) `tibble`. This makes it easier to apply post-processing methods (like `group_by()`, etc) (@pat-s, #2456)
+
 ## functions - general
-* `generateFeatureImportanceData()` gains argument `show.info` which shows the name of the current feature being calculated, its index in the queue and the elapsed time for each feature (@pat-s, #26222)
-=======
-## Breaking
-
-- Instead of a wide `data.frame` filter values are now returned in a long (tidy) `tibble`. This makes it easier to apply post-processing methods (like `group_by()`, etc) (@pat-s, #2456)
->>>>>>> 3092400b
+
+- `generateFeatureImportanceData()` gains argument `show.info` which shows the name of the current feature being calculated, its index in the queue and the elapsed time for each feature (@pat-s, #26222)
 
 ## learners - general
 
