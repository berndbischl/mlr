# mlr (development version)

<<<<<<< HEAD
## Functional Data

PR: #2638 (@pfistl)
- Added several learners for regression and classification on functional data
  - classif.classiFunc.(kernel|knn) (knn/kernel using various semi-metrics)
  - (classif|regr).fgam (Functional generalized additive models)
  - (classif|regr).FDboost (Boosted functional generalized additive models)

- Added preprocessing steps for feature extraction from functional data
  - extractFDAFourier (Fourier transform)
  - extractFDAWavelets (Wavelet features)
  - extractFDAFPCA (Principal components)
  - extractFDATsfeatures (Time-Series features from tsfeatures package)
  - extractFDADTWKernel (Dynamic Time-Warping Kernel)
  - extractFDAMultiResFeatures (Compute features at multiple resolutions)

- Fixed a bug where multiclass to binaryclass reduction techniques did not work
  with functional data.

- Several other minor bug fixes and code improvements
- Extended and clarified documentation for several fda components.
=======
## learners - general

- xgboost: added options 'auto', 'approx' and 'gpu_hist' to param `tree_method` (@albersonmiranda, #2701)

## filters - bugfixes

- `filterFeatures()`: Arg `thresh` was not working correctly when applied to ensemble filters. (#2699, @annette987)
- Fixed incorrect ranking of ensemble filters. Thanks @annette987 (#2698)
>>>>>>> b5567c8f

# mlr 2.16.0

## package infrastructure

- There is now a reference grouping for all functions on the pkgdown site (https://mlr.mlr-org.com/reference/index.html)
- CI testing now only on Circle CI (previously Travis CI)

## learners - general

- fixed a bug in `classif.xgboost` which prevented passing a watchlist for binary tasks. This was caused by a suboptimal internal label inversion approach. Thanks to @001ben for reporting (#32) (@mllg)
- update `fda.usc` learners to work with package version >=2.0
- update `glmnet` learners to upstream package version 3.0.0
- update `xgboost` learners to upstream version 0.90.2 (@pat-s & @be-marc, #2681)
- Updated ParamSet for learners `classif.gbm` and `regr.gbm`. Specifically, param `shrinkage` now defaults to 0.1 instead of 0.001. Also more choices for param `distribution` have been added. Internal parallelization by the package is now suppressed (param `n.cores`). (@pat-s, #2651)
- Update parameters for `h2o.deeplearning` learners (@albersonmiranda, #2668)

## misc

- Add `configureMlr()` to `.onLoad()`, possibly fixing some edge cases (#2585) (@pat-s, #2637)

## learners - bugfixes

- `h2o.gbm` learners were not running until `wcol` was passed somehow due to an internal bug. In addition, this bug caused another issue during prediction where the prediction `data.frame` was somehow formatted as a character rather a numeric. Thanks to @nagdevAmruthnath for bringing this up in #2630.

## filters - general

- Bugfix: Allow `method = "vh"` for filter `randomForestSRC_var.select` and return informative error message for not supported values. Also argument `conservative` can now be passed. See #2646 and #2639 for more information (@pat-s, #2649)
* Bugfix: With the new _praznik_ v7.0.0 release filter `praznik_CMIM` does no longer return a result for logical features. See https://gitlab.com/mbq/praznik/issues/19 for more information

# mlr 2.15.0

## Breaking

- Instead of a wide `data.frame` filter values are now returned in a long (tidy) `tibble`. This makes it easier to apply post-processing methods (like `group_by()`, etc) (@pat-s, #2456)
- `benchmark()` does not store the tuning results (`$extract` slot) anymore by default.
  If you want to keep this slot (e.g. for post tuning analysis), set `keep.extract = TRUE`.
  This change originated from the fact that the size of `BenchmarkResult` objects with extensive tuning got very large (~ GB) which can cause memory problems during runtime if multiple `benchmark()` calls are executed on HPCs.
- `benchmark()` does not store the created models (`$models` slot) anymore by default.
  The reason is the same as for the `$extract` slot above.
  Storing can be enabled using `models = TRUE`.

## functions - general

- `generateFeatureImportanceData()` gains argument `show.info` which shows the name of the current feature being calculated, its index in the queue and the elapsed time for each feature (@pat-s, #26222)

## learners - general

- `classif.liquidSVM` and `regr.liquidSVM` have been removed because `liquidSVM` has been removed from CRAN.
- fixed a bug that caused an incorrect aggregation of probabilities in some cases. The bug existed since quite some time and was exposed due to the change of `data.table`s default in `rbindlist()`. See #2578 for more information. (@mllg, #2579)
- `regr.randomForest` gains three new methods to estimate the standard error:
  - `se.method = "jackknife"`
  - `se.method = "bootstrap"`
  - `se.method = "sd"`
  See `?regr.randomForest` for more details.
  `regr.ranger` relies on the functions provided by the package ("jackknife" and "infjackknife" (default))
  (@jakob-r, #1784)
- `regr.gbm` now supports `quantile distribution` (@bthieurmel, #2603)
- `classif.plsdaCaret` now supports multiclass classification (@GegznaV, #2621)

## functions - general
- `getClassWeightParam()` now also works for Wrapper* Models and ensemble models (@ja-thomas, #891)
- added `getLearnerNote()` to query the "Note" slot of a learner (@alona-sydorova, #2086)
- `e1071::svm()` now only uses the formula interface if factors are present. This change is supposed to prevent from "stack overflow" issues some users encountered when using large datasets. See #1738 for more information. (@mb706, #1740)

## learners - new
- add learner `cluster.MiniBatchKmeans` from package _ClusterR_ (@Prasiddhi, #2554)

## function - general
- `plotHyperParsEffect()` now supports facet visualization of hyperparam effects for nested cv (@MasonGallo, #1653)
- fixed a bug that caused an incorrect aggregation of probabilities in some cases. The bug existed since quite some time and was exposed due to the change of `data.table`s default in `rbindlist()`. See #2578 for more information. (@mllg, #2579)
- fixed a bug in which `options(on.learner.error)` was not respected in `benchmark()`. This caused `benchmark()` to stop even if it should have continued including `FailureModels` in the result (@dagola, #1984)
- `getClassWeightParam()` now also works for Wrapper* Models and ensemble models (@ja-thomas, #891)
- added `getLearnerNote()` to query the "Note" slot of a learner (@alona-sydorova, #2086)

## filters - general

- Filter `praznik_mrmr` also supports `regr` and `surv` tasks
- `plotFilterValues()` got a bit "smarter" and easier now regarding the ordering of multiple facets. (@pat-s, #2456)
- `filterFeatures()`, `generateFilterValuesData()` and `makeFilterWrapper()` gained new examples. (@pat-s, #2456)

## filters - new

- Ensemble features are now supported. These filters combine multiple single filters to create a final ranking based on certain statistical operations. All new filters are listed in a dedicated section "ensemble filters" in the [tutorial](https://mlr.mlr-org.com/articles/tutorial/filter_methods.html).
Tuning of simple features is not supported yet because of a [missing feature](https://github.com/berndbischl/ParamHelpers/pull/206) in _ParamHelpers_. (@pat-s, #2456)

# mlr 2.14.0

## general
* add option to use fully predefined indices in resampling (`makeResampleDesc(fixed = TRUE)`) (@pat-s, #2412).
* `Task` help pages are now split into separate ones, e.g. `RegrTask`, `ClassifTask` (@pat-s, #2564)

## functions - new
* `deleteCacheDir()`: Clear the default mlr cache directory (@pat-s, #2463)
* `getCacheDir()`: Return the default mlr cache directory (@pat-s, #2463)

## functions - general
* `getResamplingIndices(inner = TRUE)` now correctly returns the inner indices (before inner indices referred to the subset of the respective outer level train set) (@pat-s, #2413).

## filter - general
* Caching is now used when generating filter values.
  This means that filter values are only computed once for a specific setting and the stored cache is used in subsequent iterations.
  This change inherits a significant speed-up when tuning `fw.perc`, `fw.abs` or `fw.threshold`.
  It can be triggered with the new `cache` argument in `makeFilterWrapper()` or `filterFeatures()` (@pat-s, #2463).

## filter - new
* praznik_JMI
* praznik_DISR
* praznik_JMIM
* praznik_MIM
* praznik_NJMIM
* praznik_MRMR
* praznik_CMIM
* FSelectorRcpp_gain.ratio
* FSelectorRcpp_information.gain
* FSelectorRcpp_symuncert

Additionally, filter names have been harmonized using the following scheme: <pkgname>_<filtername>.
Exeptions are filters included in base R packages.
In this case, the package name is omitted.

## filter - general
* Added filters `FSelectorRcpp_gain.ratio`, `FSelectorRcpp_information.gain` and `FSelectorRcpp_symmetrical.uncertainty` from package `FSelectorRcpp`.
  These filters are ~ 100 times faster than the implementation of the `FSelector` pkg.
  Please note that both implementations do things slightly different internally and the `FSelectorRcpp` methods should not be seen as direct replacement for the `FSelector` pkg.
* filter names have been harmonized using the following scheme: <pkgname>_<filtername>. (@pat-s, #2533)
  - `information.gain` -> `FSelector_information.gain`
  - `gain.ratio` -> `FSelector_gain.ratio`
  - `symmetrical.uncertainty` -> `FSelector_symmetrical.uncertainty`
  - `chi.squared` -> `FSelector_chi.squared`
  - `relief` -> `FSelector_relief`
  - `oneR` -> `FSelector_oneR`
  - `randomForestSRC.rfsrc` -> `randomForestSRC_importance`
  - `randomForestSRC.var.select` -> `randomForestSRC_var.select`
  - `randomForest.importance` -> `randomForest_importance`

* fixed a bug related to the loading of namespaces for required filter packages (@pat-s, #2483)

## learners - new
* classif.liquidSVM (@PhilippPro, #2428)
* regr.liquidSVM (@PhilippPro, #2428)

## learners - general
* regr.h2o.gbm: Various parameters added, `"h2o.use.data.table" = TRUE` is now the default (@j-hartshorn, #2508)
* h2o learners now support getting feature importance (@markusdumke, #2434)

## learners - fixes
* In some cases the optimized hyperparameters were not applied in the performance level of a nested CV (@berndbischl, #2479)

## featSel - general
 * The FeatSelResult object now contains an additional slot `x.bit.names` that stores the optimal bits
 * The slot `x` now always contains the real feature names and not the bit.names
 * This fixes a bug and makes `makeFeatSelWrapper` usable with custom `bit.names`.
 * Fixed a bug due to which `sffs` crashed in some cases (@bmihaljevic, #2486)

# mlr 2.13:

## general
* Disabled unit tests for CRAN, we test on travis only now
* Suppress messages with show.learner.output = FALSE

## functions - general
* plotHyperParsEffect: add colors

## functions - new
* getResamplingIndices
* createSpatialResamplingPlots

## learners - general
*  regr.nnet: Removed unneeded params linout, entropy, softmax and censored
*  regr.ranger: Add weight handling

## learners - removed
* {classif,regr}.blackboost: broke API with new release
* regr.elmNN : package was removed from CRAN
* classif.lqa : package was removed from CRAN


# mlr 2.12:

## general
* Support for functional data (fda) using matrix columns has been added.
* Relaxed the way wrappers can be nested -- the only explicitly forbidden
  combination is to wrap a tuning wrapper around another optimization wrapper
* Refactored the resample progress messages to give a better overview and
  distinguish between train and test measures better
* calculateROCMeasures now returns absolute instead of relative values
* Added support for spatial data by providing spatial partitioning methods "SpCV" and "SpRepCV".
* Added new spatial.task classification task.
* Added new spam.task classification task.
* Classification tasks now store the class distribution in the
  class.distribution member.
* mlr now predicts NA for data that contains NA and learners that do not support
  missing values.
* Tasks are now subsetted in the "train" function and the factor levels (for
  classification tasks) based on this subset. This means that the factor level
  distribution is not necessarily the same as for the entire task, and that the
  task descriptions of models in resampling reflect the respective subset, while
  the task description of resample predictions reflect the entire task and not
  necessarily the task of any individual model.
* Added support for growing and fixed window cross-validation for forecasting
  through new resample methods "GrowingWindowCV" and "FixedWindowCV".

## functions - general
* generatePartialDependenceData: depends now on the "mmpf" package,
  removed parameter: "center", "resample", "fmin", "fmax" and "gridsize"
  added parameter: "uniform" and "n" to configure the grid for the partial dependence plot
* batchmark: allow resample instances and reduction of partial results
* resample, performance: new flag "na.rm" to remove NAs during aggregation
* plotTuneMultiCritResultGGVIS: new parameters "point.info" and "point.trafo" to
  control interactivity
* calculateConfusionMatrix: new parameter "set" to specify whether confusion
  matrix should be computed for "train", "test", or "both" (default)
* PlotBMRSummary: Add parameter "shape"
* plotROCCurves: Add faceting argument
* PreprocWrapperCaret: Add param "ppc.corr", "ppc.zv", "ppc.nzv", "ppc.n.comp", "ppc.cutoff", "ppc.freqCut", "ppc.uniqueCut"

## functions - new
* makeClassificationViaRegressionWrapper
* getPredictionTaskDesc
* helpLearner, helpLearnerParam: open the help for a learner or get a
  description of its parameters
* setMeasurePars
* makeFunctionalData
* hasFunctionalFeatures
* extractFDAFeatures, reextractFDAFeatures
* extractFDAFourier, extractFDAFPCA, extractFDAMultiResFeatures, extractFDAWavelets
* makeExtractFDAFeatMethod
* makeExtractFDAFeatsWrapper
* getTuneResultOptPath
* makeTuneMultiCritControlMBO: Allows model based multi-critera / multi-objective optimization using mlrMBO

## functions - removed
* Removed plotViperCharts

## measures - general
* measure "arsq" now has ID "arsq"
* measure "measureMultiLabelF1" was renamed to "measureMultilabelF1" for consistency

## measures - new
* measureBER, measureRMSLE, measureF1
* cindex.uno, iauc.uno

## learners - general
* unified {classif,regr,surv}.penalized{ridge,lasso,fusedlasso} into {classif,regr,surv}.penalized
* fixed a bug where surv.cforest gave wrong risk predictions (#1833)
* fixed bug where classif.xgboost returned NA predictions with multi:softmax
* classif.lda learner: add 'prior' hyperparameter
* ranger: update hyperpar 'respect.unordered.factors', add 'extratrees' and 'num.random.splits'
* h20deeplearning: Rename hyperpar 'MeanSquare' to 'Quadratic'
* h20*: Add support for "missings"

## learners - new
* classif.adaboostm1
* classif.fdaknn
* classif.fdakernel
* classif.fdanp
* classif.fdaglm
* classif.mxff
* regr.fdaFDboost
* regr.mxff

## learners - removed
* {classif,regr}.bdk: broke our API, stability issues
* {classif,regr}.xyf: broke our API, stability issues
* classif.hdrda: package removed from CRAN
* surv.penalized: stability issues

## aggregations - new
* testgroup.sd

## filter - new
* auc
* ranger.permutation, ranger.impurity

# mlr 2.11:

## general
* The internal class naming of the task descriptions have been changed causing probable incompatibilities with tasks generated under old versions.
* New option on.error.dump to include dumps that can be inspected with the
  debugger with errors
* mlr now supports tuning with Bayesian optimization with mlrMBO

## functions - general
* tuneParams: fixed a small and obscure bug in logging for extremely large ParamSets
* getBMR-operators: now support "drop" argument that simplifies the resulting list
* configureMlr: added option "on.measure.not.applicable" to handle situations where performance
  cannot be calculated and one wants NA instead of an error - useful in, e.g., larger benchmarks
* tuneParams, selectFeatures: removed memory stats from default output for
  performance reasons (can be restored by using a control object with "log.fun"
  = "memory")
* listLearners: change check.packages default to FALSE
* tuneParams and tuneParamsMultiCrit: new parameter `resample.fun` to specify a custom resampling function to use.
* Deprecated: getTaskDescription, getBMRTaskDescriptions, getRRTaskDescription.
  New names: getTaskDesc, getBMRTaskDescs, getRRTaskDesc.

## functions - new
* getOOBPreds: get out-of-bag predictions from trained models for learners that store them -- these learners have the new "oobpreds" property
* listTaskTypes, listLearnerProperties
* getMeasureProperties, hasMeasureProperties, listMeasureProperties
* makeDummyFeaturesWrapper: fuse a learner with a dummy feature creator
* simplifyMeasureNames: shorten measure names to the actual measure, e.g.
  mmce.test.mean -> mmce
* getFailureModelDump, getPredictionDump, getRRDump: get error dumps
* batchmark: Function to run benchmarks with the batchtools package on high performance computing clusters
* makeTuneControlMBO: allows Bayesian optimization

## measures - new
* kendalltau, spearmanrho

## learners - general
* classif.plsdaCaret: added parameter "method".
* regr.randomForest: refactored se-estimation code, improved docs and default is now se.method = "jackknife".
* regr.xgboost, classif.xgboost: removed "factors" property as these learners do not handle categorical features
-- factors are silently converted to integers internally, which may misinterpret the structure of the data
* glmnet: control parameters are reset to factory settings before applying
  custom settings and training and set back to factory afterwards

## learners - removed
* {classif,regr}.avNNet: no longer necessary, mlr contains a bagging wrapper

# mlr 2.10:

## functions - general
* fixed bug in resample when using predict = "train" (issue #1284)
* update to irace 2.0 -- there are algorithmic changes in irace that may affect
  performance
* generateFilterValuesData: fixed a bug wrt feature ordering
* imputeLearner: fixed a bug when data actually contained no NAs
* print.Learner: if a learner hyperpar was set to value "NA" this was not
  displayed in printer
* makeLearner, setHyperPars: if you mistype a learner or hyperpar name, mlr
  uses fuzzy matching to suggest the 3 closest names in the message
* tuneParams: tuning with irace is now also parallelized, i.e., different
  learner configs are evaluated in parallel.
* benchmark: mini fix, arg 'learners' now also accepts class strings
* object printers: some mlr printers show head previews of data.frames.
  these now also print info on the total nr of rows and cols and are less confusing
* aggregations: have better properties now, they know whether they require training or
  test set evals
* the filter methods have better R docs
* filter randomForestSRC.var.select: new arg "method"
* filter mrmr: fixed some smaller bugs and updated properties
* generateLearningCurveData: also accepts single learner, does not require a list
* plotThreshVsPerf: added "measures" arg
* plotPartialDependence: can create tile plots with joint partial dependence
  on two features for multiclass classification by facetting across the classes
* generatePartialDependenceData and generateFunctionalANOVAData: expanded
  "fun" argument to allow for calculation of weights
* new "?mlrFamilies" manual page which lists all families and the functions
  belonging to it
* we are converging on data.table as a standard internally, this should not
  change any API behavior on the outside, though
* generateHyperParsEffectData and plotHyperParsEffect now support more than 2
  hyperparameters
* linear.correlation, rank.correlation, anova.test: use Rfast instead of
  FSelector/custom implementation now, performance should be much better
* use of our own colAUC function instead of the ROCR package for AUC calculation
  to improve performance
* we output resample performance messages for every iteration now
* performance improvements for the auc measure
* createDummyFeatures supports vectors now
* removed the pretty.names argument from plotHyperParsEffect -- labels can be set
  though normal ggplot2 functions on the returned object
* Fixed a bad bug in resample, the slot "runtime" or a ResampleResult,
  when the runtime was measured not in seconds but e.g. mins. R measures then potentially in mins,
  but mlr claimed it would be seconds.
* New "dummy" learners (that disregard features completely) can be fitted now for baseline comparisons,
  see "featureless" learners below.

## functions - new
* filter: randomForest.importance
* generateFeatureImportanceData: permutation-based feature importance and local
  importance
* getFeatureImportanceLearner: new Learner API function
* getFeatureImportance: top level function to extract feature importance
  information
* calculateROCMeasures
* calculateConfusionMatrix: new confusion-matrix like function that calculates
  and tables many receiver operator measures
* makeLearners: create multiple learners at once
* getLearnerId, getLearnerType, getLearnerPredictType, getLearnerPackages
* getLearnerParamSet, getLearnerParVals
* getRRPredictionList
* addRRMeasure
* plotResiduals
* getLearnerShortName
* mergeBenchmarkResults

## functions - renamed
* Renamed rf.importance filter (now deprecated) to randomForestSRC.var.rfsrc
* Renamed rf.min.depth filter (now deprecated) to randomForestSRC.var.select
* Renamed getConfMatrix (now deprecated) to calculateConfusionMatrix
* Renamed setId (now deprecated) to setLearnerId

## functions - removed
* mergeBenchmarkResultLearner, mergeBenchmarkResultTask

## learners - general
* classif.ada: fixed some param problem with rpart.control params
* classif.cforest, regr.cforest, surv.cforest:
  removed parameters "minprob", "pvalue", "randomsplits"
  as these are set internally and cannot be changed by the user
* regr.GPfit: some more params for correlation kernel
* classif.xgboost, regr.xgboost: can now properly handle NAs (property was missing and other problems), added "colsample_bylevel" parameter
* adapted {classif,regr,surv}.ranger parameters for new ranger version

## learners - new
* multilabel.cforest
* surv.gbm
* regr.cvglmnet
* {classif,regr,surv}.gamboost
* classif.earth
* {classif,regr}.evtree
* {classif,regr}.evtree

## learners - removed
* classif.randomForestSRCSyn, regr.randomForestSRCSyn: due to continued stability issues

## measures - new
* ssr, qsr, lsr
* rrse, rae, mape
* kappa, wkappa
* msle, rmsle

# mlr 2.9:

## functions - general
* various cleanups that removed unused code
* subsetTask, getTaskData: arg "features" now also accepts logical and integer
* removeConstantFeatures now also operates on data.frames and
  makeRemoveConstantFeaturesWrapper can be used to augment a learner with this
  preprocessing step.
* normalizeFeatures, createDummyFeatures: arg 'exclude' was replaced by 'cols'
* normalizeFeatures is now S3 and can be called also on data.frames
* SMOTEWrapper: fix a bug where "sw.nn" was not correctly passed down
* fixed a bug that caused hyperparameters to be not passed on correctly in the
  ModelMultiplexer in some cases
* fix bug with NoFeaturesModel and ModelMultiplexer
* fix small bug in DownsampleWrapper when trained with weights
* getNestedTuneResultsOptPathDf: added new arg "trafo"
* improve documentation for permutation.importance filter and perform slight
  argument renaming to fix potential name clashes
* plotPartialDependence can plot classification tasks with more than one
  interacted features now
* generateFilterValuesData: added argument 'more.args'
* add pretty.names arguments to plots that show learner short names instead of IDs
* addition of 'data' argument to plotPartialDependence which adds the training
  data to the graph
* added new arguments "facet.wrap.nrow" and "facet.wrap.ncol" which enable
  arrangement of facets in
  rows and columns to plotting functions

## functions - new
* generateHyperParsEffectData, plotHyperParsEffect
* makeMultilabelClassifierChainsWrapper, makeMultilabelDBRWrapper
  makeMultilabelNestedStackingWrapper, makeMultilabelStackingWrapper
* makeConstantClassWrapper
* generateFunctionalANOVAData

## functions - removed
* getParamSet generic (now in ParamHelpers package)

## functions - renamed
* generatePartialPrediction to generatePartialDependence
* plotPartialPrediction to plotPartialDependence
* plotPartialPredictionGGVIS to plotPartialDependenceGGVIS

## learners - general
* fixed weight handling and weight tag for some learners
* remove unnecessary linear.output parameter for classif.neuralnet
* remove unsupported KSVM parameter value stringdot
* fix some bartMachine compatibility issues
* classif.ranger, regr.ranger and surv.ranger: now respect unordered factors by
  default
* clean up randomForestSRC and randomForestSRCSyn learners
* the "penalized" learner were restructured and improved (params were added), also
  see below.
* add stability.nugget parameter for "regr.km"
* classif.blackboost, regr.blackboost: made sure that arg "stump" is passed on
  correctly
* fixed parameter values for WEKA learners IBk, J48, PART, EM, SimpleKMeans, XMeans
* classif.glmboost, regr.glmboost: add parameters stopintern and trace

## learners - new
* classif.C50
* classif.gausspr
* classif.penalized.fusedlasso
* classif.penalized.lasso
* classif.penalized.ridge
* classif.h2o.deeplearning
* classif.h2o.gbm
* classif.h2o.glm
* classif.h2o.randomForest
* classif.rrf
* regr.penalized.fusedlasso
* regr.gausspr
* regr.glm
* regr.GPfit
* regr.h2o.deeplearning
* regr.h2o.gbm
* regr.h2o.glm
* regr.h2o.randomForest
* regr.rrf
* surv.cv.CoxBoost
* surv.penalized.fusedlasso
* surv.penalized.lasso
* surv.penalized.ridge
* cluster.kkmeans
* multilabel.randomforestSRC

## learners - removed
* surv.optimCoxBoostPenalty
* surv.penalized (split up, see new learners above)

## measures - general
* updated gmean measure and unit test, added reference to formula of gmean
* makeCostMeasure: removed arg "task", names of cost matrix are checked on measure
  calculation

## measures - new
* multiclass.brier
* brier.scaled
* logloss
* multilabel.subset01, multilabel.f1, multilabel.acc, multilabel.ppv,
  multilabel.tpr
* multiclass.au1p, multiclass.au1u, multiclass.aunp, multiclass.aunu

## measures - renamed
* multiclass.auc to multiclass.au1u
* hamloss to multilabel.hamloss

# mlr 2.8:
* Feature filter "univariate" had a bad name, was deprecated and is now called
  "univariate.model.score". The new one also has better defaults.
* (generate/plot)PartialPrediction: added new arg "geom" for tile plots
* small fix for plotBMRSummary
* the ModelMultiplexer inherits its predict.type from the base learners now
* check that learners in an ensemble have the same predict.type
* new function getBMRModels to extract stored models from a benchmark result
* Fixed a bug where several learners from the LiblineaR package
  ("classif.LiblineaRL2LogReg", "classif.LiblineaRL2SVC", "regr.LiblineaRL2L2SVR")
  were calling the wrong value for "type" (0) and thus training the wrong model.
* Fixed a bug where the resampling objects hout, cv2, cv3, cv5, cv10 were not
  documented in the ResampleDesc help page
* regr.xgboost, classif.xgboost: add feval param
* fixed a bug in irace tuning interface with unamed discrete values
* Fixed bugs in "jackknife" and "bootstrap" se estimators for regr.randomForest.
* Added "sd" estimator for regr.randomForest.
* Fixed a mini bug in ModelMultiplexer where hyperpars that are only needed in
  predict were not passed down correctly
* Fixed a bug where the function capLargeValues wasn't working if you passed a
  task.
* capLargeValues now has a new argument "target", to prevent from capping response
  values.
* classif.gbm, regr.gbm: Updated possible 'distribution' settings a bit.
* oversample, undersample, makeOversampleWrapper, makeUndersampleWrapper,
  makeOverBaggingWrapper:
  Added arguments to specifically select the sampled class.

## API changes
* listLearners now returns a data frame with properties of the learners if
  create is false

## new functions
* getBMRModels

## removed functions
* generateROCRCurvesData, plotROCRCurves, plotROCRCurvesGGVIS

## new learners
* classif.randomForestSRCSyn
* classif.cvglmnet
* regr.randomForestSRCSyn
* cluster.dbscan

## new measures
* rsq, arsq, expvar

# mlr 2.7:
* New argument "models" for function benchmark
* fixed a bug where 'keep.pred' was ignored in the benchmark function
* some of the very new functions for benchmark plots had to be refactored and/or
  renamed.
  these names are gone from the API:
  plotBenchmarkResult, generateRankMatrixAsBarData, plotRankMatrixAsBar, generateBenchmarkSummaryData, plotBenchmarkSummary,
  this is the new API:
  plotBMRSummary, plotBMRBoxplots, plotBMRRanksAsBarChart

# mlr 2.6:
* cluster.kmeans: added support for fuzzy clustering (property "prob")
* regr.lm: removed some erroneous param settings
* regr.glmnet: added 'family' param and allowed 'gaussian', but also 'poisson'
* disabled plotViperCharts unit tests as VC seems to be offline currently
* multilabel: improve few task getter functions, especially getTaskFormula is
  now correct

## new learners
* regr.glmboost
* cluster.Cobweb

# mlr 2.5:
* fixed a bug that caused performance() to return incorrect values with
  ResamplePredictions
* we have (somewhat experimental) support for multilabel classification.
  so we now have a task, a new baselearner (rFerns),
  and a generic reduction-to-binary algorithm (MultilabelWrapper)
* tuning: added 'budget' parameter in makeTuneControl* (single-objective)
  and makeTuneMultiCritControl* (multi-objective scenarios), allowing to define
  a maximum "number of evaluations" budget for tuning algorithms
* tuning: added 'budget' parameter in makeTuneMultiCritControl*, allowing to
  define a maximum "number of evaluations" budget for tuning algorithms
  in the single-objective case
* makeTuneControlGenSA: optimized function will be considered non-smooth
  per default (change via ... args)
* classif.svm, regr.svm: added 'scale' param
* ksvm: added 'cache' param
* plotFilterValuesGGVIS: sort and n_show are interactive, interactive flag removed
* renamed getProbabilities to getPredictionProbabilities and deprecated
  getProbabilities
* plots now use long names for measures where possible
* there was a nasty bug in measure "mcc". fixed and unit tested. and apologies.
* removed getTaskFormulaAsString and improved getTaskFormula so the former is
  not needed anymore
* aggregations now have a 'name' property, which is a long name
* generateLearningCurveData and generateThreshVsPerfData now append the
  aggregation id to the output column name if the measure ids are the same
* plotLearningCurve, plotLearningCurveGGVIS, plotThreshVsPerf,
  plotThreshVsPerfGGVIS now have an argument
  'pretty.names' which plots the 'name' element of the measures instead of the 'id'.
* makeCustomResampledMeasure now has arguments 'measure.id' and 'aggregation.id'
  instead of only 'id' which corresponded to the measure. Also, 'name' and note (corresponding to the measure)
  as well as 'aggregation.name' have been added.
* makeCostMeasure now has arguments 'name' and 'id'.
* classification learner now can have a property 'class.weights', supported by
  'class.weights.param'. The latter indicates which of the parameters provides
  that class weights information to the learner.
* class weights integrated in the learner will be used as default for 'wcw.param'
  in 'makeWeightedClassesWrapper'
* listLearners with create = FALSE does not load packages anymore and is
  therefore faster and more reliable; it also supports the additional parameter
  check.packages now that will check whether required packages are installed
  without loading them
* many new functions for statistical benchmark comparisons are added, see below
* rename hasProperties, getProperties to hasLearnerProperties and
  getLearnerProperties
* Learner properties are now implemented object oriented as a state of a Learner.
  Only RLearners have the properties stored in a slot.
  For each class the getter can be overwritten.
* The hill climbing algorithm for stacking (Caruana 04) is implemented as method
  'hill.climb' in 'makeStackedLearner' to select models from base learners, which
  is equivalent to weighted average.
* The model compression algorithm for stacking (Caruana 06) is implemented as
  method 'compress' in 'makeStackedLearner' to first select models from base
  learners and then mimic the behaviour with a super learner. The default super
  learner is neural network.
* relativeOverfitting provides a way to estimate how much a model overfits to
  the training data according to a measure.
* restructured the LiblineaR learners to a more convenient format. These old ones
  were removed:
  classif.LiblineaRBinary, classif.LiblineaRLogReg,  classif.LiblineaRMultiClass.
  For the new ones, see below.
* Added some commonly used ResampleDesc description objects, to save typing in
  resample experiments:
  hout, cv2, cv3, cv5, cv10.
* regr.randomForest: changed default nodesize to 5 (according to randomForest
  defaults)

## new functions
* getDefaultMeasure
* getTaskClassLevels
* getPredictionTruth, getPredictionResponse, getPredictionSE
* convertMLBenchObjToTask
* getBMRLearners, getBMRMeasures, getBMRMeasureIds
* makeMultilabelTask, makeMultilabelWrapper, getMultilabelBinaryPerformances
* generatePartialPredictionData, plotPartialPrediction, and
  plotPartialPredictionGGVIS
* getClassWeightParam
* plotBenchmarkResult, convertBMRToRankMatrix, generateRankMatrixAsBarData,
  plotRankMatrixAsBar, generateBenchmarkSummaryData, plotBenchmarkSummary,
  friedmanTestBMR, friedmanPostHocTestBMR, generateCritDifferencesData,
  plotCritDifferences
* getCaretParamSet
* generateCalibrationData and plotCalibration
* relativeOverfitting
* plotROCCurves

## new measures
* hamloss

## new learners
* multilabel.rFerns
* classif.avNNet
* classif.neuralnet
* regr.avNNet
* classif.clusterSVM
* classif.dcSVM
* classif.gaterSVM
* classif.mlp
* classif.saeDNN
* classif.dbnDNN
* classif.nnTrain
* classif.rknn
* regr.rknn
* classif.xgboost
* regr.xgboost
* classif.rotationForest
* classif.LiblineaRL1L2SVC
* classif.LiblineaRL1LogReg
* classif.LiblineaRL2L1SVC
* classif.LiblineaRL2LogReg
* classif.LiblineaRL1LMultiClassSVC
* regr.LiblineaRL2L1SVR
* regr.LiblineaRL2L2SVR
* classif.ranger
* regr.ranger
* surv.ranger

## new filters
* permutation.importance

## removed functions
* setProperties, addProperties, removeProperties

# mlr 2.4:
* WrappedModel printer was slightly improved
* ReampleResult now stores the runtime it took to resample in a slot
* getTaskFormula / getTaskFormulaAsString have new argument 'explicit.features'
* getTaskData now has recodeY = "drop.levels" which drops empty factor levels
* option fix.factors in makeLearner was renamed to fix.factors.prediction for
  clarity
* showHyperPars was removed. getParamSet does exactly the same thing
* 'resample' and 'benchmark' got the argument keep.pred,
  setting it to FALSE allows to discard the prediction objects to save memory
* we had to slightly change how the mem usage is reported in tuning and feature
  selection
  See TuneControl and FeatSelControl where it is documented what is done now.
* tuneIrace: allows to set the precision / digits within irace (using the argument
  'digits' in makeTuneControlIrace); default is maximum precision
* for plotting in general we try to introduce a "data layer", so the data can be
  generated independently of the plotting first, into well-defined objects;
  these can then be plotted with mlr or custom code;
  the naming scheme is always generate<Foo>Data and plot<Foo>
* getFilterValues is deprecated in favor of generateFilterValuesData
* plotFilterValues can now plot multiple filter methods using facetting
* plotROCRCurves has been rewritten to use ggplot2
* classif.ada: added "loss" hyperpar
* add missings properties to all ctree and cforest methods:
  regr/classif for ctree, regr/classif/surv for cforest, and regr/classif for blackboost
* learner xgboost was removed, because the package is not on CRAN anymore,
  unfortunately
* reg.km: added param 'iso'
* classif.mda: added param 'start.method' and changed its default to 'lvq', added
  params 'sub.df', 'tot.df' and 'criterion'
* classif.randomForest: 'sampsize' can now be an int vector (instead of a scalar)
* plotThreshVsPerf and plotLearningCurve now have param 'facet'

## new functions
* getTaskSize
* getNestedTuneResultsX, getNestedTuneResultsOptPathDf
* tuneDesign
* generateROCRCurvesData, generateFilterValuesData, generateLearningCurveData,
  plotLearningCurve, generateThreshVsPerfData, plotThreshVsPerf,
* generateThreshVsPerfData accepts Prediction, ResampleResult, lists of
  ResampleResult, and BenchmarkResult objects.
* experimental ggvis functions: plotROCRCurvesGGVIS, plotLearningCurveGGVIS,
  plotTuneMultiCritResultGGVIS, plotThreshVsPerfGGVIS, and plotFilterValuesGGVIS

## new learners:
* classif.bst
* classif.hdrda
* classif.nodeHarvest
* classif.pamr
* classif.rFerns
* classif.sparseLDA
* regr.bst
* regr.frbs
* regr.nodeHarvest
* regr.slim

## new measures:
* brier

# mlr 2.3:
* resample now returns an object of class ResampleResult (downward compatible)
  to allow for a print method.
* resampling on features now supported for an arbitrary number of factor features
* mlr supports ViperCharts plots now
* ROC plot via ROCR can now be created automatically, before you had to call
  asROCRPrediction,
  then construct the plots via ROCR your self. See plotROCRCurves
* all mlr measures now have slots "name" and "note"
* exported a few very simple "getters" for tasks, see below
* in makeLearner a probability predict.threshold can be set for classifiers, also
  see setPredictThreshold
* in the control objects for tuning and feature selection, the user can now enable
  threshold tuning
* in the control objects for tuning and feature selection, the user can now define
  his own logging function
* default console logging for tuneParams and selectFeatures is more informative,
  it displays time and memory info
* updated some properties of some learners
* Default arguments of classif.bartMachine, classif.randomForestSRC,
  regr.randomForestSRC and sur.randomForestSRC
  have been changed to allow missing data support with default settings.
* externalized measure functions to be used on vectors.
* some minor bug fixes
* required basic learner packages are not loaded into the global namespace
  anymore, requireNamespace
  is used internally instead. this ensures less name clashes and name shadowing
* resample passes dot arguments to the learner hyperpars
* new option "on.par.out.of.bounds" to disable out-of-bound checks for model
  parameters
* measures were slightly internally changed. they expose more properties (check
  ?Measure) and some now unnecessary object slots were removed
* classif.lda and classif.qda now have hyperpar "predict.method"
* filterFeatures and makeFilterWrapper gain an argument for mandatory features
* plotLearnerPrediction has new option "err.size"
* classif.plsDA and cluster.DBscan for now removed because of problems with the
  underlying learning algorithm
* new aggregation test.join
* the following models now can handle factors and ordereds by extra dummy or int
  encoding:
  classif.glmnet, regr.glmnet, surv.glmnet, surv.cvglmnet, surv.penalized,
  surv.optimCoxBoostPenalty, surv.glmboost, surv.CoxBoost

## new functions
* getTaskType, getTaskId, getTaskTargetNames
* plotROCRCurves
* plotViperCharts
* measureSSE, measureMSE, measureRMSE, measureMEDSE, ...
* PreprocWrapperCaret
* setPredictThreshold

## new learners:
* classif.bdk
* classif.binomial
* classif.extraTrees
* classif.probit
* classif.xgboost
* classif.xyf
* regr.bartMachine
* regr.bcart
* regr.bdk
* regr.bgp
* regr.bgpllm
* regr.blm
* regr.brnn
* regr.btgp
* regr.btgpllm
* regr.btlm
* regr.cubist
* regr.elmNN
* regr.extraTrees
* regr.laGP
* regr.xgboost
* regr.xyf
* surv.rpart

# mlr 2.2:
* The web tutorial was MUCH improved!
* more example tasks and data sets
* Learners and tasks now support ordered factors as features.
  The task description knows whether ordered factors are present and it is checked
  whether the learner supports such a feature. We have set this property 'ordered'
  very conservatively, so very few learners have it, where we are sure ordered
  inputs are handled correctly during training.
  If you know of more models that support this, please inform us.
* basic R learners now have new slots: name (a descriptive name of the algorithm),
  short.name (abbreviation that can be used in plots and tables) and note
  (notes regarding slight changes for the mlr integration of the learner and such).
* makeLearner now supports some options regarding learner error handling and
  output which could before only be set globally via configureMlr
* Additional arguments for imputation functions to allow a more fine-grain
  control of dummy column creation
* imputeMin and imputeMax now subtract or add a multiple of the range of
  the data from the minimum or to the maximum, respectively.
* cluster methods now have property 'prob' when they support fuzzy cluster
  membership probabilities,
  and also then support predict.type = 'prob'. Everything basically works the same
  as for posterior probabilities in classif.* methods.
* predict preserves the rownames of the input in its output
* fixed a bug in createDummyFeatures that caused an error when the data contained
  missing values.
* plotLearnerPrediction works for clustering and allows greyscale plots (for
  printing or articles)
* the whole object-oriented structure behind feature filtering was much
  improved. Smaller changes in the signature of makeFilterWrapper and
  filterFeatures have become necessary.
* fixed a bug in filter methods of the FSelector package that caused an error when
  variable names contained accented letters
* filterFeatures can now be also applied to the result of getFilterValues
* We dropped the data.frame version of some preprocessing operations like
  mergeFactorLevelsBySize,
  joinClassLevels and removeConstantFeatures for consistency. These now always require tasks as input.
* We support a pretty generic framework for stacking / super-learning now, see
  makeStackedLearner
* imbalancy correction + smote:
  ** fix a bug in "smote" when only factor features are present
  ** change to oversampling: sample new observations only (with replacement)
  ** extension to smote algorithm (sampling): minority class observations in
  binary classification
  are either chosen via sampling or alternatively, each minority class observation
  is used an equal number of times
* made the getters for BenchmarkResult more consistent. These are now:
  getBMRTaskIds, getBMRLearnerIds, getBMRPredictions, getBMRPerformances,
  getBMRAggrPerformances
  getBMRTuneResults, getFeatSelResults, getBMRFilteredFeatures
  The following methods do not work for BenchmarkResult anymore: getTuneResult, getFeatSelResult
* Removed getFilterResult, because it does the same as getFilteredFeatures

## new learners:
* classif.bartMachine
* classif.lqa
* classif.randomForestSRC
* classif.sda
* regr.ctree
* regr.plsr
* regr.randomForestSRC
* cluster.cmeans
* cluster.DBScan
* cluster.kmeans
* cluster.FarthestFirst
* surv.cvglmnet
* surv.optimCoxBoostPenalty

## new filters:
* variance
* univariate
* carscore
* rf.importance, rf.min.depth
* anova.test, kruskal.test
* mrmr

## new functions
* makeMulticlassWrapper
* makeStackedLearner, getStackedBaseLearnerPredictions
* joinClassLevels
* summarizeColumns, summarizeLevels
* capLargeValues, mergeFactorLevelsBySize

# mlr 2.1:
* mlr now supports multi-criteria tuning
* mlr now supports cluster analysis (experimental)
* improve makeWeightedClassesWrapper: Hyperparams for class weighting are now
  supported, too.
* removed fix.factors option from randomForest, but added it in general to
  makeLearner, so it now works for all learners.
  Helps when feature factor levels where dropped in newdata prediction data.frames
* more consistent results for tuning algorithms and parameters with "trafos" :
  we always return the optimal settings on the transformed scale, but in the opt.path in the original scale.
* fix a bug when feature filtering resulted in a NoFeatureModel
* resample now returns a data.frame "err.mgs" or error messages that might have
  occurred during resampling
* stratified resampling for survival

## new learners:
* classif.cforest
* classif.glmnet
* classif.plsdaCaret
* regr.cforest
* regr.glmnet
* regr.svm
* surv.cforest
* cluster.SimpleKMeans
* cluster.EM
* cluster.XMeans

## new measures
* bac
* db, dunn, g1, g2, silhouette

## new functions
* makeClusterTask
* removeHyperPars
* tuneParamsMultiCrit
* makeTuneMultiCritControlGrid, makeTuneMultiCritControlRandom,
  makeTuneMultiCritControlNSGA2
* plotTuneMultiCritResult
* getFailureModelMsg

# mlr 2.0:
* mlr now supports survival analysis models (experimental)
* mlr now supports cost-sensitive learning with example-specific costs
  experimental)
* Some example tasks and data sets were added for simple access
* added FeatSelWrapper and getFeatSelResult
* performance functions now allows to compute multiple measures
* added multiclass.roc performance measure
* observation weights can now also be specified in the task
* added option on.learner.warning to configureMlr to suppress warnings in learners
* fixed a bug in stratified CV where elements where not distributed as evenly as
  possible when the split number did not divide the number of observation
* added class.weights param for classif.svm
* add fix.factors.prediction option to randomForest
* generic standard error estimation in randomForest and BaggingWrapper
* added fixup.data option to task constructors, so basic data cleanup can be
  performed
* show.info is now an option in configureMlr
* learners now support taggable properties that can be queried and changed. also
  see below.
* listLearners(forTask) was unified
* removed tuning via R' optim method (makeTuneControlOptim), as the optimizers in
  there really make no sense for tuning
* Grid search was improved so one does not have to discretize parameters manually
  anymore (although this is still possible). Instead one now passes a 'resolution' argument. Internally we
  now use ParamHelpers::generateGridDesign for this.
* toy tasks were added for convenient usage: iris.task, sonar.task, bh.task
  they also also have corresponding resampling instances, so you directly start
  working, e.g., iris.rin

## new learners:
* classif.knn
* classif.IBk
* classif.LiblineaRBinary
* classif.LiblineaRLogReg
* classif.LiblineaRMultiClass
* classif.linDA
* classif.plr
* classif.plsDA
* classif.rrlda
* regr.crs
* regr.IBk
* regr.mob
* surv.CoxBoost
* surv.coxph
* surv.glmboost
* surv.glmnet
* surv.penalized
* surv.randomForestSRC

## new measures
* multiauc
* cindex
* meancosts, mcp

## new functions
* removeConstantFeatures, normalizeFeatures, dropFeatures, createDummyFeatures
* getTaskNFeats
* hasProperties, getProperties, setProperties, addProperties, removeProperties
* showHyperPars
* setId
* listMeasures
* isFailureModel
* plotLearnerPrediction
* plotThreshVsPerf
* holdout, subsample, crossval, repcv, bootstrapOOB, bootstrapB632,
  bootstrapB632plus
* listFilterMethods, getFilterValues, filterFeatures, makeFilterWrapper,
  plotFilterValues
* benchmark
* getPerformances, getAggrPerformances, getPredictions, getFilterResult,
  getTuneResult, getFeatSelResult
* oversample, undersample, makeOversampleWrapper, makeUndersampleWrapper
* smote, makeSmoteWrapper
* downsample, makeDownsampleWrapper
* makeWeightedClassesWrapper
* makeTuneControlGenSA
* makeModelMultiplexer, makeModelMultiplexerParamSet
* makeCostSensTask, makeCostSensClassifWrapper, makeCostSensRegrWrapper,
  makeCostsSensWeightedPairsLearner
* makeSurvTask
* impute, reimpute, makeImputeWrapper, lots of impute<Method>, makeImputeMethod

# mlr 1.1-18:
* Initial release to CRAN
<|MERGE_RESOLUTION|>--- conflicted
+++ resolved
@@ -1,6 +1,5 @@
 # mlr (development version)
 
-<<<<<<< HEAD
 ## Functional Data
 
 PR: #2638 (@pfistl)
@@ -22,7 +21,7 @@
 
 - Several other minor bug fixes and code improvements
 - Extended and clarified documentation for several fda components.
-=======
+
 ## learners - general
 
 - xgboost: added options 'auto', 'approx' and 'gpu_hist' to param `tree_method` (@albersonmiranda, #2701)
@@ -31,7 +30,6 @@
 
 - `filterFeatures()`: Arg `thresh` was not working correctly when applied to ensemble filters. (#2699, @annette987)
 - Fixed incorrect ranking of ensemble filters. Thanks @annette987 (#2698)
->>>>>>> b5567c8f
 
 # mlr 2.16.0
 
