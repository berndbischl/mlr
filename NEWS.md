# mlr (development version)

## package infrastructure

- There is now a reference grouping for all functions on the pkgdown site (https://mlr.mlr-org.com/reference/index.html)
- CI testing now only on Circle CI (previously Travis CI)

## learners - general

- fixed a bug in `classif.xgboost` which prevented passing a watchlist for binary tasks. This was caused by a suboptimal internal label inversion approach. Thanks to @001ben for reporting (#32) (@mllg)
- update `fda.usc` learners to work with package version >=2.0
<<<<<<< HEAD
- update `glmnet` learners to upstream package version 3.0.0
  
=======
- update `xgboost` learners to upstream version 0.90.2 (@pat-s & @be-marc, #2681)
- Updated ParamSet for learners `classif.gbm` and `regr.gbm`. Specifically, param `shrinkage` now defaults to 0.1 instead of 0.001. Also more choices for param `distribution` have been added. Internal parallelization by the package is now suppressed (param `n.cores`). (@pat-s, #2651)
- Update parameters for `h2o.deeplearning` learners (@albersonmiranda, #2668)

>>>>>>> ba9ce804
## misc

- Add `configureMlr()` to `.onLoad()`, possibly fixing some edge cases (#2585) (@pat-s, #2637)

## learners - bugfixes

- `h2o.gbm` learners were not running until `wcol` was passed somehow due to an internal bug. In addition, this bug caused another issue during prediction where the prediction `data.frame` was somehow formatted as a character rather a numeric. Thanks to @nagdevAmruthnath for bringing this up in #2630.

## filters - general

- Bugfix: Allow `method = "vh"` for filter `randomForestSRC_var.select` and return informative error message for not supported values. Also argument `conservative` can now be passed. See #2646 and #2639 for more information (@pat-s, #2649)
* Bugfix: With the new _praznik_ v7.0.0 release filter `praznik_CMIM` does no longer return a result for logical features. See https://gitlab.com/mbq/praznik/issues/19 for more information

# mlr 2.15.0

## Breaking

- Instead of a wide `data.frame` filter values are now returned in a long (tidy) `tibble`. This makes it easier to apply post-processing methods (like `group_by()`, etc) (@pat-s, #2456)
- `benchmark()` does not store the tuning results (`$extract` slot) anymore by default.
  If you want to keep this slot (e.g. for post tuning analysis), set `keep.extract = TRUE`.
  This change originated from the fact that the size of `BenchmarkResult` objects with extensive tuning got very large (~ GB) which can cause memory problems during runtime if multiple `benchmark()` calls are executed on HPCs.
- `benchmark()` does not store the created models (`$models` slot) anymore by default.
  The reason is the same as for the `$extract` slot above.
  Storing can be enabled using `models = TRUE`.

## functions - general

- `generateFeatureImportanceData()` gains argument `show.info` which shows the name of the current feature being calculated, its index in the queue and the elapsed time for each feature (@pat-s, #26222)

## learners - general

- `classif.liquidSVM` and `regr.liquidSVM` have been removed because `liquidSVM` has been removed from CRAN.
- fixed a bug that caused an incorrect aggregation of probabilities in some cases. The bug existed since quite some time and was exposed due to the change of `data.table`s default in `rbindlist()`. See #2578 for more information. (@mllg, #2579)
- `regr.randomForest` gains three new methods to estimate the standard error:
  - `se.method = "jackknife"`
  - `se.method = "bootstrap"`
  - `se.method = "sd"`  
  See `?regr.randomForest` for more details.  
  `regr.ranger` relies on the functions provided by the package ("jackknife" and "infjackknife" (default))  
  (@jakob-r, #1784)
- `regr.gbm` now supports `quantile distribution` (@bthieurmel, #2603)
- `classif.plsdaCaret` now supports multiclass classification (@GegznaV, #2621)

## functions - general
- `getClassWeightParam()` now also works for Wrapper* Models and ensemble models (@ja-thomas, #891)
- added `getLearnerNote()` to query the "Note" slot of a learner (@alona-sydorova, #2086)
- `e1071::svm()` now only uses the formula interface if factors are present. This change is supposed to prevent from "stack overflow" issues some users encountered when using large datasets. See #1738 for more information. (@mb706, #1740)

## learners - new
- add learner `cluster.MiniBatchKmeans` from package _ClusterR_ (@Prasiddhi, #2554)

## function - general
- `plotHyperParsEffect()` now supports facet visualization of hyperparam effects for nested cv (@MasonGallo, #1653)
- fixed a bug that caused an incorrect aggregation of probabilities in some cases. The bug existed since quite some time and was exposed due to the change of `data.table`s default in `rbindlist()`. See #2578 for more information. (@mllg, #2579)
- fixed a bug in which `options(on.learner.error)` was not respected in `benchmark()`. This caused `benchmark()` to stop even if it should have continued including `FailureModels` in the result (@dagola, #1984)
- `getClassWeightParam()` now also works for Wrapper* Models and ensemble models (@ja-thomas, #891)
- added `getLearnerNote()` to query the "Note" slot of a learner (@alona-sydorova, #2086)

## filters - general

- Filter `praznik_mrmr` also supports `regr` and `surv` tasks
- `plotFilterValues()` got a bit "smarter" and easier now regarding the ordering of multiple facets. (@pat-s, #2456)
- `filterFeatures()`, `generateFilterValuesData()` and `makeFilterWrapper()` gained new examples. (@pat-s, #2456)

## filters - new

- Ensemble features are now supported. These filters combine multiple single filters to create a final ranking based on certain statistical operations. All new filters are listed in a dedicated section "ensemble filters" in the [tutorial](https://mlr.mlr-org.com/articles/tutorial/filter_methods.html).
Tuning of simple features is not supported yet because of a [missing feature](https://github.com/berndbischl/ParamHelpers/pull/206) in _ParamHelpers_. (@pat-s, #2456)

# mlr 2.14.0

## general
* add option to use fully predefined indices in resampling (`makeResampleDesc(fixed = TRUE)`) (@pat-s, #2412).
* `Task` help pages are now split into separate ones, e.g. `RegrTask`, `ClassifTask` (@pat-s, #2564)

## functions - new
* `deleteCacheDir()`: Clear the default mlr cache directory (@pat-s, #2463)
* `getCacheDir()`: Return the default mlr cache directory (@pat-s, #2463)

## functions - general
* `getResamplingIndices(inner = TRUE)` now correctly returns the inner indices (before inner indices referred to the subset of the respective outer level train set) (@pat-s, #2413).

## filter - general
* Caching is now used when generating filter values.
  This means that filter values are only computed once for a specific setting and the stored cache is used in subsequent iterations.
  This change inherits a significant speed-up when tuning `fw.perc`, `fw.abs` or `fw.threshold`.
  It can be triggered with the new `cache` argument in `makeFilterWrapper()` or `filterFeatures()` (@pat-s, #2463).

## filter - new
* praznik_JMI
* praznik_DISR
* praznik_JMIM
* praznik_MIM
* praznik_NJMIM
* praznik_MRMR
* praznik_CMIM
* FSelectorRcpp_gain.ratio
* FSelectorRcpp_information.gain
* FSelectorRcpp_symuncert

Additionally, filter names have been harmonized using the following scheme: <pkgname>_<filtername>.
Exeptions are filters included in base R packages.
In this case, the package name is omitted.

## filter - general
* Added filters `FSelectorRcpp_gain.ratio`, `FSelectorRcpp_information.gain` and `FSelectorRcpp_symmetrical.uncertainty` from package `FSelectorRcpp`.
  These filters are ~ 100 times faster than the implementation of the `FSelector` pkg.
  Please note that both implementations do things slightly different internally and the `FSelectorRcpp` methods should not be seen as direct replacement for the `FSelector` pkg.
* filter names have been harmonized using the following scheme: <pkgname>_<filtername>. (@pat-s, #2533)
  - `information.gain` -> `FSelector_information.gain`
  - `gain.ratio` -> `FSelector_gain.ratio`
  - `symmetrical.uncertainty` -> `FSelector_symmetrical.uncertainty`
  - `chi.squared` -> `FSelector_chi.squared`
  - `relief` -> `FSelector_relief`
  - `oneR` -> `FSelector_oneR`
  - `randomForestSRC.rfsrc` -> `randomForestSRC_importance`
  - `randomForestSRC.var.select` -> `randomForestSRC_var.select`
  - `randomForest.importance` -> `randomForest_importance`

* fixed a bug related to the loading of namespaces for required filter packages (@pat-s, #2483)

## learners - new
* classif.liquidSVM (@PhilippPro, #2428)
* regr.liquidSVM (@PhilippPro, #2428)

## learners - general
* regr.h2o.gbm: Various parameters added, `"h2o.use.data.table" = TRUE` is now the default (@j-hartshorn, #2508)
* h2o learners now support getting feature importance (@markusdumke, #2434)

## learners - fixes
* In some cases the optimized hyperparameters were not applied in the performance level of a nested CV (@berndbischl, #2479)

## featSel - general
 * The FeatSelResult object now contains an additional slot `x.bit.names` that stores the optimal bits
 * The slot `x` now always contains the real feature names and not the bit.names
 * This fixes a bug and makes `makeFeatSelWrapper` usable with custom `bit.names`.
 * Fixed a bug due to which `sffs` crashed in some cases (@bmihaljevic, #2486)

# mlr 2.13:

## general
* Disabled unit tests for CRAN, we test on travis only now
* Suppress messages with show.learner.output = FALSE

## functions - general
* plotHyperParsEffect: add colors

## functions - new
* getResamplingIndices
* createSpatialResamplingPlots

## learners - general
*  regr.nnet: Removed unneeded params linout, entropy, softmax and censored
*  regr.ranger: Add weight handling

## learners - removed
* {classif,regr}.blackboost: broke API with new release
* regr.elmNN : package was removed from CRAN
* classif.lqa : package was removed from CRAN


# mlr 2.12:

## general
* Support for functional data (fda) using matrix columns has been added.
* Relaxed the way wrappers can be nested -- the only explicitly forbidden
  combination is to wrap a tuning wrapper around another optimization wrapper
* Refactored the resample progress messages to give a better overview and
  distinguish between train and test measures better
* calculateROCMeasures now returns absolute instead of relative values
* Added support for spatial data by providing spatial partitioning methods "SpCV" and "SpRepCV".
* Added new spatial.task classification task.
* Added new spam.task classification task.
* Classification tasks now store the class distribution in the
  class.distribution member.
* mlr now predicts NA for data that contains NA and learners that do not support
  missing values.
* Tasks are now subsetted in the "train" function and the factor levels (for
  classification tasks) based on this subset. This means that the factor level
  distribution is not necessarily the same as for the entire task, and that the
  task descriptions of models in resampling reflect the respective subset, while
  the task description of resample predictions reflect the entire task and not
  necessarily the task of any individual model.
* Added support for growing and fixed window cross-validation for forecasting
  through new resample methods "GrowingWindowCV" and "FixedWindowCV".

## functions - general
* generatePartialDependenceData: depends now on the "mmpf" package,
  removed parameter: "center", "resample", "fmin", "fmax" and "gridsize"
  added parameter: "uniform" and "n" to configure the grid for the partial dependence plot
* batchmark: allow resample instances and reduction of partial results
* resample, performance: new flag "na.rm" to remove NAs during aggregation
* plotTuneMultiCritResultGGVIS: new parameters "point.info" and "point.trafo" to
  control interactivity
* calculateConfusionMatrix: new parameter "set" to specify whether confusion
  matrix should be computed for "train", "test", or "both" (default)
* PlotBMRSummary: Add parameter "shape"
* plotROCCurves: Add faceting argument
* PreprocWrapperCaret: Add param "ppc.corr", "ppc.zv", "ppc.nzv", "ppc.n.comp", "ppc.cutoff", "ppc.freqCut", "ppc.uniqueCut"

## functions - new
* makeClassificationViaRegressionWrapper
* getPredictionTaskDesc
* helpLearner, helpLearnerParam: open the help for a learner or get a
  description of its parameters
* setMeasurePars
* makeFunctionalData
* hasFunctionalFeatures
* extractFDAFeatures, reextractFDAFeatures
* extractFDAFourier, extractFDAFPCA, extractFDAMultiResFeatures, extractFDAWavelets
* makeExtractFDAFeatMethod
* makeExtractFDAFeatsWrapper
* getTuneResultOptPath
* makeTuneMultiCritControlMBO: Allows model based multi-critera / multi-objective optimization using mlrMBO

## functions - removed
* Removed plotViperCharts

## measures - general
* measure "arsq" now has ID "arsq"
* measure "measureMultiLabelF1" was renamed to "measureMultilabelF1" for consistency

## measures - new
* measureBER, measureRMSLE, measureF1
* cindex.uno, iauc.uno

## learners - general
* unified {classif,regr,surv}.penalized{ridge,lasso,fusedlasso} into {classif,regr,surv}.penalized
* fixed a bug where surv.cforest gave wrong risk predictions (#1833)
* fixed bug where classif.xgboost returned NA predictions with multi:softmax
* classif.lda learner: add 'prior' hyperparameter
* ranger: update hyperpar 'respect.unordered.factors', add 'extratrees' and 'num.random.splits'
* h20deeplearning: Rename hyperpar 'MeanSquare' to 'Quadratic'
* h20*: Add support for "missings"

## learners - new
* classif.adaboostm1
* classif.fdaknn
* classif.fdakernel
* classif.fdanp
* classif.fdaglm
* classif.mxff
* regr.fdaFDboost
* regr.mxff

## learners - removed
* {classif,regr}.bdk: broke our API, stability issues
* {classif,regr}.xyf: broke our API, stability issues
* classif.hdrda: package removed from CRAN
* surv.penalized: stability issues

## aggregations - new
* testgroup.sd

## filter - new
* auc
* ranger.permutation, ranger.impurity

# mlr 2.11:

## general
* The internal class naming of the task descriptions have been changed causing probable incompatibilities with tasks generated under old versions.
* New option on.error.dump to include dumps that can be inspected with the
  debugger with errors
* mlr now supports tuning with Bayesian optimization with mlrMBO

## functions - general
* tuneParams: fixed a small and obscure bug in logging for extremely large ParamSets
* getBMR-operators: now support "drop" argument that simplifies the resulting list
* configureMlr: added option "on.measure.not.applicable" to handle situations where performance
  cannot be calculated and one wants NA instead of an error - useful in, e.g., larger benchmarks
* tuneParams, selectFeatures: removed memory stats from default output for
  performance reasons (can be restored by using a control object with "log.fun"
  = "memory")
* listLearners: change check.packages default to FALSE
* tuneParams and tuneParamsMultiCrit: new parameter `resample.fun` to specify a custom resampling function to use.
* Deprecated: getTaskDescription, getBMRTaskDescriptions, getRRTaskDescription.
  New names: getTaskDesc, getBMRTaskDescs, getRRTaskDesc.

## functions - new
* getOOBPreds: get out-of-bag predictions from trained models for learners that store them -- these learners have the new "oobpreds" property
* listTaskTypes, listLearnerProperties
* getMeasureProperties, hasMeasureProperties, listMeasureProperties
* makeDummyFeaturesWrapper: fuse a learner with a dummy feature creator
* simplifyMeasureNames: shorten measure names to the actual measure, e.g.
  mmce.test.mean -> mmce
* getFailureModelDump, getPredictionDump, getRRDump: get error dumps
* batchmark: Function to run benchmarks with the batchtools package on high performance computing clusters
* makeTuneControlMBO: allows Bayesian optimization

## measures - new
* kendalltau, spearmanrho

## learners - general
* classif.plsdaCaret: added parameter "method".
* regr.randomForest: refactored se-estimation code, improved docs and default is now se.method = "jackknife".
* regr.xgboost, classif.xgboost: removed "factors" property as these learners do not handle categorical features
-- factors are silently converted to integers internally, which may misinterpret the structure of the data
* glmnet: control parameters are reset to factory settings before applying
  custom settings and training and set back to factory afterwards

## learners - removed
* {classif,regr}.avNNet: no longer necessary, mlr contains a bagging wrapper

# mlr 2.10:

## functions - general
* fixed bug in resample when using predict = "train" (issue #1284)
* update to irace 2.0 -- there are algorithmic changes in irace that may affect
  performance
* generateFilterValuesData: fixed a bug wrt feature ordering
* imputeLearner: fixed a bug when data actually contained no NAs
* print.Learner: if a learner hyperpar was set to value "NA" this was not
  displayed in printer
* makeLearner, setHyperPars: if you mistype a learner or hyperpar name, mlr
  uses fuzzy matching to suggest the 3 closest names in the message
* tuneParams: tuning with irace is now also parallelized, i.e., different
  learner configs are evaluated in parallel.
* benchmark: mini fix, arg 'learners' now also accepts class strings
* object printers: some mlr printers show head previews of data.frames.
  these now also print info on the total nr of rows and cols and are less confusing
* aggregations: have better properties now, they know whether they require training or
  test set evals
* the filter methods have better R docs
* filter randomForestSRC.var.select: new arg "method"
* filter mrmr: fixed some smaller bugs and updated properties
* generateLearningCurveData: also accepts single learner, does not require a list
* plotThreshVsPerf: added "measures" arg
* plotPartialDependence: can create tile plots with joint partial dependence
  on two features for multiclass classification by facetting across the classes
* generatePartialDependenceData and generateFunctionalANOVAData: expanded
  "fun" argument to allow for calculation of weights
* new "?mlrFamilies" manual page which lists all families and the functions
  belonging to it
* we are converging on data.table as a standard internally, this should not
  change any API behavior on the outside, though
* generateHyperParsEffectData and plotHyperParsEffect now support more than 2
  hyperparameters
* linear.correlation, rank.correlation, anova.test: use Rfast instead of
  FSelector/custom implementation now, performance should be much better
* use of our own colAUC function instead of the ROCR package for AUC calculation
  to improve performance
* we output resample performance messages for every iteration now
* performance improvements for the auc measure
* createDummyFeatures supports vectors now
* removed the pretty.names argument from plotHyperParsEffect -- labels can be set
  though normal ggplot2 functions on the returned object
* Fixed a bad bug in resample, the slot "runtime" or a ResampleResult,
  when the runtime was measured not in seconds but e.g. mins. R measures then potentially in mins,
  but mlr claimed it would be seconds.
* New "dummy" learners (that disregard features completely) can be fitted now for baseline comparisons,
  see "featureless" learners below.

## functions - new
* filter: randomForest.importance
* generateFeatureImportanceData: permutation-based feature importance and local
  importance
* getFeatureImportanceLearner: new Learner API function
* getFeatureImportance: top level function to extract feature importance
  information
* calculateROCMeasures
* calculateConfusionMatrix: new confusion-matrix like function that calculates
  and tables many receiver operator measures
* makeLearners: create multiple learners at once
* getLearnerId, getLearnerType, getLearnerPredictType, getLearnerPackages
* getLearnerParamSet, getLearnerParVals
* getRRPredictionList
* addRRMeasure
* plotResiduals
* getLearnerShortName
* mergeBenchmarkResults

## functions - renamed
* Renamed rf.importance filter (now deprecated) to randomForestSRC.var.rfsrc
* Renamed rf.min.depth filter (now deprecated) to randomForestSRC.var.select
* Renamed getConfMatrix (now deprecated) to calculateConfusionMatrix
* Renamed setId (now deprecated) to setLearnerId

## functions - removed
* mergeBenchmarkResultLearner, mergeBenchmarkResultTask

## learners - general
* classif.ada: fixed some param problem with rpart.control params
* classif.cforest, regr.cforest, surv.cforest:
  removed parameters "minprob", "pvalue", "randomsplits"
  as these are set internally and cannot be changed by the user
* regr.GPfit: some more params for correlation kernel
* classif.xgboost, regr.xgboost: can now properly handle NAs (property was missing and other problems), added "colsample_bylevel" parameter
* adapted {classif,regr,surv}.ranger parameters for new ranger version

## learners - new
* multilabel.cforest
* surv.gbm
* regr.cvglmnet
* {classif,regr,surv}.gamboost
* classif.earth
* {classif,regr}.evtree
* {classif,regr}.evtree

## learners - removed
* classif.randomForestSRCSyn, regr.randomForestSRCSyn: due to continued stability issues

## measures - new
* ssr, qsr, lsr
* rrse, rae, mape
* kappa, wkappa
* msle, rmsle

# mlr 2.9:

## functions - general
* various cleanups that removed unused code
* subsetTask, getTaskData: arg "features" now also accepts logical and integer
* removeConstantFeatures now also operates on data.frames and
  makeRemoveConstantFeaturesWrapper can be used to augment a learner with this
  preprocessing step.
* normalizeFeatures, createDummyFeatures: arg 'exclude' was replaced by 'cols'
* normalizeFeatures is now S3 and can be called also on data.frames
* SMOTEWrapper: fix a bug where "sw.nn" was not correctly passed down
* fixed a bug that caused hyperparameters to be not passed on correctly in the
  ModelMultiplexer in some cases
* fix bug with NoFeaturesModel and ModelMultiplexer
* fix small bug in DownsampleWrapper when trained with weights
* getNestedTuneResultsOptPathDf: added new arg "trafo"
* improve documentation for permutation.importance filter and perform slight
  argument renaming to fix potential name clashes
* plotPartialDependence can plot classification tasks with more than one
  interacted features now
* generateFilterValuesData: added argument 'more.args'
* add pretty.names arguments to plots that show learner short names instead of IDs
* addition of 'data' argument to plotPartialDependence which adds the training
  data to the graph
* added new arguments "facet.wrap.nrow" and "facet.wrap.ncol" which enable
  arrangement of facets in
  rows and columns to plotting functions

## functions - new
* generateHyperParsEffectData, plotHyperParsEffect
* makeMultilabelClassifierChainsWrapper, makeMultilabelDBRWrapper
  makeMultilabelNestedStackingWrapper, makeMultilabelStackingWrapper
* makeConstantClassWrapper
* generateFunctionalANOVAData

## functions - removed
* getParamSet generic (now in ParamHelpers package)

## functions - renamed
* generatePartialPrediction to generatePartialDependence
* plotPartialPrediction to plotPartialDependence
* plotPartialPredictionGGVIS to plotPartialDependenceGGVIS

## learners - general
* fixed weight handling and weight tag for some learners
* remove unnecessary linear.output parameter for classif.neuralnet
* remove unsupported KSVM parameter value stringdot
* fix some bartMachine compatibility issues
* classif.ranger, regr.ranger and surv.ranger: now respect unordered factors by
  default
* clean up randomForestSRC and randomForestSRCSyn learners
* the "penalized" learner were restructured and improved (params were added), also
  see below.
* add stability.nugget parameter for "regr.km"
* classif.blackboost, regr.blackboost: made sure that arg "stump" is passed on
  correctly
* fixed parameter values for WEKA learners IBk, J48, PART, EM, SimpleKMeans, XMeans
* classif.glmboost, regr.glmboost: add parameters stopintern and trace

## learners - new
* classif.C50
* classif.gausspr
* classif.penalized.fusedlasso
* classif.penalized.lasso
* classif.penalized.ridge
* classif.h2o.deeplearning
* classif.h2o.gbm
* classif.h2o.glm
* classif.h2o.randomForest
* classif.rrf
* regr.penalized.fusedlasso
* regr.gausspr
* regr.glm
* regr.GPfit
* regr.h2o.deeplearning
* regr.h2o.gbm
* regr.h2o.glm
* regr.h2o.randomForest
* regr.rrf
* surv.cv.CoxBoost
* surv.penalized.fusedlasso
* surv.penalized.lasso
* surv.penalized.ridge
* cluster.kkmeans
* multilabel.randomforestSRC

## learners - removed
* surv.optimCoxBoostPenalty
* surv.penalized (split up, see new learners above)

## measures - general
* updated gmean measure and unit test, added reference to formula of gmean
* makeCostMeasure: removed arg "task", names of cost matrix are checked on measure
  calculation

## measures - new
* multiclass.brier
* brier.scaled
* logloss
* multilabel.subset01, multilabel.f1, multilabel.acc, multilabel.ppv,
  multilabel.tpr
* multiclass.au1p, multiclass.au1u, multiclass.aunp, multiclass.aunu

## measures - renamed
* multiclass.auc to multiclass.au1u
* hamloss to multilabel.hamloss

# mlr 2.8:
* Feature filter "univariate" had a bad name, was deprecated and is now called
  "univariate.model.score". The new one also has better defaults.
* (generate/plot)PartialPrediction: added new arg "geom" for tile plots
* small fix for plotBMRSummary
* the ModelMultiplexer inherits its predict.type from the base learners now
* check that learners in an ensemble have the same predict.type
* new function getBMRModels to extract stored models from a benchmark result
* Fixed a bug where several learners from the LiblineaR package
  ("classif.LiblineaRL2LogReg", "classif.LiblineaRL2SVC", "regr.LiblineaRL2L2SVR")
  were calling the wrong value for "type" (0) and thus training the wrong model.
* Fixed a bug where the resampling objects hout, cv2, cv3, cv5, cv10 were not
  documented in the ResampleDesc help page
* regr.xgboost, classif.xgboost: add feval param
* fixed a bug in irace tuning interface with unamed discrete values
* Fixed bugs in "jackknife" and "bootstrap" se estimators for regr.randomForest.
* Added "sd" estimator for regr.randomForest.
* Fixed a mini bug in ModelMultiplexer where hyperpars that are only needed in
  predict were not passed down correctly
* Fixed a bug where the function capLargeValues wasn't working if you passed a
  task.
* capLargeValues now has a new argument "target", to prevent from capping response
  values.
* classif.gbm, regr.gbm: Updated possible 'distribution' settings a bit.
* oversample, undersample, makeOversampleWrapper, makeUndersampleWrapper,
  makeOverBaggingWrapper:
  Added arguments to specifically select the sampled class.

## API changes
* listLearners now returns a data frame with properties of the learners if
  create is false

## new functions
* getBMRModels

## removed functions
* generateROCRCurvesData, plotROCRCurves, plotROCRCurvesGGVIS

## new learners
* classif.randomForestSRCSyn
* classif.cvglmnet
* regr.randomForestSRCSyn
* cluster.dbscan

## new measures
* rsq, arsq, expvar

# mlr 2.7:
* New argument "models" for function benchmark
* fixed a bug where 'keep.pred' was ignored in the benchmark function
* some of the very new functions for benchmark plots had to be refactored and/or
  renamed.
  these names are gone from the API:
  plotBenchmarkResult, generateRankMatrixAsBarData, plotRankMatrixAsBar, generateBenchmarkSummaryData, plotBenchmarkSummary,
  this is the new API:
  plotBMRSummary, plotBMRBoxplots, plotBMRRanksAsBarChart

# mlr 2.6:
* cluster.kmeans: added support for fuzzy clustering (property "prob")
* regr.lm: removed some erroneous param settings
* regr.glmnet: added 'family' param and allowed 'gaussian', but also 'poisson'
* disabled plotViperCharts unit tests as VC seems to be offline currently
* multilabel: improve few task getter functions, especially getTaskFormula is
  now correct

## new learners
* regr.glmboost
* cluster.Cobweb

# mlr 2.5:
* fixed a bug that caused performance() to return incorrect values with
  ResamplePredictions
* we have (somewhat experimental) support for multilabel classification.
  so we now have a task, a new baselearner (rFerns),
  and a generic reduction-to-binary algorithm (MultilabelWrapper)
* tuning: added 'budget' parameter in makeTuneControl* (single-objective)
  and makeTuneMultiCritControl* (multi-objective scenarios), allowing to define
  a maximum "number of evaluations" budget for tuning algorithms
* tuning: added 'budget' parameter in makeTuneMultiCritControl*, allowing to
  define a maximum "number of evaluations" budget for tuning algorithms
  in the single-objective case
* makeTuneControlGenSA: optimized function will be considered non-smooth
  per default (change via ... args)
* classif.svm, regr.svm: added 'scale' param
* ksvm: added 'cache' param
* plotFilterValuesGGVIS: sort and n_show are interactive, interactive flag removed
* renamed getProbabilities to getPredictionProbabilities and deprecated
  getProbabilities
* plots now use long names for measures where possible
* there was a nasty bug in measure "mcc". fixed and unit tested. and apologies.
* removed getTaskFormulaAsString and improved getTaskFormula so the former is
  not needed anymore
* aggregations now have a 'name' property, which is a long name
* generateLearningCurveData and generateThreshVsPerfData now append the
  aggregation id to the output column name if the measure ids are the same
* plotLearningCurve, plotLearningCurveGGVIS, plotThreshVsPerf,
  plotThreshVsPerfGGVIS now have an argument
  'pretty.names' which plots the 'name' element of the measures instead of the 'id'.
* makeCustomResampledMeasure now has arguments 'measure.id' and 'aggregation.id'
  instead of only 'id' which corresponded to the measure. Also, 'name' and note (corresponding to the measure)
  as well as 'aggregation.name' have been added.
* makeCostMeasure now has arguments 'name' and 'id'.
* classification learner now can have a property 'class.weights', supported by
  'class.weights.param'. The latter indicates which of the parameters provides
  that class weights information to the learner.
* class weights integrated in the learner will be used as default for 'wcw.param'
  in 'makeWeightedClassesWrapper'
* listLearners with create = FALSE does not load packages anymore and is
  therefore faster and more reliable; it also supports the additional parameter
  check.packages now that will check whether required packages are installed
  without loading them
* many new functions for statistical benchmark comparisons are added, see below
* rename hasProperties, getProperties to hasLearnerProperties and
  getLearnerProperties
* Learner properties are now implemented object oriented as a state of a Learner.
  Only RLearners have the properties stored in a slot.
  For each class the getter can be overwritten.
* The hill climbing algorithm for stacking (Caruana 04) is implemented as method
  'hill.climb' in 'makeStackedLearner' to select models from base learners, which
  is equivalent to weighted average.
* The model compression algorithm for stacking (Caruana 06) is implemented as
  method 'compress' in 'makeStackedLearner' to first select models from base
  learners and then mimic the behaviour with a super learner. The default super
  learner is neural network.
* relativeOverfitting provides a way to estimate how much a model overfits to
  the training data according to a measure.
* restructured the LiblineaR learners to a more convenient format. These old ones
  were removed:
  classif.LiblineaRBinary, classif.LiblineaRLogReg,  classif.LiblineaRMultiClass.
  For the new ones, see below.
* Added some commonly used ResampleDesc description objects, to save typing in
  resample experiments:
  hout, cv2, cv3, cv5, cv10.
* regr.randomForest: changed default nodesize to 5 (according to randomForest
  defaults)

## new functions
* getDefaultMeasure
* getTaskClassLevels
* getPredictionTruth, getPredictionResponse, getPredictionSE
* convertMLBenchObjToTask
* getBMRLearners, getBMRMeasures, getBMRMeasureIds
* makeMultilabelTask, makeMultilabelWrapper, getMultilabelBinaryPerformances
* generatePartialPredictionData, plotPartialPrediction, and
  plotPartialPredictionGGVIS
* getClassWeightParam
* plotBenchmarkResult, convertBMRToRankMatrix, generateRankMatrixAsBarData,
  plotRankMatrixAsBar, generateBenchmarkSummaryData, plotBenchmarkSummary,
  friedmanTestBMR, friedmanPostHocTestBMR, generateCritDifferencesData,
  plotCritDifferences
* getCaretParamSet
* generateCalibrationData and plotCalibration
* relativeOverfitting
* plotROCCurves

## new measures
* hamloss

## new learners
* multilabel.rFerns
* classif.avNNet
* classif.neuralnet
* regr.avNNet
* classif.clusterSVM
* classif.dcSVM
* classif.gaterSVM
* classif.mlp
* classif.saeDNN
* classif.dbnDNN
* classif.nnTrain
* classif.rknn
* regr.rknn
* classif.xgboost
* regr.xgboost
* classif.rotationForest
* classif.LiblineaRL1L2SVC
* classif.LiblineaRL1LogReg
* classif.LiblineaRL2L1SVC
* classif.LiblineaRL2LogReg
* classif.LiblineaRL1LMultiClassSVC
* regr.LiblineaRL2L1SVR
* regr.LiblineaRL2L2SVR
* classif.ranger
* regr.ranger
* surv.ranger

## new filters
* permutation.importance

## removed functions
* setProperties, addProperties, removeProperties

# mlr 2.4:
* WrappedModel printer was slightly improved
* ReampleResult now stores the runtime it took to resample in a slot
* getTaskFormula / getTaskFormulaAsString have new argument 'explicit.features'
* getTaskData now has recodeY = "drop.levels" which drops empty factor levels
* option fix.factors in makeLearner was renamed to fix.factors.prediction for
  clarity
* showHyperPars was removed. getParamSet does exactly the same thing
* 'resample' and 'benchmark' got the argument keep.pred,
  setting it to FALSE allows to discard the prediction objects to save memory
* we had to slightly change how the mem usage is reported in tuning and feature
  selection
  See TuneControl and FeatSelControl where it is documented what is done now.
* tuneIrace: allows to set the precision / digits within irace (using the argument
  'digits' in makeTuneControlIrace); default is maximum precision
* for plotting in general we try to introduce a "data layer", so the data can be
  generated independently of the plotting first, into well-defined objects;
  these can then be plotted with mlr or custom code;
  the naming scheme is always generate<Foo>Data and plot<Foo>
* getFilterValues is deprecated in favor of generateFilterValuesData
* plotFilterValues can now plot multiple filter methods using facetting
* plotROCRCurves has been rewritten to use ggplot2
* classif.ada: added "loss" hyperpar
* add missings properties to all ctree and cforest methods:
  regr/classif for ctree, regr/classif/surv for cforest, and regr/classif for blackboost
* learner xgboost was removed, because the package is not on CRAN anymore,
  unfortunately
* reg.km: added param 'iso'
* classif.mda: added param 'start.method' and changed its default to 'lvq', added
  params 'sub.df', 'tot.df' and 'criterion'
* classif.randomForest: 'sampsize' can now be an int vector (instead of a scalar)
* plotThreshVsPerf and plotLearningCurve now have param 'facet'

## new functions
* getTaskSize
* getNestedTuneResultsX, getNestedTuneResultsOptPathDf
* tuneDesign
* generateROCRCurvesData, generateFilterValuesData, generateLearningCurveData,
  plotLearningCurve, generateThreshVsPerfData, plotThreshVsPerf,
* generateThreshVsPerfData accepts Prediction, ResampleResult, lists of
  ResampleResult, and BenchmarkResult objects.
* experimental ggvis functions: plotROCRCurvesGGVIS, plotLearningCurveGGVIS,
  plotTuneMultiCritResultGGVIS, plotThreshVsPerfGGVIS, and plotFilterValuesGGVIS

## new learners:
* classif.bst
* classif.hdrda
* classif.nodeHarvest
* classif.pamr
* classif.rFerns
* classif.sparseLDA
* regr.bst
* regr.frbs
* regr.nodeHarvest
* regr.slim

## new measures:
* brier

# mlr 2.3:
* resample now returns an object of class ResampleResult (downward compatible)
  to allow for a print method.
* resampling on features now supported for an arbitrary number of factor features
* mlr supports ViperCharts plots now
* ROC plot via ROCR can now be created automatically, before you had to call
  asROCRPrediction,
  then construct the plots via ROCR your self. See plotROCRCurves
* all mlr measures now have slots "name" and "note"
* exported a few very simple "getters" for tasks, see below
* in makeLearner a probability predict.threshold can be set for classifiers, also
  see setPredictThreshold
* in the control objects for tuning and feature selection, the user can now enable
  threshold tuning
* in the control objects for tuning and feature selection, the user can now define
  his own logging function
* default console logging for tuneParams and selectFeatures is more informative,
  it displays time and memory info
* updated some properties of some learners
* Default arguments of classif.bartMachine, classif.randomForestSRC,
  regr.randomForestSRC and sur.randomForestSRC
  have been changed to allow missing data support with default settings.
* externalized measure functions to be used on vectors.
* some minor bug fixes
* required basic learner packages are not loaded into the global namespace
  anymore, requireNamespace
  is used internally instead. this ensures less name clashes and name shadowing
* resample passes dot arguments to the learner hyperpars
* new option "on.par.out.of.bounds" to disable out-of-bound checks for model
  parameters
* measures were slightly internally changed. they expose more properties (check
  ?Measure) and some now unnecessary object slots were removed
* classif.lda and classif.qda now have hyperpar "predict.method"
* filterFeatures and makeFilterWrapper gain an argument for mandatory features
* plotLearnerPrediction has new option "err.size"
* classif.plsDA and cluster.DBscan for now removed because of problems with the
  underlying learning algorithm
* new aggregation test.join
* the following models now can handle factors and ordereds by extra dummy or int
  encoding:
  classif.glmnet, regr.glmnet, surv.glmnet, surv.cvglmnet, surv.penalized,
  surv.optimCoxBoostPenalty, surv.glmboost, surv.CoxBoost

## new functions
* getTaskType, getTaskId, getTaskTargetNames
* plotROCRCurves
* plotViperCharts
* measureSSE, measureMSE, measureRMSE, measureMEDSE, ...
* PreprocWrapperCaret
* setPredictThreshold

## new learners:
* classif.bdk
* classif.binomial
* classif.extraTrees
* classif.probit
* classif.xgboost
* classif.xyf
* regr.bartMachine
* regr.bcart
* regr.bdk
* regr.bgp
* regr.bgpllm
* regr.blm
* regr.brnn
* regr.btgp
* regr.btgpllm
* regr.btlm
* regr.cubist
* regr.elmNN
* regr.extraTrees
* regr.laGP
* regr.xgboost
* regr.xyf
* surv.rpart

# mlr 2.2:
* The web tutorial was MUCH improved!
* more example tasks and data sets
* Learners and tasks now support ordered factors as features.
  The task description knows whether ordered factors are present and it is checked
  whether the learner supports such a feature. We have set this property 'ordered'
  very conservatively, so very few learners have it, where we are sure ordered
  inputs are handled correctly during training.
  If you know of more models that support this, please inform us.
* basic R learners now have new slots: name (a descriptive name of the algorithm),
  short.name (abbreviation that can be used in plots and tables) and note
  (notes regarding slight changes for the mlr integration of the learner and such).
* makeLearner now supports some options regarding learner error handling and
  output which could before only be set globally via configureMlr
* Additional arguments for imputation functions to allow a more fine-grain
  control of dummy column creation
* imputeMin and imputeMax now subtract or add a multiple of the range of
  the data from the minimum or to the maximum, respectively.
* cluster methods now have property 'prob' when they support fuzzy cluster
  membership probabilities,
  and also then support predict.type = 'prob'. Everything basically works the same
  as for posterior probabilities in classif.* methods.
* predict preserves the rownames of the input in its output
* fixed a bug in createDummyFeatures that caused an error when the data contained
  missing values.
* plotLearnerPrediction works for clustering and allows greyscale plots (for
  printing or articles)
* the whole object-oriented structure behind feature filtering was much
  improved. Smaller changes in the signature of makeFilterWrapper and
  filterFeatures have become necessary.
* fixed a bug in filter methods of the FSelector package that caused an error when
  variable names contained accented letters
* filterFeatures can now be also applied to the result of getFilterValues
* We dropped the data.frame version of some preprocessing operations like
  mergeFactorLevelsBySize,
  joinClassLevels and removeConstantFeatures for consistency. These now always require tasks as input.
* We support a pretty generic framework for stacking / super-learning now, see
  makeStackedLearner
* imbalancy correction + smote:
  ** fix a bug in "smote" when only factor features are present
  ** change to oversampling: sample new observations only (with replacement)
  ** extension to smote algorithm (sampling): minority class observations in
  binary classification
  are either chosen via sampling or alternatively, each minority class observation
  is used an equal number of times
* made the getters for BenchmarkResult more consistent. These are now:
  getBMRTaskIds, getBMRLearnerIds, getBMRPredictions, getBMRPerformances,
  getBMRAggrPerformances
  getBMRTuneResults, getFeatSelResults, getBMRFilteredFeatures
  The following methods do not work for BenchmarkResult anymore: getTuneResult, getFeatSelResult
* Removed getFilterResult, because it does the same as getFilteredFeatures

## new learners:
* classif.bartMachine
* classif.lqa
* classif.randomForestSRC
* classif.sda
* regr.ctree
* regr.plsr
* regr.randomForestSRC
* cluster.cmeans
* cluster.DBScan
* cluster.kmeans
* cluster.FarthestFirst
* surv.cvglmnet
* surv.optimCoxBoostPenalty

## new filters:
* variance
* univariate
* carscore
* rf.importance, rf.min.depth
* anova.test, kruskal.test
* mrmr

## new functions
* makeMulticlassWrapper
* makeStackedLearner, getStackedBaseLearnerPredictions
* joinClassLevels
* summarizeColumns, summarizeLevels
* capLargeValues, mergeFactorLevelsBySize

# mlr 2.1:
* mlr now supports multi-criteria tuning
* mlr now supports cluster analysis (experimental)
* improve makeWeightedClassesWrapper: Hyperparams for class weighting are now
  supported, too.
* removed fix.factors option from randomForest, but added it in general to
  makeLearner, so it now works for all learners.
  Helps when feature factor levels where dropped in newdata prediction data.frames
* more consistent results for tuning algorithms and parameters with "trafos" :
  we always return the optimal settings on the transformed scale, but in the opt.path in the original scale.
* fix a bug when feature filtering resulted in a NoFeatureModel
* resample now returns a data.frame "err.mgs" or error messages that might have
  occurred during resampling
* stratified resampling for survival

## new learners:
* classif.cforest
* classif.glmnet
* classif.plsdaCaret
* regr.cforest
* regr.glmnet
* regr.svm
* surv.cforest
* cluster.SimpleKMeans
* cluster.EM
* cluster.XMeans

## new measures
* bac
* db, dunn, g1, g2, silhouette

## new functions
* makeClusterTask
* removeHyperPars
* tuneParamsMultiCrit
* makeTuneMultiCritControlGrid, makeTuneMultiCritControlRandom,
  makeTuneMultiCritControlNSGA2
* plotTuneMultiCritResult
* getFailureModelMsg

# mlr 2.0:
* mlr now supports survival analysis models (experimental)
* mlr now supports cost-sensitive learning with example-specific costs
  experimental)
* Some example tasks and data sets were added for simple access
* added FeatSelWrapper and getFeatSelResult
* performance functions now allows to compute multiple measures
* added multiclass.roc performance measure
* observation weights can now also be specified in the task
* added option on.learner.warning to configureMlr to suppress warnings in learners
* fixed a bug in stratified CV where elements where not distributed as evenly as
  possible when the split number did not divide the number of observation
* added class.weights param for classif.svm
* add fix.factors.prediction option to randomForest
* generic standard error estimation in randomForest and BaggingWrapper
* added fixup.data option to task constructors, so basic data cleanup can be
  performed
* show.info is now an option in configureMlr
* learners now support taggable properties that can be queried and changed. also
  see below.
* listLearners(forTask) was unified
* removed tuning via R' optim method (makeTuneControlOptim), as the optimizers in
  there really make no sense for tuning
* Grid search was improved so one does not have to discretize parameters manually
  anymore (although this is still possible). Instead one now passes a 'resolution' argument. Internally we
  now use ParamHelpers::generateGridDesign for this.
* toy tasks were added for convenient usage: iris.task, sonar.task, bh.task
  they also also have corresponding resampling instances, so you directly start
  working, e.g., iris.rin

## new learners:
* classif.knn
* classif.IBk
* classif.LiblineaRBinary
* classif.LiblineaRLogReg
* classif.LiblineaRMultiClass
* classif.linDA
* classif.plr
* classif.plsDA
* classif.rrlda
* regr.crs
* regr.IBk
* regr.mob
* surv.CoxBoost
* surv.coxph
* surv.glmboost
* surv.glmnet
* surv.penalized
* surv.randomForestSRC

## new measures
* multiauc
* cindex
* meancosts, mcp

## new functions
* removeConstantFeatures, normalizeFeatures, dropFeatures, createDummyFeatures
* getTaskNFeats
* hasProperties, getProperties, setProperties, addProperties, removeProperties
* showHyperPars
* setId
* listMeasures
* isFailureModel
* plotLearnerPrediction
* plotThreshVsPerf
* holdout, subsample, crossval, repcv, bootstrapOOB, bootstrapB632,
  bootstrapB632plus
* listFilterMethods, getFilterValues, filterFeatures, makeFilterWrapper,
  plotFilterValues
* benchmark
* getPerformances, getAggrPerformances, getPredictions, getFilterResult,
  getTuneResult, getFeatSelResult
* oversample, undersample, makeOversampleWrapper, makeUndersampleWrapper
* smote, makeSmoteWrapper
* downsample, makeDownsampleWrapper
* makeWeightedClassesWrapper
* makeTuneControlGenSA
* makeModelMultiplexer, makeModelMultiplexerParamSet
* makeCostSensTask, makeCostSensClassifWrapper, makeCostSensRegrWrapper,
  makeCostsSensWeightedPairsLearner
* makeSurvTask
* impute, reimpute, makeImputeWrapper, lots of impute<Method>, makeImputeMethod

# mlr 1.1-18:
* Initial release to CRAN
<|MERGE_RESOLUTION|>--- conflicted
+++ resolved
@@ -9,15 +9,11 @@
 
 - fixed a bug in `classif.xgboost` which prevented passing a watchlist for binary tasks. This was caused by a suboptimal internal label inversion approach. Thanks to @001ben for reporting (#32) (@mllg)
 - update `fda.usc` learners to work with package version >=2.0
-<<<<<<< HEAD
 - update `glmnet` learners to upstream package version 3.0.0
-  
-=======
 - update `xgboost` learners to upstream version 0.90.2 (@pat-s & @be-marc, #2681)
 - Updated ParamSet for learners `classif.gbm` and `regr.gbm`. Specifically, param `shrinkage` now defaults to 0.1 instead of 0.001. Also more choices for param `distribution` have been added. Internal parallelization by the package is now suppressed (param `n.cores`). (@pat-s, #2651)
 - Update parameters for `h2o.deeplearning` learners (@albersonmiranda, #2668)
 
->>>>>>> ba9ce804
 ## misc
 
 - Add `configureMlr()` to `.onLoad()`, possibly fixing some edge cases (#2585) (@pat-s, #2637)
