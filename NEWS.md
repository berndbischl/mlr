# mlr (development version)

<<<<<<< HEAD
## learners - general

- xgboost: added options 'auto', 'approx' and 'gpu_hist' to param `tree_method` (@albersonmiranda, #2701)
=======
## filters - bugfixes

- `filterFeatures()`: Arg `thresh` was not working correctly when applied to ensemble filters. (#2699, @annette987)
- Fixed incorrect ranking of ensemble filters. Thanks @annette987 (#2698)
>>>>>>> 61b00b82

# mlr 2.16.0

## package infrastructure

- There is now a reference grouping for all functions on the pkgdown site (https://mlr.mlr-org.com/reference/index.html)
- CI testing now only on Circle CI (previously Travis CI)

## learners - general

- fixed a bug in `classif.xgboost` which prevented passing a watchlist for binary tasks. This was caused by a suboptimal internal label inversion approach. Thanks to @001ben for reporting (#32) (@mllg)
- update `fda.usc` learners to work with package version >=2.0
- update `glmnet` learners to upstream package version 3.0.0
- update `xgboost` learners to upstream version 0.90.2 (@pat-s & @be-marc, #2681)
- Updated ParamSet for learners `classif.gbm` and `regr.gbm`. Specifically, param `shrinkage` now defaults to 0.1 instead of 0.001. Also more choices for param `distribution` have been added. Internal parallelization by the package is now suppressed (param `n.cores`). (@pat-s, #2651)
- Update parameters for `h2o.deeplearning` learners (@albersonmiranda, #2668)

## misc

- Add `configureMlr()` to `.onLoad()`, possibly fixing some edge cases (#2585) (@pat-s, #2637)

## learners - bugfixes

- `h2o.gbm` learners were not running until `wcol` was passed somehow due to an internal bug. In addition, this bug caused another issue during prediction where the prediction `data.frame` was somehow formatted as a character rather a numeric. Thanks to @nagdevAmruthnath for bringing this up in #2630.

## filters - general

- Bugfix: Allow `method = "vh"` for filter `randomForestSRC_var.select` and return informative error message for not supported values. Also argument `conservative` can now be passed. See #2646 and #2639 for more information (@pat-s, #2649)
* Bugfix: With the new _praznik_ v7.0.0 release filter `praznik_CMIM` does no longer return a result for logical features. See https://gitlab.com/mbq/praznik/issues/19 for more information

# mlr 2.15.0

## Breaking

- Instead of a wide `data.frame` filter values are now returned in a long (tidy) `tibble`. This makes it easier to apply post-processing methods (like `group_by()`, etc) (@pat-s, #2456)
- `benchmark()` does not store the tuning results (`$extract` slot) anymore by default.
  If you want to keep this slot (e.g. for post tuning analysis), set `keep.extract = TRUE`.
  This change originated from the fact that the size of `BenchmarkResult` objects with extensive tuning got very large (~ GB) which can cause memory problems during runtime if multiple `benchmark()` calls are executed on HPCs.
- `benchmark()` does not store the created models (`$models` slot) anymore by default.
  The reason is the same as for the `$extract` slot above.
  Storing can be enabled using `models = TRUE`.

## functions - general

- `generateFeatureImportanceData()` gains argument `show.info` which shows the name of the current feature being calculated, its index in the queue and the elapsed time for each feature (@pat-s, #26222)

## learners - general

- `classif.liquidSVM` and `regr.liquidSVM` have been removed because `liquidSVM` has been removed from CRAN.
- fixed a bug that caused an incorrect aggregation of probabilities in some cases. The bug existed since quite some time and was exposed due to the change of `data.table`s default in `rbindlist()`. See #2578 for more information. (@mllg, #2579)
- `regr.randomForest` gains three new methods to estimate the standard error:
  - `se.method = "jackknife"`
  - `se.method = "bootstrap"`
  - `se.method = "sd"`  
  See `?regr.randomForest` for more details.  
  `regr.ranger` relies on the functions provided by the package ("jackknife" and "infjackknife" (default))  
  (@jakob-r, #1784)
- `regr.gbm` now supports `quantile distribution` (@bthieurmel, #2603)
- `classif.plsdaCaret` now supports multiclass classification (@GegznaV, #2621)

## functions - general
- `getClassWeightParam()` now also works for Wrapper* Models and ensemble models (@ja-thomas, #891)
- added `getLearnerNote()` to query the "Note" slot of a learner (@alona-sydorova, #2086)
- `e1071::svm()` now only uses the formula interface if factors are present. This change is supposed to prevent from "stack overflow" issues some users encountered when using large datasets. See #1738 for more information. (@mb706, #1740)

## learners - new
- add learner `cluster.MiniBatchKmeans` from package _ClusterR_ (@Prasiddhi, #2554)

## function - general
- `plotHyperParsEffect()` now supports facet visualization of hyperparam effects for nested cv (@MasonGallo, #1653)
- fixed a bug that caused an incorrect aggregation of probabilities in some cases. The bug existed since quite some time and was exposed due to the change of `data.table`s default in `rbindlist()`. See #2578 for more information. (@mllg, #2579)
- fixed a bug in which `options(on.learner.error)` was not respected in `benchmark()`. This caused `benchmark()` to stop even if it should have continued including `FailureModels` in the result (@dagola, #1984)
- `getClassWeightParam()` now also works for Wrapper* Models and ensemble models (@ja-thomas, #891)
- added `getLearnerNote()` to query the "Note" slot of a learner (@alona-sydorova, #2086)

## filters - general

- Filter `praznik_mrmr` also supports `regr` and `surv` tasks
- `plotFilterValues()` got a bit "smarter" and easier now regarding the ordering of multiple facets. (@pat-s, #2456)
- `filterFeatures()`, `generateFilterValuesData()` and `makeFilterWrapper()` gained new examples. (@pat-s, #2456)

## filters - new

- Ensemble features are now supported. These filters combine multiple single filters to create a final ranking based on certain statistical operations. All new filters are listed in a dedicated section "ensemble filters" in the [tutorial](https://mlr.mlr-org.com/articles/tutorial/filter_methods.html).
Tuning of simple features is not supported yet because of a [missing feature](https://github.com/berndbischl/ParamHelpers/pull/206) in _ParamHelpers_. (@pat-s, #2456)

# mlr 2.14.0

## general
* add option to use fully predefined indices in resampling (`makeResampleDesc(fixed = TRUE)`) (@pat-s, #2412).
* `Task` help pages are now split into separate ones, e.g. `RegrTask`, `ClassifTask` (@pat-s, #2564)

## functions - new
* `deleteCacheDir()`: Clear the default mlr cache directory (@pat-s, #2463)
* `getCacheDir()`: Return the default mlr cache directory (@pat-s, #2463)

## functions - general
* `getResamplingIndices(inner = TRUE)` now correctly returns the inner indices (before inner indices referred to the subset of the respective outer level train set) (@pat-s, #2413).

## filter - general
* Caching is now used when generating filter values.
  This means that filter values are only computed once for a specific setting and the stored cache is used in subsequent iterations.
  This change inherits a significant speed-up when tuning `fw.perc`, `fw.abs` or `fw.threshold`.
  It can be triggered with the new `cache` argument in `makeFilterWrapper()` or `filterFeatures()` (@pat-s, #2463).

## filter - new
* praznik_JMI
* praznik_DISR
* praznik_JMIM
* praznik_MIM
* praznik_NJMIM
* praznik_MRMR
* praznik_CMIM
* FSelectorRcpp_gain.ratio
* FSelectorRcpp_information.gain
* FSelectorRcpp_symuncert

Additionally, filter names have been harmonized using the following scheme: <pkgname>_<filtername>.
Exeptions are filters included in base R packages.
In this case, the package name is omitted.

## filter - general
* Added filters `FSelectorRcpp_gain.ratio`, `FSelectorRcpp_information.gain` and `FSelectorRcpp_symmetrical.uncertainty` from package `FSelectorRcpp`.
  These filters are ~ 100 times faster than the implementation of the `FSelector` pkg.
  Please note that both implementations do things slightly different internally and the `FSelectorRcpp` methods should not be seen as direct replacement for the `FSelector` pkg.
* filter names have been harmonized using the following scheme: <pkgname>_<filtername>. (@pat-s, #2533)
  - `information.gain` -> `FSelector_information.gain`
  - `gain.ratio` -> `FSelector_gain.ratio`
  - `symmetrical.uncertainty` -> `FSelector_symmetrical.uncertainty`
  - `chi.squared` -> `FSelector_chi.squared`
  - `relief` -> `FSelector_relief`
  - `oneR` -> `FSelector_oneR`
  - `randomForestSRC.rfsrc` -> `randomForestSRC_importance`
  - `randomForestSRC.var.select` -> `randomForestSRC_var.select`
  - `randomForest.importance` -> `randomForest_importance`

* fixed a bug related to the loading of namespaces for required filter packages (@pat-s, #2483)

## learners - new
* classif.liquidSVM (@PhilippPro, #2428)
* regr.liquidSVM (@PhilippPro, #2428)

## learners - general
* regr.h2o.gbm: Various parameters added, `"h2o.use.data.table" = TRUE` is now the default (@j-hartshorn, #2508)
* h2o learners now support getting feature importance (@markusdumke, #2434)

## learners - fixes
* In some cases the optimized hyperparameters were not applied in the performance level of a nested CV (@berndbischl, #2479)

## featSel - general
 * The FeatSelResult object now contains an additional slot `x.bit.names` that stores the optimal bits
 * The slot `x` now always contains the real feature names and not the bit.names
 * This fixes a bug and makes `makeFeatSelWrapper` usable with custom `bit.names`.
 * Fixed a bug due to which `sffs` crashed in some cases (@bmihaljevic, #2486)

# mlr 2.13:

## general
* Disabled unit tests for CRAN, we test on travis only now
* Suppress messages with show.learner.output = FALSE

## functions - general
* plotHyperParsEffect: add colors

## functions - new
* getResamplingIndices
* createSpatialResamplingPlots

## learners - general
*  regr.nnet: Removed unneeded params linout, entropy, softmax and censored
*  regr.ranger: Add weight handling

## learners - removed
* {classif,regr}.blackboost: broke API with new release
* regr.elmNN : package was removed from CRAN
* classif.lqa : package was removed from CRAN


# mlr 2.12:

## general
* Support for functional data (fda) using matrix columns has been added.
* Relaxed the way wrappers can be nested -- the only explicitly forbidden
  combination is to wrap a tuning wrapper around another optimization wrapper
* Refactored the resample progress messages to give a better overview and
  distinguish between train and test measures better
* calculateROCMeasures now returns absolute instead of relative values
* Added support for spatial data by providing spatial partitioning methods "SpCV" and "SpRepCV".
* Added new spatial.task classification task.
* Added new spam.task classification task.
* Classification tasks now store the class distribution in the
  class.distribution member.
* mlr now predicts NA for data that contains NA and learners that do not support
  missing values.
* Tasks are now subsetted in the "train" function and the factor levels (for
  classification tasks) based on this subset. This means that the factor level
  distribution is not necessarily the same as for the entire task, and that the
  task descriptions of models in resampling reflect the respective subset, while
  the task description of resample predictions reflect the entire task and not
  necessarily the task of any individual model.
* Added support for growing and fixed window cross-validation for forecasting
  through new resample methods "GrowingWindowCV" and "FixedWindowCV".

## functions - general
* generatePartialDependenceData: depends now on the "mmpf" package,
  removed parameter: "center", "resample", "fmin", "fmax" and "gridsize"
  added parameter: "uniform" and "n" to configure the grid for the partial dependence plot
* batchmark: allow resample instances and reduction of partial results
* resample, performance: new flag "na.rm" to remove NAs during aggregation
* plotTuneMultiCritResultGGVIS: new parameters "point.info" and "point.trafo" to
  control interactivity
* calculateConfusionMatrix: new parameter "set" to specify whether confusion
  matrix should be computed for "train", "test", or "both" (default)
* PlotBMRSummary: Add parameter "shape"
* plotROCCurves: Add faceting argument
* PreprocWrapperCaret: Add param "ppc.corr", "ppc.zv", "ppc.nzv", "ppc.n.comp", "ppc.cutoff", "ppc.freqCut", "ppc.uniqueCut"

## functions - new
* makeClassificationViaRegressionWrapper
* getPredictionTaskDesc
* helpLearner, helpLearnerParam: open the help for a learner or get a
  description of its parameters
* setMeasurePars
* makeFunctionalData
* hasFunctionalFeatures
* extractFDAFeatures, reextractFDAFeatures
* extractFDAFourier, extractFDAFPCA, extractFDAMultiResFeatures, extractFDAWavelets
* makeExtractFDAFeatMethod
* makeExtractFDAFeatsWrapper
* getTuneResultOptPath
* makeTuneMultiCritControlMBO: Allows model based multi-critera / multi-objective optimization using mlrMBO

## functions - removed
* Removed plotViperCharts

## measures - general
* measure "arsq" now has ID "arsq"
* measure "measureMultiLabelF1" was renamed to "measureMultilabelF1" for consistency

## measures - new
* measureBER, measureRMSLE, measureF1
* cindex.uno, iauc.uno

## learners - general
* unified {classif,regr,surv}.penalized{ridge,lasso,fusedlasso} into {classif,regr,surv}.penalized
* fixed a bug where surv.cforest gave wrong risk predictions (#1833)
* fixed bug where classif.xgboost returned NA predictions with multi:softmax
* classif.lda learner: add 'prior' hyperparameter
* ranger: update hyperpar 'respect.unordered.factors', add 'extratrees' and 'num.random.splits'
* h20deeplearning: Rename hyperpar 'MeanSquare' to 'Quadratic'
* h20*: Add support for "missings"

## learners - new
* classif.adaboostm1
* classif.fdaknn
* classif.fdakernel
* classif.fdanp
* classif.fdaglm
* classif.mxff
* regr.fdaFDboost
* regr.mxff

## learners - removed
* {classif,regr}.bdk: broke our API, stability issues
* {classif,regr}.xyf: broke our API, stability issues
* classif.hdrda: package removed from CRAN
* surv.penalized: stability issues

## aggregations - new
* testgroup.sd

## filter - new
* auc
* ranger.permutation, ranger.impurity

# mlr 2.11:

## general
* The internal class naming of the task descriptions have been changed causing probable incompatibilities with tasks generated under old versions.
* New option on.error.dump to include dumps that can be inspected with the
  debugger with errors
* mlr now supports tuning with Bayesian optimization with mlrMBO

## functions - general
* tuneParams: fixed a small and obscure bug in logging for extremely large ParamSets
* getBMR-operators: now support "drop" argument that simplifies the resulting list
* configureMlr: added option "on.measure.not.applicable" to handle situations where performance
  cannot be calculated and one wants NA instead of an error - useful in, e.g., larger benchmarks
* tuneParams, selectFeatures: removed memory stats from default output for
  performance reasons (can be restored by using a control object with "log.fun"
  = "memory")
* listLearners: change check.packages default to FALSE
* tuneParams and tuneParamsMultiCrit: new parameter `resample.fun` to specify a custom resampling function to use.
* Deprecated: getTaskDescription, getBMRTaskDescriptions, getRRTaskDescription.
  New names: getTaskDesc, getBMRTaskDescs, getRRTaskDesc.

## functions - new
* getOOBPreds: get out-of-bag predictions from trained models for learners that store them -- these learners have the new "oobpreds" property
* listTaskTypes, listLearnerProperties
* getMeasureProperties, hasMeasureProperties, listMeasureProperties
* makeDummyFeaturesWrapper: fuse a learner with a dummy feature creator
* simplifyMeasureNames: shorten measure names to the actual measure, e.g.
  mmce.test.mean -> mmce
* getFailureModelDump, getPredictionDump, getRRDump: get error dumps
* batchmark: Function to run benchmarks with the batchtools package on high performance computing clusters
* makeTuneControlMBO: allows Bayesian optimization

## measures - new
* kendalltau, spearmanrho

## learners - general
* classif.plsdaCaret: added parameter "method".
* regr.randomForest: refactored se-estimation code, improved docs and default is now se.method = "jackknife".
* regr.xgboost, classif.xgboost: removed "factors" property as these learners do not handle categorical features
-- factors are silently converted to integers internally, which may misinterpret the structure of the data
* glmnet: control parameters are reset to factory settings before applying
  custom settings and training and set back to factory afterwards

## learners - removed
* {classif,regr}.avNNet: no longer necessary, mlr contains a bagging wrapper

# mlr 2.10:

## functions - general
* fixed bug in resample when using predict = "train" (issue #1284)
* update to irace 2.0 -- there are algorithmic changes in irace that may affect
  performance
* generateFilterValuesData: fixed a bug wrt feature ordering
* imputeLearner: fixed a bug when data actually contained no NAs
* print.Learner: if a learner hyperpar was set to value "NA" this was not
  displayed in printer
* makeLearner, setHyperPars: if you mistype a learner or hyperpar name, mlr
  uses fuzzy matching to suggest the 3 closest names in the message
* tuneParams: tuning with irace is now also parallelized, i.e., different
  learner configs are evaluated in parallel.
* benchmark: mini fix, arg 'learners' now also accepts class strings
* object printers: some mlr printers show head previews of data.frames.
  these now also print info on the total nr of rows and cols and are less confusing
* aggregations: have better properties now, they know whether they require training or
  test set evals
* the filter methods have better R docs
* filter randomForestSRC.var.select: new arg "method"
* filter mrmr: fixed some smaller bugs and updated properties
* generateLearningCurveData: also accepts single learner, does not require a list
* plotThreshVsPerf: added "measures" arg
* plotPartialDependence: can create tile plots with joint partial dependence
  on two features for multiclass classification by facetting across the classes
* generatePartialDependenceData and generateFunctionalANOVAData: expanded
  "fun" argument to allow for calculation of weights
* new "?mlrFamilies" manual page which lists all families and the functions
  belonging to it
* we are converging on data.table as a standard internally, this should not
  change any API behavior on the outside, though
* generateHyperParsEffectData and plotHyperParsEffect now support more than 2
  hyperparameters
* linear.correlation, rank.correlation, anova.test: use Rfast instead of
  FSelector/custom implementation now, performance should be much better
* use of our own colAUC function instead of the ROCR package for AUC calculation
  to improve performance
* we output resample performance messages for every iteration now
* performance improvements for the auc measure
* createDummyFeatures supports vectors now
* removed the pretty.names argument from plotHyperParsEffect -- labels can be set
  though normal ggplot2 functions on the returned object
* Fixed a bad bug in resample, the slot "runtime" or a ResampleResult,
  when the runtime was measured not in seconds but e.g. mins. R measures then potentially in mins,
  but mlr claimed it would be seconds.
* New "dummy" learners (that disregard features completely) can be fitted now for baseline comparisons,
  see "featureless" learners below.

## functions - new
* filter: randomForest.importance
* generateFeatureImportanceData: permutation-based feature importance and local
  importance
* getFeatureImportanceLearner: new Learner API function
* getFeatureImportance: top level function to extract feature importance
  information
* calculateROCMeasures
* calculateConfusionMatrix: new confusion-matrix like function that calculates
  and tables many receiver operator measures
* makeLearners: create multiple learners at once
* getLearnerId, getLearnerType, getLearnerPredictType, getLearnerPackages
* getLearnerParamSet, getLearnerParVals
* getRRPredictionList
* addRRMeasure
* plotResiduals
* getLearnerShortName
* mergeBenchmarkResults

## functions - renamed
* Renamed rf.importance filter (now deprecated) to randomForestSRC.var.rfsrc
* Renamed rf.min.depth filter (now deprecated) to randomForestSRC.var.select
* Renamed getConfMatrix (now deprecated) to calculateConfusionMatrix
* Renamed setId (now deprecated) to setLearnerId

## functions - removed
* mergeBenchmarkResultLearner, mergeBenchmarkResultTask

## learners - general
* classif.ada: fixed some param problem with rpart.control params
* classif.cforest, regr.cforest, surv.cforest:
  removed parameters "minprob", "pvalue", "randomsplits"
  as these are set internally and cannot be changed by the user
* regr.GPfit: some more params for correlation kernel
* classif.xgboost, regr.xgboost: can now properly handle NAs (property was missing and other problems), added "colsample_bylevel" parameter
* adapted {classif,regr,surv}.ranger parameters for new ranger version

## learners - new
* multilabel.cforest
* surv.gbm
* regr.cvglmnet
* {classif,regr,surv}.gamboost
* classif.earth
* {classif,regr}.evtree
* {classif,regr}.evtree

## learners - removed
* classif.randomForestSRCSyn, regr.randomForestSRCSyn: due to continued stability issues

## measures - new
* ssr, qsr, lsr
* rrse, rae, mape
* kappa, wkappa
* msle, rmsle

# mlr 2.9:

## functions - general
* various cleanups that removed unused code
* subsetTask, getTaskData: arg "features" now also accepts logical and integer
* removeConstantFeatures now also operates on data.frames and
  makeRemoveConstantFeaturesWrapper can be used to augment a learner with this
  preprocessing step.
* normalizeFeatures, createDummyFeatures: arg 'exclude' was replaced by 'cols'
* normalizeFeatures is now S3 and can be called also on data.frames
* SMOTEWrapper: fix a bug where "sw.nn" was not correctly passed down
* fixed a bug that caused hyperparameters to be not passed on correctly in the
  ModelMultiplexer in some cases
* fix bug with NoFeaturesModel and ModelMultiplexer
* fix small bug in DownsampleWrapper when trained with weights
* getNestedTuneResultsOptPathDf: added new arg "trafo"
* improve documentation for permutation.importance filter and perform slight
  argument renaming to fix potential name clashes
* plotPartialDependence can plot classification tasks with more than one
  interacted features now
* generateFilterValuesData: added argument 'more.args'
* add pretty.names arguments to plots that show learner short names instead of IDs
* addition of 'data' argument to plotPartialDependence which adds the training
  data to the graph
* added new arguments "facet.wrap.nrow" and "facet.wrap.ncol" which enable
  arrangement of facets in
  rows and columns to plotting functions

## functions - new
* generateHyperParsEffectData, plotHyperParsEffect
* makeMultilabelClassifierChainsWrapper, makeMultilabelDBRWrapper
  makeMultilabelNestedStackingWrapper, makeMultilabelStackingWrapper
* makeConstantClassWrapper
* generateFunctionalANOVAData

## functions - removed
* getParamSet generic (now in ParamHelpers package)

## functions - renamed
* generatePartialPrediction to generatePartialDependence
* plotPartialPrediction to plotPartialDependence
* plotPartialPredictionGGVIS to plotPartialDependenceGGVIS

## learners - general
* fixed weight handling and weight tag for some learners
* remove unnecessary linear.output parameter for classif.neuralnet
* remove unsupported KSVM parameter value stringdot
* fix some bartMachine compatibility issues
* classif.ranger, regr.ranger and surv.ranger: now respect unordered factors by
  default
* clean up randomForestSRC and randomForestSRCSyn learners
* the "penalized" learner were restructured and improved (params were added), also
  see below.
* add stability.nugget parameter for "regr.km"
* classif.blackboost, regr.blackboost: made sure that arg "stump" is passed on
  correctly
* fixed parameter values for WEKA learners IBk, J48, PART, EM, SimpleKMeans, XMeans
* classif.glmboost, regr.glmboost: add parameters stopintern and trace

## learners - new
* classif.C50
* classif.gausspr
* classif.penalized.fusedlasso
* classif.penalized.lasso
* classif.penalized.ridge
* classif.h2o.deeplearning
* classif.h2o.gbm
* classif.h2o.glm
* classif.h2o.randomForest
* classif.rrf
* regr.penalized.fusedlasso
* regr.gausspr
* regr.glm
* regr.GPfit
* regr.h2o.deeplearning
* regr.h2o.gbm
* regr.h2o.glm
* regr.h2o.randomForest
* regr.rrf
* surv.cv.CoxBoost
* surv.penalized.fusedlasso
* surv.penalized.lasso
* surv.penalized.ridge
* cluster.kkmeans
* multilabel.randomforestSRC

## learners - removed
* surv.optimCoxBoostPenalty
* surv.penalized (split up, see new learners above)

## measures - general
* updated gmean measure and unit test, added reference to formula of gmean
* makeCostMeasure: removed arg "task", names of cost matrix are checked on measure
  calculation

## measures - new
* multiclass.brier
* brier.scaled
* logloss
* multilabel.subset01, multilabel.f1, multilabel.acc, multilabel.ppv,
  multilabel.tpr
* multiclass.au1p, multiclass.au1u, multiclass.aunp, multiclass.aunu

## measures - renamed
* multiclass.auc to multiclass.au1u
* hamloss to multilabel.hamloss

# mlr 2.8:
* Feature filter "univariate" had a bad name, was deprecated and is now called
  "univariate.model.score". The new one also has better defaults.
* (generate/plot)PartialPrediction: added new arg "geom" for tile plots
* small fix for plotBMRSummary
* the ModelMultiplexer inherits its predict.type from the base learners now
* check that learners in an ensemble have the same predict.type
* new function getBMRModels to extract stored models from a benchmark result
* Fixed a bug where several learners from the LiblineaR package
  ("classif.LiblineaRL2LogReg", "classif.LiblineaRL2SVC", "regr.LiblineaRL2L2SVR")
  were calling the wrong value for "type" (0) and thus training the wrong model.
* Fixed a bug where the resampling objects hout, cv2, cv3, cv5, cv10 were not
  documented in the ResampleDesc help page
* regr.xgboost, classif.xgboost: add feval param
* fixed a bug in irace tuning interface with unamed discrete values
* Fixed bugs in "jackknife" and "bootstrap" se estimators for regr.randomForest.
* Added "sd" estimator for regr.randomForest.
* Fixed a mini bug in ModelMultiplexer where hyperpars that are only needed in
  predict were not passed down correctly
* Fixed a bug where the function capLargeValues wasn't working if you passed a
  task.
* capLargeValues now has a new argument "target", to prevent from capping response
  values.
* classif.gbm, regr.gbm: Updated possible 'distribution' settings a bit.
* oversample, undersample, makeOversampleWrapper, makeUndersampleWrapper,
  makeOverBaggingWrapper:
  Added arguments to specifically select the sampled class.

## API changes
* listLearners now returns a data frame with properties of the learners if
  create is false

## new functions
* getBMRModels

## removed functions
* generateROCRCurvesData, plotROCRCurves, plotROCRCurvesGGVIS

## new learners
* classif.randomForestSRCSyn
* classif.cvglmnet
* regr.randomForestSRCSyn
* cluster.dbscan

## new measures
* rsq, arsq, expvar

# mlr 2.7:
* New argument "models" for function benchmark
* fixed a bug where 'keep.pred' was ignored in the benchmark function
* some of the very new functions for benchmark plots had to be refactored and/or
  renamed.
  these names are gone from the API:
  plotBenchmarkResult, generateRankMatrixAsBarData, plotRankMatrixAsBar, generateBenchmarkSummaryData, plotBenchmarkSummary,
  this is the new API:
  plotBMRSummary, plotBMRBoxplots, plotBMRRanksAsBarChart

# mlr 2.6:
* cluster.kmeans: added support for fuzzy clustering (property "prob")
* regr.lm: removed some erroneous param settings
* regr.glmnet: added 'family' param and allowed 'gaussian', but also 'poisson'
* disabled plotViperCharts unit tests as VC seems to be offline currently
* multilabel: improve few task getter functions, especially getTaskFormula is
  now correct

## new learners
* regr.glmboost
* cluster.Cobweb

# mlr 2.5:
* fixed a bug that caused performance() to return incorrect values with
  ResamplePredictions
* we have (somewhat experimental) support for multilabel classification.
  so we now have a task, a new baselearner (rFerns),
  and a generic reduction-to-binary algorithm (MultilabelWrapper)
* tuning: added 'budget' parameter in makeTuneControl* (single-objective)
  and makeTuneMultiCritControl* (multi-objective scenarios), allowing to define
  a maximum "number of evaluations" budget for tuning algorithms
* tuning: added 'budget' parameter in makeTuneMultiCritControl*, allowing to
  define a maximum "number of evaluations" budget for tuning algorithms
  in the single-objective case
* makeTuneControlGenSA: optimized function will be considered non-smooth
  per default (change via ... args)
* classif.svm, regr.svm: added 'scale' param
* ksvm: added 'cache' param
* plotFilterValuesGGVIS: sort and n_show are interactive, interactive flag removed
* renamed getProbabilities to getPredictionProbabilities and deprecated
  getProbabilities
* plots now use long names for measures where possible
* there was a nasty bug in measure "mcc". fixed and unit tested. and apologies.
* removed getTaskFormulaAsString and improved getTaskFormula so the former is
  not needed anymore
* aggregations now have a 'name' property, which is a long name
* generateLearningCurveData and generateThreshVsPerfData now append the
  aggregation id to the output column name if the measure ids are the same
* plotLearningCurve, plotLearningCurveGGVIS, plotThreshVsPerf,
  plotThreshVsPerfGGVIS now have an argument
  'pretty.names' which plots the 'name' element of the measures instead of the 'id'.
* makeCustomResampledMeasure now has arguments 'measure.id' and 'aggregation.id'
  instead of only 'id' which corresponded to the measure. Also, 'name' and note (corresponding to the measure)
  as well as 'aggregation.name' have been added.
* makeCostMeasure now has arguments 'name' and 'id'.
* classification learner now can have a property 'class.weights', supported by
  'class.weights.param'. The latter indicates which of the parameters provides
  that class weights information to the learner.
* class weights integrated in the learner will be used as default for 'wcw.param'
  in 'makeWeightedClassesWrapper'
* listLearners with create = FALSE does not load packages anymore and is
  therefore faster and more reliable; it also supports the additional parameter
  check.packages now that will check whether required packages are installed
  without loading them
* many new functions for statistical benchmark comparisons are added, see below
* rename hasProperties, getProperties to hasLearnerProperties and
  getLearnerProperties
* Learner properties are now implemented object oriented as a state of a Learner.
  Only RLearners have the properties stored in a slot.
  For each class the getter can be overwritten.
* The hill climbing algorithm for stacking (Caruana 04) is implemented as method
  'hill.climb' in 'makeStackedLearner' to select models from base learners, which
  is equivalent to weighted average.
* The model compression algorithm for stacking (Caruana 06) is implemented as
  method 'compress' in 'makeStackedLearner' to first select models from base
  learners and then mimic the behaviour with a super learner. The default super
  learner is neural network.
* relativeOverfitting provides a way to estimate how much a model overfits to
  the training data according to a measure.
* restructured the LiblineaR learners to a more convenient format. These old ones
  were removed:
  classif.LiblineaRBinary, classif.LiblineaRLogReg,  classif.LiblineaRMultiClass.
  For the new ones, see below.
* Added some commonly used ResampleDesc description objects, to save typing in
  resample experiments:
  hout, cv2, cv3, cv5, cv10.
* regr.randomForest: changed default nodesize to 5 (according to randomForest
  defaults)

## new functions
* getDefaultMeasure
* getTaskClassLevels
* getPredictionTruth, getPredictionResponse, getPredictionSE
* convertMLBenchObjToTask
* getBMRLearners, getBMRMeasures, getBMRMeasureIds
* makeMultilabelTask, makeMultilabelWrapper, getMultilabelBinaryPerformances
* generatePartialPredictionData, plotPartialPrediction, and
  plotPartialPredictionGGVIS
* getClassWeightParam
* plotBenchmarkResult, convertBMRToRankMatrix, generateRankMatrixAsBarData,
  plotRankMatrixAsBar, generateBenchmarkSummaryData, plotBenchmarkSummary,
  friedmanTestBMR, friedmanPostHocTestBMR, generateCritDifferencesData,
  plotCritDifferences
* getCaretParamSet
* generateCalibrationData and plotCalibration
* relativeOverfitting
* plotROCCurves

## new measures
* hamloss

## new learners
* multilabel.rFerns
* classif.avNNet
* classif.neuralnet
* regr.avNNet
* classif.clusterSVM
* classif.dcSVM
* classif.gaterSVM
* classif.mlp
* classif.saeDNN
* classif.dbnDNN
* classif.nnTrain
* classif.rknn
* regr.rknn
* classif.xgboost
* regr.xgboost
* classif.rotationForest
* classif.LiblineaRL1L2SVC
* classif.LiblineaRL1LogReg
* classif.LiblineaRL2L1SVC
* classif.LiblineaRL2LogReg
* classif.LiblineaRL1LMultiClassSVC
* regr.LiblineaRL2L1SVR
* regr.LiblineaRL2L2SVR
* classif.ranger
* regr.ranger
* surv.ranger

## new filters
* permutation.importance

## removed functions
* setProperties, addProperties, removeProperties

# mlr 2.4:
* WrappedModel printer was slightly improved
* ReampleResult now stores the runtime it took to resample in a slot
* getTaskFormula / getTaskFormulaAsString have new argument 'explicit.features'
* getTaskData now has recodeY = "drop.levels" which drops empty factor levels
* option fix.factors in makeLearner was renamed to fix.factors.prediction for
  clarity
* showHyperPars was removed. getParamSet does exactly the same thing
* 'resample' and 'benchmark' got the argument keep.pred,
  setting it to FALSE allows to discard the prediction objects to save memory
* we had to slightly change how the mem usage is reported in tuning and feature
  selection
  See TuneControl and FeatSelControl where it is documented what is done now.
* tuneIrace: allows to set the precision / digits within irace (using the argument
  'digits' in makeTuneControlIrace); default is maximum precision
* for plotting in general we try to introduce a "data layer", so the data can be
  generated independently of the plotting first, into well-defined objects;
  these can then be plotted with mlr or custom code;
  the naming scheme is always generate<Foo>Data and plot<Foo>
* getFilterValues is deprecated in favor of generateFilterValuesData
* plotFilterValues can now plot multiple filter methods using facetting
* plotROCRCurves has been rewritten to use ggplot2
* classif.ada: added "loss" hyperpar
* add missings properties to all ctree and cforest methods:
  regr/classif for ctree, regr/classif/surv for cforest, and regr/classif for blackboost
* learner xgboost was removed, because the package is not on CRAN anymore,
  unfortunately
* reg.km: added param 'iso'
* classif.mda: added param 'start.method' and changed its default to 'lvq', added
  params 'sub.df', 'tot.df' and 'criterion'
* classif.randomForest: 'sampsize' can now be an int vector (instead of a scalar)
* plotThreshVsPerf and plotLearningCurve now have param 'facet'

## new functions
* getTaskSize
* getNestedTuneResultsX, getNestedTuneResultsOptPathDf
* tuneDesign
* generateROCRCurvesData, generateFilterValuesData, generateLearningCurveData,
  plotLearningCurve, generateThreshVsPerfData, plotThreshVsPerf,
* generateThreshVsPerfData accepts Prediction, ResampleResult, lists of
  ResampleResult, and BenchmarkResult objects.
* experimental ggvis functions: plotROCRCurvesGGVIS, plotLearningCurveGGVIS,
  plotTuneMultiCritResultGGVIS, plotThreshVsPerfGGVIS, and plotFilterValuesGGVIS

## new learners:
* classif.bst
* classif.hdrda
* classif.nodeHarvest
* classif.pamr
* classif.rFerns
* classif.sparseLDA
* regr.bst
* regr.frbs
* regr.nodeHarvest
* regr.slim

## new measures:
* brier

# mlr 2.3:
* resample now returns an object of class ResampleResult (downward compatible)
  to allow for a print method.
* resampling on features now supported for an arbitrary number of factor features
* mlr supports ViperCharts plots now
* ROC plot via ROCR can now be created automatically, before you had to call
  asROCRPrediction,
  then construct the plots via ROCR your self. See plotROCRCurves
* all mlr measures now have slots "name" and "note"
* exported a few very simple "getters" for tasks, see below
* in makeLearner a probability predict.threshold can be set for classifiers, also
  see setPredictThreshold
* in the control objects for tuning and feature selection, the user can now enable
  threshold tuning
* in the control objects for tuning and feature selection, the user can now define
  his own logging function
* default console logging for tuneParams and selectFeatures is more informative,
  it displays time and memory info
* updated some properties of some learners
* Default arguments of classif.bartMachine, classif.randomForestSRC,
  regr.randomForestSRC and sur.randomForestSRC
  have been changed to allow missing data support with default settings.
* externalized measure functions to be used on vectors.
* some minor bug fixes
* required basic learner packages are not loaded into the global namespace
  anymore, requireNamespace
  is used internally instead. this ensures less name clashes and name shadowing
* resample passes dot arguments to the learner hyperpars
* new option "on.par.out.of.bounds" to disable out-of-bound checks for model
  parameters
* measures were slightly internally changed. they expose more properties (check
  ?Measure) and some now unnecessary object slots were removed
* classif.lda and classif.qda now have hyperpar "predict.method"
* filterFeatures and makeFilterWrapper gain an argument for mandatory features
* plotLearnerPrediction has new option "err.size"
* classif.plsDA and cluster.DBscan for now removed because of problems with the
  underlying learning algorithm
* new aggregation test.join
* the following models now can handle factors and ordereds by extra dummy or int
  encoding:
  classif.glmnet, regr.glmnet, surv.glmnet, surv.cvglmnet, surv.penalized,
  surv.optimCoxBoostPenalty, surv.glmboost, surv.CoxBoost

## new functions
* getTaskType, getTaskId, getTaskTargetNames
* plotROCRCurves
* plotViperCharts
* measureSSE, measureMSE, measureRMSE, measureMEDSE, ...
* PreprocWrapperCaret
* setPredictThreshold

## new learners:
* classif.bdk
* classif.binomial
* classif.extraTrees
* classif.probit
* classif.xgboost
* classif.xyf
* regr.bartMachine
* regr.bcart
* regr.bdk
* regr.bgp
* regr.bgpllm
* regr.blm
* regr.brnn
* regr.btgp
* regr.btgpllm
* regr.btlm
* regr.cubist
* regr.elmNN
* regr.extraTrees
* regr.laGP
* regr.xgboost
* regr.xyf
* surv.rpart

# mlr 2.2:
* The web tutorial was MUCH improved!
* more example tasks and data sets
* Learners and tasks now support ordered factors as features.
  The task description knows whether ordered factors are present and it is checked
  whether the learner supports such a feature. We have set this property 'ordered'
  very conservatively, so very few learners have it, where we are sure ordered
  inputs are handled correctly during training.
  If you know of more models that support this, please inform us.
* basic R learners now have new slots: name (a descriptive name of the algorithm),
  short.name (abbreviation that can be used in plots and tables) and note
  (notes regarding slight changes for the mlr integration of the learner and such).
* makeLearner now supports some options regarding learner error handling and
  output which could before only be set globally via configureMlr
* Additional arguments for imputation functions to allow a more fine-grain
  control of dummy column creation
* imputeMin and imputeMax now subtract or add a multiple of the range of
  the data from the minimum or to the maximum, respectively.
* cluster methods now have property 'prob' when they support fuzzy cluster
  membership probabilities,
  and also then support predict.type = 'prob'. Everything basically works the same
  as for posterior probabilities in classif.* methods.
* predict preserves the rownames of the input in its output
* fixed a bug in createDummyFeatures that caused an error when the data contained
  missing values.
* plotLearnerPrediction works for clustering and allows greyscale plots (for
  printing or articles)
* the whole object-oriented structure behind feature filtering was much
  improved. Smaller changes in the signature of makeFilterWrapper and
  filterFeatures have become necessary.
* fixed a bug in filter methods of the FSelector package that caused an error when
  variable names contained accented letters
* filterFeatures can now be also applied to the result of getFilterValues
* We dropped the data.frame version of some preprocessing operations like
  mergeFactorLevelsBySize,
  joinClassLevels and removeConstantFeatures for consistency. These now always require tasks as input.
* We support a pretty generic framework for stacking / super-learning now, see
  makeStackedLearner
* imbalancy correction + smote:
  ** fix a bug in "smote" when only factor features are present
  ** change to oversampling: sample new observations only (with replacement)
  ** extension to smote algorithm (sampling): minority class observations in
  binary classification
  are either chosen via sampling or alternatively, each minority class observation
  is used an equal number of times
* made the getters for BenchmarkResult more consistent. These are now:
  getBMRTaskIds, getBMRLearnerIds, getBMRPredictions, getBMRPerformances,
  getBMRAggrPerformances
  getBMRTuneResults, getFeatSelResults, getBMRFilteredFeatures
  The following methods do not work for BenchmarkResult anymore: getTuneResult, getFeatSelResult
* Removed getFilterResult, because it does the same as getFilteredFeatures

## new learners:
* classif.bartMachine
* classif.lqa
* classif.randomForestSRC
* classif.sda
* regr.ctree
* regr.plsr
* regr.randomForestSRC
* cluster.cmeans
* cluster.DBScan
* cluster.kmeans
* cluster.FarthestFirst
* surv.cvglmnet
* surv.optimCoxBoostPenalty

## new filters:
* variance
* univariate
* carscore
* rf.importance, rf.min.depth
* anova.test, kruskal.test
* mrmr

## new functions
* makeMulticlassWrapper
* makeStackedLearner, getStackedBaseLearnerPredictions
* joinClassLevels
* summarizeColumns, summarizeLevels
* capLargeValues, mergeFactorLevelsBySize

# mlr 2.1:
* mlr now supports multi-criteria tuning
* mlr now supports cluster analysis (experimental)
* improve makeWeightedClassesWrapper: Hyperparams for class weighting are now
  supported, too.
* removed fix.factors option from randomForest, but added it in general to
  makeLearner, so it now works for all learners.
  Helps when feature factor levels where dropped in newdata prediction data.frames
* more consistent results for tuning algorithms and parameters with "trafos" :
  we always return the optimal settings on the transformed scale, but in the opt.path in the original scale.
* fix a bug when feature filtering resulted in a NoFeatureModel
* resample now returns a data.frame "err.mgs" or error messages that might have
  occurred during resampling
* stratified resampling for survival

## new learners:
* classif.cforest
* classif.glmnet
* classif.plsdaCaret
* regr.cforest
* regr.glmnet
* regr.svm
* surv.cforest
* cluster.SimpleKMeans
* cluster.EM
* cluster.XMeans

## new measures
* bac
* db, dunn, g1, g2, silhouette

## new functions
* makeClusterTask
* removeHyperPars
* tuneParamsMultiCrit
* makeTuneMultiCritControlGrid, makeTuneMultiCritControlRandom,
  makeTuneMultiCritControlNSGA2
* plotTuneMultiCritResult
* getFailureModelMsg

# mlr 2.0:
* mlr now supports survival analysis models (experimental)
* mlr now supports cost-sensitive learning with example-specific costs
  experimental)
* Some example tasks and data sets were added for simple access
* added FeatSelWrapper and getFeatSelResult
* performance functions now allows to compute multiple measures
* added multiclass.roc performance measure
* observation weights can now also be specified in the task
* added option on.learner.warning to configureMlr to suppress warnings in learners
* fixed a bug in stratified CV where elements where not distributed as evenly as
  possible when the split number did not divide the number of observation
* added class.weights param for classif.svm
* add fix.factors.prediction option to randomForest
* generic standard error estimation in randomForest and BaggingWrapper
* added fixup.data option to task constructors, so basic data cleanup can be
  performed
* show.info is now an option in configureMlr
* learners now support taggable properties that can be queried and changed. also
  see below.
* listLearners(forTask) was unified
* removed tuning via R' optim method (makeTuneControlOptim), as the optimizers in
  there really make no sense for tuning
* Grid search was improved so one does not have to discretize parameters manually
  anymore (although this is still possible). Instead one now passes a 'resolution' argument. Internally we
  now use ParamHelpers::generateGridDesign for this.
* toy tasks were added for convenient usage: iris.task, sonar.task, bh.task
  they also also have corresponding resampling instances, so you directly start
  working, e.g., iris.rin

## new learners:
* classif.knn
* classif.IBk
* classif.LiblineaRBinary
* classif.LiblineaRLogReg
* classif.LiblineaRMultiClass
* classif.linDA
* classif.plr
* classif.plsDA
* classif.rrlda
* regr.crs
* regr.IBk
* regr.mob
* surv.CoxBoost
* surv.coxph
* surv.glmboost
* surv.glmnet
* surv.penalized
* surv.randomForestSRC

## new measures
* multiauc
* cindex
* meancosts, mcp

## new functions
* removeConstantFeatures, normalizeFeatures, dropFeatures, createDummyFeatures
* getTaskNFeats
* hasProperties, getProperties, setProperties, addProperties, removeProperties
* showHyperPars
* setId
* listMeasures
* isFailureModel
* plotLearnerPrediction
* plotThreshVsPerf
* holdout, subsample, crossval, repcv, bootstrapOOB, bootstrapB632,
  bootstrapB632plus
* listFilterMethods, getFilterValues, filterFeatures, makeFilterWrapper,
  plotFilterValues
* benchmark
* getPerformances, getAggrPerformances, getPredictions, getFilterResult,
  getTuneResult, getFeatSelResult
* oversample, undersample, makeOversampleWrapper, makeUndersampleWrapper
* smote, makeSmoteWrapper
* downsample, makeDownsampleWrapper
* makeWeightedClassesWrapper
* makeTuneControlGenSA
* makeModelMultiplexer, makeModelMultiplexerParamSet
* makeCostSensTask, makeCostSensClassifWrapper, makeCostSensRegrWrapper,
  makeCostsSensWeightedPairsLearner
* makeSurvTask
* impute, reimpute, makeImputeWrapper, lots of impute<Method>, makeImputeMethod

# mlr 1.1-18:
* Initial release to CRAN
<|MERGE_RESOLUTION|>--- conflicted
+++ resolved
@@ -1,15 +1,13 @@
 # mlr (development version)
 
-<<<<<<< HEAD
 ## learners - general
 
 - xgboost: added options 'auto', 'approx' and 'gpu_hist' to param `tree_method` (@albersonmiranda, #2701)
-=======
+
 ## filters - bugfixes
 
 - `filterFeatures()`: Arg `thresh` was not working correctly when applied to ensemble filters. (#2699, @annette987)
 - Fixed incorrect ranking of ensemble filters. Thanks @annette987 (#2698)
->>>>>>> 61b00b82
 
 # mlr 2.16.0
 
