# mlr 2.14.0.9000

## learners - general

- `classif.liquidSVM` and `regr.liquidSVM` have been removed because `liquidSVM` has been removed from CRAN.
- fixed a bug that caused an incorrect aggregation of probabilities in some cases. The bug existed since quite some time and was exposed due to the change of `data.table`s default in `rbindlist()`. See #2578 for more information. (@mllg, #2579)
- `regr.randomForest` gains three new methods to estimate the standard error:
  - `se.method = "jackknife"`
  - `se.method = "bootstrap"`
  - `se.method = "sd"`  
  See `?regr.randomForest` for more details.  
  `regr.ranger` relies on the functions provided by the package ("jackknife" and "infjackknife" (default))  
  (@jakob-r, #1784)

## learners - new
- add learner `cluster.MiniBatchKmeans` from package _ClusterR_ (@Prasiddhi, #2554)

## function - general
<<<<<<< HEAD
- `plotHyperParsEffect()` now supports facet visualization of hyperparam effects for nested cv (@MasonGallo, #1653)
=======
- fixed a bug that caused an incorrect aggregation of probabilities in some cases. The bug existed since quite some time and was exposed due to the change of `data.table`s default in `rbindlist()`. See #2578 for more information. (@mllg, #2579)
- fixed a bug in which `options(on.learner.error)` was not respected in `benchmark()`. This caused `benchmark()` to stop even if it should have continued including `FailureModels` in the result (@dagola, #1984)
>>>>>>> 9e2a35c3

# mlr 2.14.0

## general
* add option to use fully predefined indices in resampling (`makeResampleDesc(fixed = TRUE)`) (@pat-s, #2412).
* `Task` help pages are now split into separate ones, e.g. `RegrTask`, `ClassifTask` (@pat-s, #2564)

## functions - new
* `deleteCacheDir()`: Clear the default mlr cache directory (@pat-s, #2463)
* `getCacheDir()`: Return the default mlr cache directory (@pat-s, #2463)

## functions - general
* `getResamplingIndices(inner = TRUE)` now correctly returns the inner indices (before inner indices referred to the subset of the respective outer level train set) (@pat-s, #2413).

## filter - general
* Caching is now used when generating filter values.
  This means that filter values are only computed once for a specific setting and the stored cache is used in subsequent iterations.
  This change inherits a significant speed-up when tuning `fw.perc`, `fw.abs` or `fw.threshold`.
  It can be triggered with the new `cache` argument in `makeFilterWrapper()` or `filterFeatures()` (@pat-s, #2463).

## filter - new
* praznik_JMI
* praznik_DISR
* praznik_JMIM
* praznik_MIM
* praznik_NJMIM
* praznik_MRMR
* praznik_CMIM
* FSelectorRcpp_gain.ratio
* FSelectorRcpp_information.gain
* FSelectorRcpp_symuncert

Additionally, filter names have been harmonized using the following scheme: <pkgname>_<filtername>.
Exeptions are filters included in base R packages.
In this case, the package name is omitted.

## filter - general
* Added filters `FSelectorRcpp_gain.ratio`, `FSelectorRcpp_information.gain` and `FSelectorRcpp_symmetrical.uncertainty` from package `FSelectorRcpp`.
  These filters are ~ 100 times faster than the implementation of the `FSelector` pkg.
  Please note that both implementations do things slightly different internally and the `FSelectorRcpp` methods should not be seen as direct replacement for the `FSelector` pkg.
* filter names have been harmonized using the following scheme: <pkgname>_<filtername>. (@pat-s, #2533)
  - `information.gain` -> `FSelector_information.gain`
  - `gain.ratio` -> `FSelector_gain.ratio`
  - `symmetrical.uncertainty` -> `FSelector_symmetrical.uncertainty`
  - `chi.squared` -> `FSelector_chi.squared`
  - `relief` -> `FSelector_relief`
  - `oneR` -> `FSelector_oneR`
  - `randomForestSRC.rfsrc` -> `randomForestSRC_importance`
  - `randomForestSRC.var.select` -> `randomForestSRC_var.select`
  - `randomForest.importance` -> `randomForest_importance`

* fixed a bug related to the loading of namespaces for required filter packages (@pat-s, #2483)

## learners - new
* classif.liquidSVM (@PhilippPro, #2428)
* regr.liquidSVM (@PhilippPro, #2428)

## learners - general
* regr.h2o.gbm: Various parameters added, `"h2o.use.data.table" = TRUE` is now the default (@j-hartshorn, #2508)
* h2o learners now support getting feature importance (@markusdumke, #2434)

## learners - fixes
* In some cases the optimized hyperparameters were not applied in the performance level of a nested CV (@berndbischl, #2479)

## featSel - general
 * The FeatSelResult object now contains an additional slot `x.bit.names` that stores the optimal bits
 * The slot `x` now always contains the real feature names and not the bit.names
 * This fixes a bug and makes `makeFeatSelWrapper` usable with custom `bit.names`.
 * Fixed a bug due to which `sffs` crashed in some cases (@bmihaljevic, #2486)

# mlr 2.13:

## general
* Disabled unit tests for CRAN, we test on travis only now
* Suppress messages with show.learner.output = FALSE

## functions - general
* plotHyperParsEffect: add colors

## functions - new
* getResamplingIndices
* createSpatialResamplingPlots

## learners - general
*  regr.nnet: Removed unneeded params linout, entropy, softmax and censored
*  regr.ranger: Add weight handling

## learners - removed
* {classif,regr}.blackboost: broke API with new release
* regr.elmNN : package was removed from CRAN
* classif.lqa : package was removed from CRAN


# mlr 2.12:

## general
* Support for functional data (fda) using matrix columns has been added.
* Relaxed the way wrappers can be nested -- the only explicitly forbidden
  combination is to wrap a tuning wrapper around another optimization wrapper
* Refactored the resample progress messages to give a better overview and
  distinguish between train and test measures better
* calculateROCMeasures now returns absolute instead of relative values
* Added support for spatial data by providing spatial partitioning methods "SpCV" and "SpRepCV".
* Added new spatial.task classification task.
* Added new spam.task classification task.
* Classification tasks now store the class distribution in the
  class.distribution member.
* mlr now predicts NA for data that contains NA and learners that do not support
  missing values.
* Tasks are now subsetted in the "train" function and the factor levels (for
  classification tasks) based on this subset. This means that the factor level
  distribution is not necessarily the same as for the entire task, and that the
  task descriptions of models in resampling reflect the respective subset, while
  the task description of resample predictions reflect the entire task and not
  necessarily the task of any individual model.
* Added support for growing and fixed window cross-validation for forecasting
  through new resample methods "GrowingWindowCV" and "FixedWindowCV".

## functions - general
* generatePartialDependenceData: depends now on the "mmpf" package,
  removed parameter: "center", "resample", "fmin", "fmax" and "gridsize"
  added parameter: "uniform" and "n" to configure the grid for the partial dependence plot
* batchmark: allow resample instances and reduction of partial results
* resample, performance: new flag "na.rm" to remove NAs during aggregation
* plotTuneMultiCritResultGGVIS: new parameters "point.info" and "point.trafo" to
  control interactivity
* calculateConfusionMatrix: new parameter "set" to specify whether confusion
  matrix should be computed for "train", "test", or "both" (default)
* PlotBMRSummary: Add parameter "shape"
* plotROCCurves: Add faceting argument
* PreprocWrapperCaret: Add param "ppc.corr", "ppc.zv", "ppc.nzv", "ppc.n.comp", "ppc.cutoff", "ppc.freqCut", "ppc.uniqueCut"

## functions - new
* makeClassificationViaRegressionWrapper
* getPredictionTaskDesc
* helpLearner, helpLearnerParam: open the help for a learner or get a
  description of its parameters
* setMeasurePars
* makeFunctionalData
* hasFunctionalFeatures
* extractFDAFeatures, reextractFDAFeatures
* extractFDAFourier, extractFDAFPCA, extractFDAMultiResFeatures, extractFDAWavelets
* makeExtractFDAFeatMethod
* makeExtractFDAFeatsWrapper
* getTuneResultOptPath
* makeTuneMultiCritControlMBO: Allows model based multi-critera / multi-objective optimization using mlrMBO

## functions - removed
* Removed plotViperCharts

## measures - general
* measure "arsq" now has ID "arsq"
* measure "measureMultiLabelF1" was renamed to "measureMultilabelF1" for consistency

## measures - new
* measureBER, measureRMSLE, measureF1
* cindex.uno, iauc.uno

## learners - general
* unified {classif,regr,surv}.penalized{ridge,lasso,fusedlasso} into {classif,regr,surv}.penalized
* fixed a bug where surv.cforest gave wrong risk predictions (#1833)
* fixed bug where classif.xgboost returned NA predictions with multi:softmax
* classif.lda learner: add 'prior' hyperparameter
* ranger: update hyperpar 'respect.unordered.factors', add 'extratrees' and 'num.random.splits'
* h20deeplearning: Rename hyperpar 'MeanSquare' to 'Quadratic'
* h20*: Add support for "missings"

## learners - new
* classif.adaboostm1
* classif.fdaknn
* classif.fdakernel
* classif.fdanp
* classif.fdaglm
* classif.mxff
* regr.fdaFDboost
* regr.mxff

## learners - removed
* {classif,regr}.bdk: broke our API, stability issues
* {classif,regr}.xyf: broke our API, stability issues
* classif.hdrda: package removed from CRAN
* surv.penalized: stability issues

## aggregations - new
* testgroup.sd

## filter - new
* auc
* ranger.permutation, ranger.impurity

# mlr 2.11:

## general
* The internal class naming of the task descriptions have been changed causing probable incompatibilities with tasks generated under old versions.
* New option on.error.dump to include dumps that can be inspected with the
  debugger with errors
* mlr now supports tuning with Bayesian optimization with mlrMBO

## functions - general
* tuneParams: fixed a small and obscure bug in logging for extremely large ParamSets
* getBMR-operators: now support "drop" argument that simplifies the resulting list
* configureMlr: added option "on.measure.not.applicable" to handle situations where performance
  cannot be calculated and one wants NA instead of an error - useful in, e.g., larger benchmarks
* tuneParams, selectFeatures: removed memory stats from default output for
  performance reasons (can be restored by using a control object with "log.fun"
  = "memory")
* listLearners: change check.packages default to FALSE
* tuneParams and tuneParamsMultiCrit: new parameter `resample.fun` to specify a custom resampling function to use.
* Deprecated: getTaskDescription, getBMRTaskDescriptions, getRRTaskDescription.
  New names: getTaskDesc, getBMRTaskDescs, getRRTaskDesc.

## functions - new
* getOOBPreds: get out-of-bag predictions from trained models for learners that store them -- these learners have the new "oobpreds" property
* listTaskTypes, listLearnerProperties
* getMeasureProperties, hasMeasureProperties, listMeasureProperties
* makeDummyFeaturesWrapper: fuse a learner with a dummy feature creator
* simplifyMeasureNames: shorten measure names to the actual measure, e.g.
  mmce.test.mean -> mmce
* getFailureModelDump, getPredictionDump, getRRDump: get error dumps
* batchmark: Function to run benchmarks with the batchtools package on high performance computing clusters
* makeTuneControlMBO: allows Bayesian optimization

## measures - new
* kendalltau, spearmanrho

## learners - general
* classif.plsdaCaret: added parameter "method".
* regr.randomForest: refactored se-estimation code, improved docs and default is now se.method = "jackknife".
* regr.xgboost, classif.xgboost: removed "factors" property as these learners do not handle categorical features
-- factors are silently converted to integers internally, which may misinterpret the structure of the data
* glmnet: control parameters are reset to factory settings before applying
  custom settings and training and set back to factory afterwards

## learners - removed
* {classif,regr}.avNNet: no longer necessary, mlr contains a bagging wrapper

# mlr 2.10:

## functions - general
* fixed bug in resample when using predict = "train" (issue #1284)
* update to irace 2.0 -- there are algorithmic changes in irace that may affect
  performance
* generateFilterValuesData: fixed a bug wrt feature ordering
* imputeLearner: fixed a bug when data actually contained no NAs
* print.Learner: if a learner hyperpar was set to value "NA" this was not
  displayed in printer
* makeLearner, setHyperPars: if you mistype a learner or hyperpar name, mlr
  uses fuzzy matching to suggest the 3 closest names in the message
* tuneParams: tuning with irace is now also parallelized, i.e., different
  learner configs are evaluated in parallel.
* benchmark: mini fix, arg 'learners' now also accepts class strings
* object printers: some mlr printers show head previews of data.frames.
  these now also print info on the total nr of rows and cols and are less confusing
* aggregations: have better properties now, they know whether they require training or
  test set evals
* the filter methods have better R docs
* filter randomForestSRC.var.select: new arg "method"
* filter mrmr: fixed some smaller bugs and updated properties
* generateLearningCurveData: also accepts single learner, does not require a list
* plotThreshVsPerf: added "measures" arg
* plotPartialDependence: can create tile plots with joint partial dependence
  on two features for multiclass classification by facetting across the classes
* generatePartialDependenceData and generateFunctionalANOVAData: expanded
  "fun" argument to allow for calculation of weights
* new "?mlrFamilies" manual page which lists all families and the functions
  belonging to it
* we are converging on data.table as a standard internally, this should not
  change any API behavior on the outside, though
* generateHyperParsEffectData and plotHyperParsEffect now support more than 2
  hyperparameters
* linear.correlation, rank.correlation, anova.test: use Rfast instead of
  FSelector/custom implementation now, performance should be much better
* use of our own colAUC function instead of the ROCR package for AUC calculation
  to improve performance
* we output resample performance messages for every iteration now
* performance improvements for the auc measure
* createDummyFeatures supports vectors now
* removed the pretty.names argument from plotHyperParsEffect -- labels can be set
  though normal ggplot2 functions on the returned object
* Fixed a bad bug in resample, the slot "runtime" or a ResampleResult,
  when the runtime was measured not in seconds but e.g. mins. R measures then potentially in mins,
  but mlr claimed it would be seconds.
* New "dummy" learners (that disregard features completely) can be fitted now for baseline comparisons,
  see "featureless" learners below.

## functions - new
* filter: randomForest.importance
* generateFeatureImportanceData: permutation-based feature importance and local
  importance
* getFeatureImportanceLearner: new Learner API function
* getFeatureImportance: top level function to extract feature importance
  information
* calculateROCMeasures
* calculateConfusionMatrix: new confusion-matrix like function that calculates
  and tables many receiver operator measures
* makeLearners: create multiple learners at once
* getLearnerId, getLearnerType, getLearnerPredictType, getLearnerPackages
* getLearnerParamSet, getLearnerParVals
* getRRPredictionList
* addRRMeasure
* plotResiduals
* getLearnerShortName
* mergeBenchmarkResults

## functions - renamed
* Renamed rf.importance filter (now deprecated) to randomForestSRC.var.rfsrc
* Renamed rf.min.depth filter (now deprecated) to randomForestSRC.var.select
* Renamed getConfMatrix (now deprecated) to calculateConfusionMatrix
* Renamed setId (now deprecated) to setLearnerId

## functions - removed
* mergeBenchmarkResultLearner, mergeBenchmarkResultTask

## learners - general
* classif.ada: fixed some param problem with rpart.control params
* classif.cforest, regr.cforest, surv.cforest:
  removed parameters "minprob", "pvalue", "randomsplits"
  as these are set internally and cannot be changed by the user
* regr.GPfit: some more params for correlation kernel
* classif.xgboost, regr.xgboost: can now properly handle NAs (property was missing and other problems), added "colsample_bylevel" parameter
* adapted {classif,regr,surv}.ranger parameters for new ranger version

## learners - new
* multilabel.cforest
* surv.gbm
* regr.cvglmnet
* {classif,regr,surv}.gamboost
* classif.earth
* {classif,regr}.evtree
* {classif,regr}.evtree

## learners - removed
* classif.randomForestSRCSyn, regr.randomForestSRCSyn: due to continued stability issues

## measures - new
* ssr, qsr, lsr
* rrse, rae, mape
* kappa, wkappa
* msle, rmsle

# mlr 2.9:

## functions - general
* various cleanups that removed unused code
* subsetTask, getTaskData: arg "features" now also accepts logical and integer
* removeConstantFeatures now also operates on data.frames and
  makeRemoveConstantFeaturesWrapper can be used to augment a learner with this
  preprocessing step.
* normalizeFeatures, createDummyFeatures: arg 'exclude' was replaced by 'cols'
* normalizeFeatures is now S3 and can be called also on data.frames
* SMOTEWrapper: fix a bug where "sw.nn" was not correctly passed down
* fixed a bug that caused hyperparameters to be not passed on correctly in the
  ModelMultiplexer in some cases
* fix bug with NoFeaturesModel and ModelMultiplexer
* fix small bug in DownsampleWrapper when trained with weights
* getNestedTuneResultsOptPathDf: added new arg "trafo"
* improve documentation for permutation.importance filter and perform slight
  argument renaming to fix potential name clashes
* plotPartialDependence can plot classification tasks with more than one
  interacted features now
* generateFilterValuesData: added argument 'more.args'
* add pretty.names arguments to plots that show learner short names instead of IDs
* addition of 'data' argument to plotPartialDependence which adds the training
  data to the graph
* added new arguments "facet.wrap.nrow" and "facet.wrap.ncol" which enable
  arrangement of facets in
  rows and columns to plotting functions

## functions - new
* generateHyperParsEffectData, plotHyperParsEffect
* makeMultilabelClassifierChainsWrapper, makeMultilabelDBRWrapper
  makeMultilabelNestedStackingWrapper, makeMultilabelStackingWrapper
* makeConstantClassWrapper
* generateFunctionalANOVAData

## functions - removed
* getParamSet generic (now in ParamHelpers package)

## functions - renamed
* generatePartialPrediction to generatePartialDependence
* plotPartialPrediction to plotPartialDependence
* plotPartialPredictionGGVIS to plotPartialDependenceGGVIS

## learners - general
* fixed weight handling and weight tag for some learners
* remove unnecessary linear.output parameter for classif.neuralnet
* remove unsupported KSVM parameter value stringdot
* fix some bartMachine compatibility issues
* classif.ranger, regr.ranger and surv.ranger: now respect unordered factors by
  default
* clean up randomForestSRC and randomForestSRCSyn learners
* the "penalized" learner were restructured and improved (params were added), also
  see below.
* add stability.nugget parameter for "regr.km"
* classif.blackboost, regr.blackboost: made sure that arg "stump" is passed on
  correctly
* fixed parameter values for WEKA learners IBk, J48, PART, EM, SimpleKMeans, XMeans
* classif.glmboost, regr.glmboost: add parameters stopintern and trace

## learners - new
* classif.C50
* classif.gausspr
* classif.penalized.fusedlasso
* classif.penalized.lasso
* classif.penalized.ridge
* classif.h2o.deeplearning
* classif.h2o.gbm
* classif.h2o.glm
* classif.h2o.randomForest
* classif.rrf
* regr.penalized.fusedlasso
* regr.gausspr
* regr.glm
* regr.GPfit
* regr.h2o.deeplearning
* regr.h2o.gbm
* regr.h2o.glm
* regr.h2o.randomForest
* regr.rrf
* surv.cv.CoxBoost
* surv.penalized.fusedlasso
* surv.penalized.lasso
* surv.penalized.ridge
* cluster.kkmeans
* multilabel.randomforestSRC

## learners - removed
* surv.optimCoxBoostPenalty
* surv.penalized (split up, see new learners above)

## measures - general
* updated gmean measure and unit test, added reference to formula of gmean
* makeCostMeasure: removed arg "task", names of cost matrix are checked on measure
  calculation

## measures - new
* multiclass.brier
* brier.scaled
* logloss
* multilabel.subset01, multilabel.f1, multilabel.acc, multilabel.ppv,
  multilabel.tpr
* multiclass.au1p, multiclass.au1u, multiclass.aunp, multiclass.aunu

## measures - renamed
* multiclass.auc to multiclass.au1u
* hamloss to multilabel.hamloss

# mlr 2.8:
* Feature filter "univariate" had a bad name, was deprecated and is now called
  "univariate.model.score". The new one also has better defaults.
* (generate/plot)PartialPrediction: added new arg "geom" for tile plots
* small fix for plotBMRSummary
* the ModelMultiplexer inherits its predict.type from the base learners now
* check that learners in an ensemble have the same predict.type
* new function getBMRModels to extract stored models from a benchmark result
* Fixed a bug where several learners from the LiblineaR package
  ("classif.LiblineaRL2LogReg", "classif.LiblineaRL2SVC", "regr.LiblineaRL2L2SVR")
  were calling the wrong value for "type" (0) and thus training the wrong model.
* Fixed a bug where the resampling objects hout, cv2, cv3, cv5, cv10 were not
  documented in the ResampleDesc help page
* regr.xgboost, classif.xgboost: add feval param
* fixed a bug in irace tuning interface with unamed discrete values
* Fixed bugs in "jackknife" and "bootstrap" se estimators for regr.randomForest.
* Added "sd" estimator for regr.randomForest.
* Fixed a mini bug in ModelMultiplexer where hyperpars that are only needed in
  predict were not passed down correctly
* Fixed a bug where the function capLargeValues wasn't working if you passed a
  task.
* capLargeValues now has a new argument "target", to prevent from capping response
  values.
* classif.gbm, regr.gbm: Updated possible 'distribution' settings a bit.
* oversample, undersample, makeOversampleWrapper, makeUndersampleWrapper,
  makeOverBaggingWrapper:
  Added arguments to specifically select the sampled class.

## API changes
* listLearners now returns a data frame with properties of the learners if
  create is false

## new functions
* getBMRModels

## removed functions
* generateROCRCurvesData, plotROCRCurves, plotROCRCurvesGGVIS

## new learners
* classif.randomForestSRCSyn
* classif.cvglmnet
* regr.randomForestSRCSyn
* cluster.dbscan

## new measures
* rsq, arsq, expvar

# mlr 2.7:
* New argument "models" for function benchmark
* fixed a bug where 'keep.pred' was ignored in the benchmark function
* some of the very new functions for benchmark plots had to be refactored and/or
  renamed.
  these names are gone from the API:
  plotBenchmarkResult, generateRankMatrixAsBarData, plotRankMatrixAsBar, generateBenchmarkSummaryData, plotBenchmarkSummary,
  this is the new API:
  plotBMRSummary, plotBMRBoxplots, plotBMRRanksAsBarChart

# mlr 2.6:
* cluster.kmeans: added support for fuzzy clustering (property "prob")
* regr.lm: removed some erroneous param settings
* regr.glmnet: added 'family' param and allowed 'gaussian', but also 'poisson'
* disabled plotViperCharts unit tests as VC seems to be offline currently
* multilabel: improve few task getter functions, especially getTaskFormula is
  now correct

## new learners
* regr.glmboost
* cluster.Cobweb

# mlr 2.5:
* fixed a bug that caused performance() to return incorrect values with
  ResamplePredictions
* we have (somewhat experimental) support for multilabel classification.
  so we now have a task, a new baselearner (rFerns),
  and a generic reduction-to-binary algorithm (MultilabelWrapper)
* tuning: added 'budget' parameter in makeTuneControl* (single-objective)
  and makeTuneMultiCritControl* (multi-objective scenarios), allowing to define
  a maximum "number of evaluations" budget for tuning algorithms
* tuning: added 'budget' parameter in makeTuneMultiCritControl*, allowing to
  define a maximum "number of evaluations" budget for tuning algorithms
  in the single-objective case
* makeTuneControlGenSA: optimized function will be considered non-smooth
  per default (change via ... args)
* classif.svm, regr.svm: added 'scale' param
* ksvm: added 'cache' param
* plotFilterValuesGGVIS: sort and n_show are interactive, interactive flag removed
* renamed getProbabilities to getPredictionProbabilities and deprecated
  getProbabilities
* plots now use long names for measures where possible
* there was a nasty bug in measure "mcc". fixed and unit tested. and apologies.
* removed getTaskFormulaAsString and improved getTaskFormula so the former is
  not needed anymore
* aggregations now have a 'name' property, which is a long name
* generateLearningCurveData and generateThreshVsPerfData now append the
  aggregation id to the output column name if the measure ids are the same
* plotLearningCurve, plotLearningCurveGGVIS, plotThreshVsPerf,
  plotThreshVsPerfGGVIS now have an argument
  'pretty.names' which plots the 'name' element of the measures instead of the 'id'.
* makeCustomResampledMeasure now has arguments 'measure.id' and 'aggregation.id'
  instead of only 'id' which corresponded to the measure. Also, 'name' and note (corresponding to the measure)
  as well as 'aggregation.name' have been added.
* makeCostMeasure now has arguments 'name' and 'id'.
* classification learner now can have a property 'class.weights', supported by
  'class.weights.param'. The latter indicates which of the parameters provides
  that class weights information to the learner.
* class weights integrated in the learner will be used as default for 'wcw.param'
  in 'makeWeightedClassesWrapper'
* listLearners with create = FALSE does not load packages anymore and is
  therefore faster and more reliable; it also supports the additional parameter
  check.packages now that will check whether required packages are installed
  without loading them
* many new functions for statistical benchmark comparisons are added, see below
* rename hasProperties, getProperties to hasLearnerProperties and
  getLearnerProperties
* Learner properties are now implemented object oriented as a state of a Learner.
  Only RLearners have the properties stored in a slot.
  For each class the getter can be overwritten.
* The hill climbing algorithm for stacking (Caruana 04) is implemented as method
  'hill.climb' in 'makeStackedLearner' to select models from base learners, which
  is equivalent to weighted average.
* The model compression algorithm for stacking (Caruana 06) is implemented as
  method 'compress' in 'makeStackedLearner' to first select models from base
  learners and then mimic the behaviour with a super learner. The default super
  learner is neural network.
* relativeOverfitting provides a way to estimate how much a model overfits to
  the training data according to a measure.
* restructured the LiblineaR learners to a more convenient format. These old ones
  were removed:
  classif.LiblineaRBinary, classif.LiblineaRLogReg,  classif.LiblineaRMultiClass.
  For the new ones, see below.
* Added some commonly used ResampleDesc description objects, to save typing in
  resample experiments:
  hout, cv2, cv3, cv5, cv10.
* regr.randomForest: changed default nodesize to 5 (according to randomForest
  defaults)

## new functions
* getDefaultMeasure
* getTaskClassLevels
* getPredictionTruth, getPredictionResponse, getPredictionSE
* convertMLBenchObjToTask
* getBMRLearners, getBMRMeasures, getBMRMeasureIds
* makeMultilabelTask, makeMultilabelWrapper, getMultilabelBinaryPerformances
* generatePartialPredictionData, plotPartialPrediction, and
  plotPartialPredictionGGVIS
* getClassWeightParam
* plotBenchmarkResult, convertBMRToRankMatrix, generateRankMatrixAsBarData,
  plotRankMatrixAsBar, generateBenchmarkSummaryData, plotBenchmarkSummary,
  friedmanTestBMR, friedmanPostHocTestBMR, generateCritDifferencesData,
  plotCritDifferences
* getCaretParamSet
* generateCalibrationData and plotCalibration
* relativeOverfitting
* plotROCCurves

## new measures
* hamloss

## new learners
* multilabel.rFerns
* classif.avNNet
* classif.neuralnet
* regr.avNNet
* classif.clusterSVM
* classif.dcSVM
* classif.gaterSVM
* classif.mlp
* classif.saeDNN
* classif.dbnDNN
* classif.nnTrain
* classif.rknn
* regr.rknn
* classif.xgboost
* regr.xgboost
* classif.rotationForest
* classif.LiblineaRL1L2SVC
* classif.LiblineaRL1LogReg
* classif.LiblineaRL2L1SVC
* classif.LiblineaRL2LogReg
* classif.LiblineaRL1LMultiClassSVC
* regr.LiblineaRL2L1SVR
* regr.LiblineaRL2L2SVR
* classif.ranger
* regr.ranger
* surv.ranger

## new filters
* permutation.importance

## removed functions
* setProperties, addProperties, removeProperties

# mlr 2.4:
* WrappedModel printer was slightly improved
* ReampleResult now stores the runtime it took to resample in a slot
* getTaskFormula / getTaskFormulaAsString have new argument 'explicit.features'
* getTaskData now has recodeY = "drop.levels" which drops empty factor levels
* option fix.factors in makeLearner was renamed to fix.factors.prediction for
  clarity
* showHyperPars was removed. getParamSet does exactly the same thing
* 'resample' and 'benchmark' got the argument keep.pred,
  setting it to FALSE allows to discard the prediction objects to save memory
* we had to slightly change how the mem usage is reported in tuning and feature
  selection
  See TuneControl and FeatSelControl where it is documented what is done now.
* tuneIrace: allows to set the precision / digits within irace (using the argument
  'digits' in makeTuneControlIrace); default is maximum precision
* for plotting in general we try to introduce a "data layer", so the data can be
  generated independently of the plotting first, into well-defined objects;
  these can then be plotted with mlr or custom code;
  the naming scheme is always generate<Foo>Data and plot<Foo>
* getFilterValues is deprecated in favor of generateFilterValuesData
* plotFilterValues can now plot multiple filter methods using facetting
* plotROCRCurves has been rewritten to use ggplot2
* classif.ada: added "loss" hyperpar
* add missings properties to all ctree and cforest methods:
  regr/classif for ctree, regr/classif/surv for cforest, and regr/classif for blackboost
* learner xgboost was removed, because the package is not on CRAN anymore,
  unfortunately
* reg.km: added param 'iso'
* classif.mda: added param 'start.method' and changed its default to 'lvq', added
  params 'sub.df', 'tot.df' and 'criterion'
* classif.randomForest: 'sampsize' can now be an int vector (instead of a scalar)
* plotThreshVsPerf and plotLearningCurve now have param 'facet'

## new functions
* getTaskSize
* getNestedTuneResultsX, getNestedTuneResultsOptPathDf
* tuneDesign
* generateROCRCurvesData, generateFilterValuesData, generateLearningCurveData,
  plotLearningCurve, generateThreshVsPerfData, plotThreshVsPerf,
* generateThreshVsPerfData accepts Prediction, ResampleResult, lists of
  ResampleResult, and BenchmarkResult objects.
* experimental ggvis functions: plotROCRCurvesGGVIS, plotLearningCurveGGVIS,
  plotTuneMultiCritResultGGVIS, plotThreshVsPerfGGVIS, and plotFilterValuesGGVIS

## new learners:
* classif.bst
* classif.hdrda
* classif.nodeHarvest
* classif.pamr
* classif.rFerns
* classif.sparseLDA
* regr.bst
* regr.frbs
* regr.nodeHarvest
* regr.slim

## new measures:
* brier

# mlr 2.3:
* resample now returns an object of class ResampleResult (downward compatible)
  to allow for a print method.
* resampling on features now supported for an arbitrary number of factor features
* mlr supports ViperCharts plots now
* ROC plot via ROCR can now be created automatically, before you had to call
  asROCRPrediction,
  then construct the plots via ROCR your self. See plotROCRCurves
* all mlr measures now have slots "name" and "note"
* exported a few very simple "getters" for tasks, see below
* in makeLearner a probability predict.threshold can be set for classifiers, also
  see setPredictThreshold
* in the control objects for tuning and feature selection, the user can now enable
  threshold tuning
* in the control objects for tuning and feature selection, the user can now define
  his own logging function
* default console logging for tuneParams and selectFeatures is more informative,
  it displays time and memory info
* updated some properties of some learners
* Default arguments of classif.bartMachine, classif.randomForestSRC,
  regr.randomForestSRC and sur.randomForestSRC
  have been changed to allow missing data support with default settings.
* externalized measure functions to be used on vectors.
* some minor bug fixes
* required basic learner packages are not loaded into the global namespace
  anymore, requireNamespace
  is used internally instead. this ensures less name clashes and name shadowing
* resample passes dot arguments to the learner hyperpars
* new option "on.par.out.of.bounds" to disable out-of-bound checks for model
  parameters
* measures were slightly internally changed. they expose more properties (check
  ?Measure) and some now unnecessary object slots were removed
* classif.lda and classif.qda now have hyperpar "predict.method"
* filterFeatures and makeFilterWrapper gain an argument for mandatory features
* plotLearnerPrediction has new option "err.size"
* classif.plsDA and cluster.DBscan for now removed because of problems with the
  underlying learning algorithm
* new aggregation test.join
* the following models now can handle factors and ordereds by extra dummy or int
  encoding:
  classif.glmnet, regr.glmnet, surv.glmnet, surv.cvglmnet, surv.penalized,
  surv.optimCoxBoostPenalty, surv.glmboost, surv.CoxBoost

## new functions
* getTaskType, getTaskId, getTaskTargetNames
* plotROCRCurves
* plotViperCharts
* measureSSE, measureMSE, measureRMSE, measureMEDSE, ...
* PreprocWrapperCaret
* setPredictThreshold

## new learners:
* classif.bdk
* classif.binomial
* classif.extraTrees
* classif.probit
* classif.xgboost
* classif.xyf
* regr.bartMachine
* regr.bcart
* regr.bdk
* regr.bgp
* regr.bgpllm
* regr.blm
* regr.brnn
* regr.btgp
* regr.btgpllm
* regr.btlm
* regr.cubist
* regr.elmNN
* regr.extraTrees
* regr.laGP
* regr.xgboost
* regr.xyf
* surv.rpart

# mlr 2.2:
* The web tutorial was MUCH improved!
* more example tasks and data sets
* Learners and tasks now support ordered factors as features.
  The task description knows whether ordered factors are present and it is checked
  whether the learner supports such a feature. We have set this property 'ordered'
  very conservatively, so very few learners have it, where we are sure ordered
  inputs are handled correctly during training.
  If you know of more models that support this, please inform us.
* basic R learners now have new slots: name (a descriptive name of the algorithm),
  short.name (abbreviation that can be used in plots and tables) and note
  (notes regarding slight changes for the mlr integration of the learner and such).
* makeLearner now supports some options regarding learner error handling and
  output which could before only be set globally via configureMlr
* Additional arguments for imputation functions to allow a more fine-grain
  control of dummy column creation
* imputeMin and imputeMax now subtract or add a multiple of the range of
  the data from the minimum or to the maximum, respectively.
* cluster methods now have property 'prob' when they support fuzzy cluster
  membership probabilities,
  and also then support predict.type = 'prob'. Everything basically works the same
  as for posterior probabilities in classif.* methods.
* predict preserves the rownames of the input in its output
* fixed a bug in createDummyFeatures that caused an error when the data contained
  missing values.
* plotLearnerPrediction works for clustering and allows greyscale plots (for
  printing or articles)
* the whole object-oriented structure behind feature filtering was much
  improved. Smaller changes in the signature of makeFilterWrapper and
  filterFeatures have become necessary.
* fixed a bug in filter methods of the FSelector package that caused an error when
  variable names contained accented letters
* filterFeatures can now be also applied to the result of getFilterValues
* We dropped the data.frame version of some preprocessing operations like
  mergeFactorLevelsBySize,
  joinClassLevels and removeConstantFeatures for consistency. These now always require tasks as input.
* We support a pretty generic framework for stacking / super-learning now, see
  makeStackedLearner
* imbalancy correction + smote:
  ** fix a bug in "smote" when only factor features are present
  ** change to oversampling: sample new observations only (with replacement)
  ** extension to smote algorithm (sampling): minority class observations in
  binary classification
  are either chosen via sampling or alternatively, each minority class observation
  is used an equal number of times
* made the getters for BenchmarkResult more consistent. These are now:
  getBMRTaskIds, getBMRLearnerIds, getBMRPredictions, getBMRPerformances,
  getBMRAggrPerformances
  getBMRTuneResults, getFeatSelResults, getBMRFilteredFeatures
  The following methods do not work for BenchmarkResult anymore: getTuneResult, getFeatSelResult
* Removed getFilterResult, because it does the same as getFilteredFeatures

## new learners:
* classif.bartMachine
* classif.lqa
* classif.randomForestSRC
* classif.sda
* regr.ctree
* regr.plsr
* regr.randomForestSRC
* cluster.cmeans
* cluster.DBScan
* cluster.kmeans
* cluster.FarthestFirst
* surv.cvglmnet
* surv.optimCoxBoostPenalty

## new filters:
* variance
* univariate
* carscore
* rf.importance, rf.min.depth
* anova.test, kruskal.test
* mrmr

## new functions
* makeMulticlassWrapper
* makeStackedLearner, getStackedBaseLearnerPredictions
* joinClassLevels
* summarizeColumns, summarizeLevels
* capLargeValues, mergeFactorLevelsBySize

# mlr 2.1:
* mlr now supports multi-criteria tuning
* mlr now supports cluster analysis (experimental)
* improve makeWeightedClassesWrapper: Hyperparams for class weighting are now
  supported, too.
* removed fix.factors option from randomForest, but added it in general to
  makeLearner, so it now works for all learners.
  Helps when feature factor levels where dropped in newdata prediction data.frames
* more consistent results for tuning algorithms and parameters with "trafos" :
  we always return the optimal settings on the transformed scale, but in the opt.path in the original scale.
* fix a bug when feature filtering resulted in a NoFeatureModel
* resample now returns a data.frame "err.mgs" or error messages that might have
  occurred during resampling
* stratified resampling for survival

## new learners:
* classif.cforest
* classif.glmnet
* classif.plsdaCaret
* regr.cforest
* regr.glmnet
* regr.svm
* surv.cforest
* cluster.SimpleKMeans
* cluster.EM
* cluster.XMeans

## new measures
* bac
* db, dunn, g1, g2, silhouette

## new functions
* makeClusterTask
* removeHyperPars
* tuneParamsMultiCrit
* makeTuneMultiCritControlGrid, makeTuneMultiCritControlRandom,
  makeTuneMultiCritControlNSGA2
* plotTuneMultiCritResult
* getFailureModelMsg

# mlr 2.0:
* mlr now supports survival analysis models (experimental)
* mlr now supports cost-sensitive learning with example-specific costs
  experimental)
* Some example tasks and data sets were added for simple access
* added FeatSelWrapper and getFeatSelResult
* performance functions now allows to compute multiple measures
* added multiclass.roc performance measure
* observation weights can now also be specified in the task
* added option on.learner.warning to configureMlr to suppress warnings in learners
* fixed a bug in stratified CV where elements where not distributed as evenly as
  possible when the split number did not divide the number of observation
* added class.weights param for classif.svm
* add fix.factors.prediction option to randomForest
* generic standard error estimation in randomForest and BaggingWrapper
* added fixup.data option to task constructors, so basic data cleanup can be
  performed
* show.info is now an option in configureMlr
* learners now support taggable properties that can be queried and changed. also
  see below.
* listLearners(forTask) was unified
* removed tuning via R' optim method (makeTuneControlOptim), as the optimizers in
  there really make no sense for tuning
* Grid search was improved so one does not have to discretize parameters manually
  anymore (although this is still possible). Instead one now passes a 'resolution' argument. Internally we
  now use ParamHelpers::generateGridDesign for this.
* toy tasks were added for convenient usage: iris.task, sonar.task, bh.task
  they also also have corresponding resampling instances, so you directly start
  working, e.g., iris.rin

## new learners:
* classif.knn
* classif.IBk
* classif.LiblineaRBinary
* classif.LiblineaRLogReg
* classif.LiblineaRMultiClass
* classif.linDA
* classif.plr
* classif.plsDA
* classif.rrlda
* regr.crs
* regr.IBk
* regr.mob
* surv.CoxBoost
* surv.coxph
* surv.glmboost
* surv.glmnet
* surv.penalized
* surv.randomForestSRC

## new measures
* multiauc
* cindex
* meancosts, mcp

## new functions
* removeConstantFeatures, normalizeFeatures, dropFeatures, createDummyFeatures
* getTaskNFeats
* hasProperties, getProperties, setProperties, addProperties, removeProperties
* showHyperPars
* setId
* listMeasures
* isFailureModel
* plotLearnerPrediction
* plotThreshVsPerf
* holdout, subsample, crossval, repcv, bootstrapOOB, bootstrapB632,
  bootstrapB632plus
* listFilterMethods, getFilterValues, filterFeatures, makeFilterWrapper,
  plotFilterValues
* benchmark
* getPerformances, getAggrPerformances, getPredictions, getFilterResult,
  getTuneResult, getFeatSelResult
* oversample, undersample, makeOversampleWrapper, makeUndersampleWrapper
* smote, makeSmoteWrapper
* downsample, makeDownsampleWrapper
* makeWeightedClassesWrapper
* makeTuneControlGenSA
* makeModelMultiplexer, makeModelMultiplexerParamSet
* makeCostSensTask, makeCostSensClassifWrapper, makeCostSensRegrWrapper,
  makeCostsSensWeightedPairsLearner
* makeSurvTask
* impute, reimpute, makeImputeWrapper, lots of impute<Method>, makeImputeMethod

# mlr 1.1-18:
* Initial release to CRAN
<|MERGE_RESOLUTION|>--- conflicted
+++ resolved
@@ -16,12 +16,9 @@
 - add learner `cluster.MiniBatchKmeans` from package _ClusterR_ (@Prasiddhi, #2554)
 
 ## function - general
-<<<<<<< HEAD
 - `plotHyperParsEffect()` now supports facet visualization of hyperparam effects for nested cv (@MasonGallo, #1653)
-=======
 - fixed a bug that caused an incorrect aggregation of probabilities in some cases. The bug existed since quite some time and was exposed due to the change of `data.table`s default in `rbindlist()`. See #2578 for more information. (@mllg, #2579)
 - fixed a bug in which `options(on.learner.error)` was not respected in `benchmark()`. This caused `benchmark()` to stop even if it should have continued including `FailureModels` in the result (@dagola, #1984)
->>>>>>> 9e2a35c3
 
 # mlr 2.14.0
 
