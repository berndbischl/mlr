# mlr 2.12:

## general
* Support for functional data (fda) using matrix columns has been added.
<<<<<<< HEAD
* relaxed the way wrappers can be nested -- the only explicitly forbidden
=======
* Relaxed the way wrappers can be nested -- the only explicitly forbidden
>>>>>>> aa96d46d
  combination is to wrap a tuning wrapper around another optimization wrapper
* Refactored the resample progress messages to give a better overview and
  distinguish between train and test measures better
* calculateROCMeasures now returns absolute instead of relative values

## functions - general
* generatePartialDependenceData: added parameter "range" to allow to specify the
  range of values for the partial dependencies
* batchmark: allow resample instances and reduction of partial results
* resample, performance: new flag "na.rm" to remove NAs during aggregation

## functions - new
* makeClassificationViaRegressionWrapper
* getPredictionTaskDesc
* helpLearner, helpLearnerParam: open the help for a learner or get a
  description of its parameters
* setMeasurePars
* makeFunctionalData
* hasFunctionalFeatures
* extractFDAFeatures, reextractFDAFeatures
* extractFDAFourier, extractFDAFPCA, extractFDAMultiResFeatures, extractFDAWavelets
* makeExtractFDAFeatMethod
* makeExtractFDAFeatsWrapper

## measures - general
* measure "arsq" now has ID "arsq"

## measures - new
* measureBER, measureRMSLE, measureF1
* cindex.uno, iauc.uno

## learners - general
* unified {classif,regr,surv}.penalized{ridge,lasso,fusedlasso} into {classif,regr,surv}.penalized
* fixed a bug where surv.cforest gave wrong risk predictions (#1833)
* fixed bug where classif.xgboost returned NA predictions with multi:softmax

## learners - new
* classif.fdaknn
* classif.fdakernel
* classif.fdanp
* classif.fdaglm
* regr.fdaFDboost

## learners - removed
* {classif,regr}.bdk: broke our API, stability issues
* {classif,regr}.xyf: broke our API, stability issues
* classif.hdrda: package removed from CRAN
* surv.penalized: stability issues

## aggregations - new
* testgroup.sd

## filter - new

* auc

# mlr 2.11:

## general
* The internal class naming of the task descriptions have been changed causing probable incompatibilities with tasks generated under old versions.
* New option on.error.dump to include dumps that can be inspected with the
  debugger with errors
* mlr now supports tuning with Bayesian optimization with mlrMBO

## functions - general
* tuneParams: fixed a small and obscure bug in logging for extremely large ParamSets
* getBMR-operators: now support "drop" argument that simplifies the resulting list
* configureMlr: added option "on.measure.not.applicable" to handle situations where performance
  cannot be calculated and one wants NA instead of an error - useful in, e.g., larger benchmarks
* tuneParams, selectFeatures: removed memory stats from default output for
  performance reasons (can be restored by using a control object with "log.fun"
  = "memory")
* listLearners: change check.packages default to FALSE
* tuneParams and tuneParamsMultiCrit: new parameter `resample.fun` to specify a custom resampling function to use.
* Deprecated: getTaskDescription, getBMRTaskDescriptions, getRRTaskDescription.
  New names: getTaskDesc, getBMRTaskDescs, getRRTaskDesc.

## functions - new
* getOOBPreds: get out-of-bag predictions from trained models for learners that store them -- these learners have the new "oobpreds" property
* listTaskTypes, listLearnerProperties
* getMeasureProperties, hasMeasureProperties, listMeasureProperties
* makeDummyFeaturesWrapper: fuse a learner with a dummy feature creator
* simplifyMeasureNames: shorten measure names to the actual measure, e.g.
  mmce.test.mean -> mmce
* getFailureModelDump, getPredictionDump, getRRDump: get error dumps
* batchmark: Function to run benchmarks with the batchtools package on high performance computing clusters
* makeTuneControlMBO: allows Bayesian optimization

## measures - new
* kendalltau, spearmanrho

## learners - general
* classif.plsdaCaret: added parameter "method".
* regr.randomForest: refactored se-estimation code, improved docs and default is now se.method = "jackknife".
* regr.xgboost, classif.xgboost: removed "factors" property as these learners do not handle categorical features
-- factors are silently converted to integers internally, which may misinterpret the structure of the data
* glmnet: control parameters are reset to factory settings before applying
  custom settings and training and set back to factory afterwards

## learners - removed
* {classif,regr}.avNNet: no longer necessary, mlr contains a bagging wrapper

# mlr 2.10:

## functions - general
* fixed bug in resample when using predict = "train" (issue #1284)
* update to irace 2.0 -- there are algorithmic changes in irace that may affect
  performance
* generateFilterValuesData: fixed a bug wrt feature ordering
* imputeLearner: fixed a bug when data actually contained no NAs
* print.Learner: if a learner hyperpar was set to value "NA" this was not
  displayed in printer
* makeLearner, setHyperPars: if you mistype a learner or hyperpar name, mlr
  uses fuzzy matching to suggest the 3 closest names in the message
* tuneParams: tuning with irace is now also parallelized, i.e., different
  learner configs are evaluated in parallel.
* benchmark: mini fix, arg 'learners' now also accepts class strings
* object printers: some mlr printers show head previews of data.frames.
  these now also print info on the total nr of rows and cols and are less confusing
* aggregations: have better properties now, they know whether they require training or
  test set evals
* the filter methods have better R docs
* filter randomForestSRC.var.select: new arg "method"
* filter mrmr: fixed some smaller bugs and updated properties
* generateLearningCurveData: also accepts single learner, does not require a list
* plotThreshVsPerf: added "measures" arg
* plotPartialDependence: can create tile plots with joint partial dependence
  on two features for multiclass classification by facetting across the classes
* generatePartialDependenceData and generateFunctionalANOVAData: expanded
  "fun" argument to allow for calculation of weights
* new "?mlrFamilies" manual page which lists all families and the functions
  belonging to it
* we are converging on data.table as a standard internally, this should not
  change any API behavior on the outside, though
* generateHyperParsEffectData and plotHyperParsEffect now support more than 2
  hyperparameters
* linear.correlation, rank.correlation, anova.test: use Rfast instead of
  FSelector/custom implementation now, performance should be much better
* use of our own colAUC function instead of the ROCR package for AUC calculation
  to improve performance
* we output resample performance messages for every iteration now
* performance improvements for the auc measure
* createDummyFeatures supports vectors now
* removed the pretty.names argument from plotHyperParsEffect -- labels can be set
  though normal ggplot2 functions on the returned object
* Fixed a bad bug in resample, the slot "runtime" or a ResampleResult,
  when the runtime was measured not in seconds but e.g. mins. R measures then potentially in mins,
  but mlr claimed it would be seconds.
* New "dummy" learners (that disregard features completely) can be fitted now for baseline comparisons,
  see "featureless" learners below.

## functions - new
* filter: randomForest.importance
* generateFeatureImportanceData: permutation-based feature importance and local
  importance
* getFeatureImportanceLearner: new Learner API function
* getFeatureImportance: top level function to extract feature importance
  information
* calculateROCMeasures
* calculateConfusionMatrix: new confusion-matrix like function that calculates
  and tables many receiver operator measures
* makeLearners: create multiple learners at once
* getLearnerId, getLearnerType, getLearnerPredictType, getLearnerPackages
* getLearnerParamSet, getLearnerParVals
* getRRPredictionList
* addRRMeasure
* plotResiduals
* getLearnerShortName
* mergeBenchmarkResults

## functions - renamed
* Renamed rf.importance filter (now deprecated) to randomForestSRC.var.rfsrc
* Renamed rf.min.depth filter (now deprecated) to randomForestSRC.var.select
* Renamed getConfMatrix (now deprecated) to calculateConfusionMatrix
* Renamed setId (now deprecated) to setLearnerId

## functions - removed
* mergeBenchmarkResultLearner, mergeBenchmarkResultTask

## learners - general
* classif.ada: fixed some param problem with rpart.control params
* classif.cforest, regr.cforest, surv.cforest:
  removed parameters "minprob", "pvalue", "randomsplits"
  as these are set internally and cannot be changed by the user
* regr.GPfit: some more params for correlation kernel
* classif.xgboost, regr.xgboost: can now properly handle NAs (property was missing and other problems), added "colsample_bylevel" parameter
* adapted {classif,regr,surv}.ranger parameters for new ranger version

## learners - new
* multilabel.cforest
* surv.gbm
* regr.cvglmnet
* {classif,regr,surv}.gamboost
* classif.earth
* {classif,regr}.evtree
* {classif,regr}.evtree

## learners - removed
* classif.randomForestSRCSyn, regr.randomForestSRCSyn: due to continued stability issues

## measures - new
* ssr, qsr, lsr
* rrse, rae, mape
* kappa, wkappa
* msle, rmsle

# mlr 2.9:

## functions - general
* various cleanups that removed unused code
* subsetTask, getTaskData: arg "features" now also accepts logical and integer
* removeConstantFeatures now also operates on data.frames and
  makeRemoveConstantFeaturesWrapper can be used to augment a learner with this
  preprocessing step.
* normalizeFeatures, createDummyFeatures: arg 'exclude' was replaced by 'cols'
* normalizeFeatures is now S3 and can be called also on data.frames
* SMOTEWrapper: fix a bug where "sw.nn" was not correctly passed down
* fixed a bug that caused hyperparameters to be not passed on correctly in the
  ModelMultiplexer in some cases
* fix bug with NoFeaturesModel and ModelMultiplexer
* fix small bug in DownsampleWrapper when trained with weights
* getNestedTuneResultsOptPathDf: added new arg "trafo"
* improve documentation for permutation.importance filter and perform slight
  argument renaming to fix potential name clashes
* plotPartialDependence can plot classification tasks with more than one
  interacted features now
* generateFilterValuesData: added argument 'more.args'
* add pretty.names arguments to plots that show learner short names instead of IDs
* addition of 'data' argument to plotPartialDependence which adds the training
  data to the graph
* added new arguments "facet.wrap.nrow" and "facet.wrap.ncol" which enable
  arrangement of facets in
  rows and columns to plotting functions

## functions - new
* generateHyperParsEffectData, plotHyperParsEffect
* makeMultilabelClassifierChainsWrapper, makeMultilabelDBRWrapper
  makeMultilabelNestedStackingWrapper, makeMultilabelStackingWrapper
* makeConstantClassWrapper
* generateFunctionalANOVAData

## functions - removed
* getParamSet generic (now in ParamHelpers package)

## functions - renamed
* generatePartialPrediction to generatePartialDependence
* plotPartialPrediction to plotPartialDependence
* plotPartialPredictionGGVIS to plotPartialDependenceGGVIS

## learners - general
* fixed weight handling and weight tag for some learners
* remove unnecessary linear.output parameter for classif.neuralnet
* remove unsupported KSVM parameter value stringdot
* fix some bartMachine compatibility issues
* classif.ranger, regr.ranger and surv.ranger: now respect unordered factors by
  default
* clean up randomForestSRC and randomForestSRCSyn learners
* the "penalized" learner were restructured and improved (params were added), also
  see below.
* add stability.nugget parameter for "regr.km"
* classif.blackboost, regr.blackboost: made sure that arg "stump" is passed on
  correctly
* fixed parameter values for WEKA learners IBk, J48, PART, EM, SimpleKMeans, XMeans
* classif.glmboost, regr.glmboost: add parameters stopintern and trace

## learners - new
* classif.C50
* classif.gausspr
* classif.penalized.fusedlasso
* classif.penalized.lasso
* classif.penalized.ridge
* classif.h2o.deeplearning
* classif.h2o.gbm
* classif.h2o.glm
* classif.h2o.randomForest
* classif.rrf
* regr.penalized.fusedlasso
* regr.gausspr
* regr.glm
* regr.GPfit
* regr.h2o.deeplearning
* regr.h2o.gbm
* regr.h2o.glm
* regr.h2o.randomForest
* regr.rrf
* surv.cv.CoxBoost
* surv.penalized.fusedlasso
* surv.penalized.lasso
* surv.penalized.ridge
* cluster.kkmeans
* multilabel.randomforestSRC

## learners - removed
* surv.optimCoxBoostPenalty
* surv.penalized (split up, see new learners above)

## measures - general
* updated gmean measure and unit test, added reference to formula of gmean
* makeCostMeasure: removed arg "task", names of cost matrix are checked on measure
  calculation

## measures - new
* multiclass.brier
* brier.scaled
* logloss
* multilabel.subset01, multilabel.f1, multilabel.acc, multilabel.ppv,
  multilabel.tpr
* multiclass.au1p, multiclass.au1u, multiclass.aunp, multiclass.aunu

## measures - renamed
* multiclass.auc to multiclass.au1u
* hamloss to multilabel.hamloss

# mlr 2.8:
* Feature filter "univariate" had a bad name, was deprecated and is now called
  "univariate.model.score". The new one also has better defaults.
* (generate/plot)PartialPrediction: added new arg "geom" for tile plots
* small fix for plotBMRSummary
* the ModelMultiplexer inherits its predict.type from the base learners now
* check that learners in an ensemble have the same predict.type
* new function getBMRModels to extract stored models from a benchmark result
* Fixed a bug where several learners from the LiblineaR package
  ("classif.LiblineaRL2LogReg", "classif.LiblineaRL2SVC", "regr.LiblineaRL2L2SVR")
  were calling the wrong value for "type" (0) and thus training the wrong model.
* Fixed a bug where the resampling objects hout, cv2, cv3, cv5, cv10 were not
  documented in the ResampleDesc help page
* regr.xgboost, classif.xgboost: add feval param
* fixed a bug in irace tuning interface with unamed discrete values
* Fixed bugs in "jackknife" and "bootstrap" se estimators for regr.randomForest.
* Added "sd" estimator for regr.randomForest.
* Fixed a mini bug in ModelMultiplexer where hyperpars that are only needed in
  predict were not passed down correctly
* Fixed a bug where the function capLargeValues wasn't working if you passed a
  task.
* capLargeValues now has a new argument "target", to prevent from capping response
  values.
* classif.gbm, regr.gbm: Updated possible 'distribution' settings a bit.
* oversample, undersample, makeOversampleWrapper, makeUndersampleWrapper,
  makeOverBaggingWrapper:
  Added arguments to specifically select the sampled class.

## API changes
* listLearners now returns a data frame with properties of the learners if
  create is false

## new functions
* getBMRModels

## removed functions
* generateROCRCurvesData, plotROCRCurves, plotROCRCurvesGGVIS

## new learners
* classif.randomForestSRCSyn
* classif.cvglmnet
* regr.randomForestSRCSyn
* cluster.dbscan

## new measures
* rsq, arsq, expvar

# mlr 2.7:
* New argument "models" for function benchmark
* fixed a bug where 'keep.pred' was ignored in the benchmark function
* some of the very new functions for benchmark plots had to be refactored and/or
  renamed.
  these names are gone from the API:
  plotBenchmarkResult, generateRankMatrixAsBarData, plotRankMatrixAsBar, generateBenchmarkSummaryData, plotBenchmarkSummary,
  this is the new API:
  plotBMRSummary, plotBMRBoxplots, plotBMRRanksAsBarChart

# mlr_2.6:
* cluster.kmeans: added support for fuzzy clustering (property "prob")
* regr.lm: removed some erroneous param settings
* regr.glmnet: added 'family' param and allowed 'gaussian', but also 'poisson'
* disabled plotViperCharts unit tests as VC seems to be offline currently
* multilabel: improve few task getter functions, especially getTaskFormula is
  now correct

## new learners
* regr.glmboost
* cluster.Cobweb

# mlr 2.5:
* fixed a bug that caused performance() to return incorrect values with
  ResamplePredictions
* we have (somewhat experimental) support for multilabel classification.
  so we now have a task, a new baselearner (rFerns),
  and a generic reduction-to-binary algorithm (MultilabelWrapper)
* tuning: added 'budget' parameter in makeTuneControl* (single-objective)
  and makeTuneMultiCritControl* (multi-objective scenarios), allowing to define
  a maximum "number of evaluations" budget for tuning algorithms
* tuning: added 'budget' parameter in makeTuneMultiCritControl*, allowing to
  define a maximum "number of evaluations" budget for tuning algorithms
  in the single-objective case
* makeTuneControlGenSA: optimized function will be considered non-smooth
  per default (change via ... args)
* classif.svm, regr.svm: added 'scale' param
* ksvm: added 'cache' param
* plotFilterValuesGGVIS: sort and n_show are interactive, interactive flag removed
* renamed getProbabilities to getPredictionProbabilities and deprecated
  getProbabilities
* plots now use long names for measures where possible
* there was a nasty bug in measure "mcc". fixed and unit tested. and apologies.
* removed getTaskFormulaAsString and improved getTaskFormula so the former is
  not needed anymore
* aggregations now have a 'name' property, which is a long name
* generateLearningCurveData and generateThreshVsPerfData now append the
  aggregation id to the output column name if the measure ids are the same
* plotLearningCurve, plotLearningCurveGGVIS, plotThreshVsPerf,
  plotThreshVsPerfGGVIS now have an argument
  'pretty.names' which plots the 'name' element of the measures instead of the 'id'.
* makeCustomResampledMeasure now has arguments 'measure.id' and 'aggregation.id'
  instead of only 'id' which corresponded to the measure. Also, 'name' and note (corresponding to the measure)
  as well as 'aggregation.name' have been added.
* makeCostMeasure now has arguments 'name' and 'id'.
* classification learner now can have a property 'class.weights', supported by
  'class.weights.param'. The latter indicates which of the parameters provides
  that class weights information to the learner.
* class weights integrated in the learner will be used as default for 'wcw.param'
  in 'makeWeightedClassesWrapper'
* listLearners with create = FALSE does not load packages anymore and is
  therefore faster and more reliable; it also supports the additional parameter
  check.packages now that will check whether required packages are installed
  without loading them
* many new functions for statistical benchmark comparisons are added, see below
* rename hasProperties, getProperties to hasLearnerProperties and
  getLearnerProperties
* Learner properties are now implemented object oriented as a state of a Learner.
  Only RLearners have the properties stored in a slot.
  For each class the getter can be overwritten.
* The hill climbing algorithm for stacking (Caruana 04) is implemented as method
  'hill.climb' in 'makeStackedLearner' to select models from base learners, which
  is equivalent to weighted average.
* The model compression algorithm for stacking (Caruana 06) is implemented as
  method 'compress' in 'makeStackedLearner' to first select models from base
  learners and then mimic the behaviour with a super learner. The default super
  learner is neural network.
* relativeOverfitting provides a way to estimate how much a model overfits to
  the training data according to a measure.
* restructured the LiblineaR learners to a more convenient format. These old ones
  were removed:
  classif.LiblineaRBinary, classif.LiblineaRLogReg,  classif.LiblineaRMultiClass.
  For the new ones, see below.
* Added some commonly used ResampleDesc description objects, to save typing in
  resample experiments:
  hout, cv2, cv3, cv5, cv10.
* regr.randomForest: changed default nodesize to 5 (according to randomForest
  defaults)

## new functions
* getDefaultMeasure
* getTaskClassLevels
* getPredictionTruth, getPredictionResponse, getPredictionSE
* convertMLBenchObjToTask
* getBMRLearners, getBMRMeasures, getBMRMeasureIds
* makeMultilabelTask, makeMultilabelWrapper, getMultilabelBinaryPerformances
* generatePartialPredictionData, plotPartialPrediction, and
  plotPartialPredictionGGVIS
* getClassWeightParam
* plotBenchmarkResult, convertBMRToRankMatrix, generateRankMatrixAsBarData,
  plotRankMatrixAsBar, generateBenchmarkSummaryData, plotBenchmarkSummary,
  friedmanTestBMR, friedmanPostHocTestBMR, generateCritDifferencesData,
  plotCritDifferences
* getCaretParamSet
* generateCalibrationData and plotCalibration
* relativeOverfitting
* plotROCCurves

## new measures
* hamloss

## new learners
* multilabel.rFerns
* classif.avNNet
* classif.neuralnet
* regr.avNNet
* classif.clusterSVM
* classif.dcSVM
* classif.gaterSVM
* classif.mlp
* classif.saeDNN
* classif.dbnDNN
* classif.nnTrain
* classif.rknn
* regr.rknn
* classif.xgboost
* regr.xgboost
* classif.rotationForest
* classif.LiblineaRL1L2SVC
* classif.LiblineaRL1LogReg
* classif.LiblineaRL2L1SVC
* classif.LiblineaRL2LogReg
* classif.LiblineaRL1LMultiClassSVC
* regr.LiblineaRL2L1SVR
* regr.LiblineaRL2L2SVR
* classif.ranger
* regr.ranger
* surv.ranger

## new filters
* permutation.importance

## removed functions
* setProperties, addProperties, removeProperties

# mlr 2.4:
* WrappedModel printer was slightly improved
* ReampleResult now stores the runtime it took to resample in a slot
* getTaskFormula / getTaskFormulaAsString have new argument 'explicit.features'
* getTaskData now has recodeY = "drop.levels" which drops empty factor levels
* option fix.factors in makeLearner was renamed to fix.factors.prediction for
  clarity
* showHyperPars was removed. getParamSet does exactly the same thing
* 'resample' and 'benchmark' got the argument keep.pred,
  setting it to FALSE allows to discard the prediction objects to save memory
* we had to slightly change how the mem usage is reported in tuning and feature
  selection
  See TuneControl and FeatSelControl where it is documented what is done now.
* tuneIrace: allows to set the precision / digits within irace (using the argument
  'digits' in makeTuneControlIrace); default is maximum precision
* for plotting in general we try to introduce a "data layer", so the data can be
  generated independently of the plotting first, into well-defined objects;
  these can then be plotted with mlr or custom code;
  the naming scheme is always generate<Foo>Data and plot<Foo>
* getFilterValues is deprecated in favor of generateFilterValuesData
* plotFilterValues can now plot multiple filter methods using facetting
* plotROCRCurves has been rewritten to use ggplot2
* classif.ada: added "loss" hyperpar
* add missings properties to all ctree and cforest methods:
  regr/classif for ctree, regr/classif/surv for cforest, and regr/classif for blackboost
* learner xgboost was removed, because the package is not on CRAN anymore,
  unfortunately
* reg.km: added param 'iso'
* classif.mda: added param 'start.method' and changed its default to 'lvq', added
  params 'sub.df', 'tot.df' and 'criterion'
* classif.randomForest: 'sampsize' can now be an int vector (instead of a scalar)
* plotThreshVsPerf and plotLearningCurve now have param 'facet'

## new functions
* getTaskSize
* getNestedTuneResultsX, getNestedTuneResultsOptPathDf
* tuneDesign
* generateROCRCurvesData, generateFilterValuesData, generateLearningCurveData,
  plotLearningCurve, generateThreshVsPerfData, plotThreshVsPerf,
* generateThreshVsPerfData accepts Prediction, ResampleResult, lists of
  ResampleResult, and BenchmarkResult objects.
* experimental ggvis functions: plotROCRCurvesGGVIS, plotLearningCurveGGVIS,
  plotTuneMultiCritResultGGVIS, plotThreshVsPerfGGVIS, and plotFilterValuesGGVIS

## new learners:
* classif.bst
* classif.hdrda
* classif.nodeHarvest
* classif.pamr
* classif.rFerns
* classif.sparseLDA
* regr.bst
* regr.frbs
* regr.nodeHarvest
* regr.slim

## new measures:
* brier

# mlr 2.3:
* resample now returns an object of class ResampleResult (downward compatible)
  to allow for a print method.
* resampling on features now supported for an arbitrary number of factor features
* mlr supports ViperCharts plots now
* ROC plot via ROCR can now be created automatically, before you had to call
  asROCRPrediction,
  then construct the plots via ROCR your self. See plotROCRCurves
* all mlr measures now have slots "name" and "note"
* exported a few very simple "getters" for tasks, see below
* in makeLearner a probability predict.threshold can be set for classifiers, also
  see setPredictThreshold
* in the control objects for tuning and feature selection, the user can now enable
  threshold tuning
* in the control objects for tuning and feature selection, the user can now define
  his own logging function
* default console logging for tuneParams and selectFeatures is more informative,
  it displays time and memory info
* updated some properties of some learners
* Default arguments of classif.bartMachine, classif.randomForestSRC,
  regr.randomForestSRC and sur.randomForestSRC
  have been changed to allow missing data support with default settings.
* externalized measure functions to be used on vectors.
* some minor bug fixes
* required basic learner packages are not loaded into the global namespace
  anymore, requireNamespace
  is used internally instead. this ensures less name clashes and name shadowing
* resample passes dot arguments to the learner hyperpars
* new option "on.par.out.of.bounds" to disable out-of-bound checks for model
  parameters
* measures were slightly internally changed. they expose more properties (check
  ?Measure) and some now unnecessary object slots were removed
* classif.lda and classif.qda now have hyperpar "predict.method"
* filterFeatures and makeFilterWrapper gain an argument for mandatory features
* plotLearnerPrediction has new option "err.size"
* classif.plsDA and cluster.DBscan for now removed because of problems with the
  underlying learning algorithm
* new aggregation test.join
* the following models now can handle factors and ordereds by extra dummy or int
  encoding:
  classif.glmnet, regr.glmnet, surv.glmnet, surv.cvglmnet, surv.penalized,
  surv.optimCoxBoostPenalty, surv.glmboost, surv.CoxBoost

## new functions
* getTaskType, getTaskId, getTaskTargetNames
* plotROCRCurves
* plotViperCharts
* measureSSE, measureMSE, measureRMSE, measureMEDSE, ...
* PreprocWrapperCaret
* setPredictThreshold

## new learners:
* classif.bdk
* classif.binomial
* classif.extraTrees
* classif.probit
* classif.xgboost
* classif.xyf
* regr.bartMachine
* regr.bcart
* regr.bdk
* regr.bgp
* regr.bgpllm
* regr.blm
* regr.brnn
* regr.btgp
* regr.btgpllm
* regr.btlm
* regr.cubist
* regr.elmNN
* regr.extraTrees
* regr.laGP
* regr.xgboost
* regr.xyf
* surv.rpart

# mlr 2.2:
* The web tutorial was MUCH improved!
* more example tasks and data sets
* Learners and tasks now support ordered factors as features.
  The task description knows whether ordered factors are present and it is checked
  whether the learner supports such a feature. We have set this property 'ordered'
  very conservatively, so very few learners have it, where we are sure ordered
  inputs are handled correctly during training.
  If you know of more models that support this, please inform us.
* basic R learners now have new slots: name (a descriptive name of the algorithm),
  short.name (abbreviation that can be used in plots and tables) and note
  (notes regarding slight changes for the mlr integration of the learner and such).
* makeLearner now supports some options regarding learner error handling and
  output which could before only be set globally via configureMlr
* Additional arguments for imputation functions to allow a more fine-grain
  control of dummy column creation
* imputeMin and imputeMax now subtract or add a multiple of the range of
  the data from the minimum or to the maximum, respectively.
* cluster methods now have property 'prob' when they support fuzzy cluster
  membership probabilities,
  and also then support predict.type = 'prob'. Everything basically works the same
  as for posterior probabilities in classif.* methods.
* predict preserves the rownames of the input in its output
* fixed a bug in createDummyFeatures that caused an error when the data contained
  missing values.
* plotLearnerPrediction works for clustering and allows greyscale plots (for
  printing or articles)
* the whole object-oriented structure behind feature filtering was much
  improved. Smaller changes in the signature of makeFilterWrapper and
  filterFeatures have become necessary.
* fixed a bug in filter methods of the FSelector package that caused an error when
  variable names contained accented letters
* filterFeatures can now be also applied to the result of getFilterValues
* We dropped the data.frame version of some preprocessing operations like
  mergeFactorLevelsBySize,
  joinClassLevels and removeConstantFeatures for consistency. These now always require tasks as input.
* We support a pretty generic framework for stacking / super-learning now, see
  makeStackedLearner
* imbalancy correction + smote:
  ** fix a bug in "smote" when only factor features are present
  ** change to oversampling: sample new observations only (with replacement)
  ** extension to smote algorithm (sampling): minority class observations in
  binary classification
  are either chosen via sampling or alternatively, each minority class observation
  is used an equal number of times
* made the getters for BenchmarkResult more consistent. These are now:
  getBMRTaskIds, getBMRLearnerIds, getBMRPredictions, getBMRPerformances,
  getBMRAggrPerformances
  getBMRTuneResults, getFeatSelResults, getBMRFilteredFeatures
  The following methods do not work for BenchmarkResult anymore: getTuneResult, getFeatSelResult
* Removed getFilterResult, because it does the same as getFilteredFeatures

## new learners:
* classif.bartMachine
* classif.lqa
* classif.randomForestSRC
* classif.sda
* regr.ctree
* regr.plsr
* regr.randomForestSRC
* cluster.cmeans
* cluster.DBScan
* cluster.kmeans
* cluster.FarthestFirst
* surv.cvglmnet
* surv.optimCoxBoostPenalty

## new filters:
* variance
* univariate
* carscore
* rf.importance, rf.min.depth
* anova.test, kruskal.test
* mrmr

## new functions
* makeMulticlassWrapper
* makeStackedLearner, getStackedBaseLearnerPredictions
* joinClassLevels
* summarizeColumns, summarizeLevels
* capLargeValues, mergeFactorLevelsBySize

# mlr 2.1:
* mlr now supports multi-criteria tuning
* mlr now supports cluster analysis (experimental)
* improve makeWeightedClassesWrapper: Hyperparams for class weighting are now
  supported, too.
* removed fix.factors option from randomForest, but added it in general to
  makeLearner, so it now works for all learners.
  Helps when feature factor levels where dropped in newdata prediction data.frames
* more consistent results for tuning algorithms and parameters with "trafos" :
  we always return the optimal settings on the transformed scale, but in the opt.path in the original scale.
* fix a bug when feature filtering resulted in a NoFeatureModel
* resample now returns a data.frame "err.mgs" or error messages that might have
  occurred during resampling
* stratified resampling for survival

## new learners:
* classif.cforest
* classif.glmnet
* classif.plsdaCaret
* regr.cforest
* regr.glmnet
* regr.svm
* surv.cforest
* cluster.SimpleKMeans
* cluster.EM
* cluster.XMeans

## new measures
* bac
* db, dunn, g1, g2, silhouette

## new functions
* makeClusterTask
* removeHyperPars
* tuneParamsMultiCrit
* makeTuneMultiCritControlGrid, makeTuneMultiCritControlRandom,
  makeTuneMultiCritControlNSGA2
* plotTuneMultiCritResult
* getFailureModelMsg

# mlr 2.0:
* mlr now supports survival analysis models (experimental)
* mlr now supports cost-sensitive learning with example-specific costs
  experimental)
* Some example tasks and data sets were added for simple access
* added FeatSelWrapper and getFeatSelResult
* performance functions now allows to compute multiple measures
* added multiclass.roc performance measure
* observation weights can now also be specified in the task
* added option on.learner.warning to configureMlr to suppress warnings in learners
* fixed a bug in stratified CV where elements where not distributed as evenly as
  possible when the split number did not divide the number of observation
* added class.weights param for classif.svm
* add fix.factors.prediction option to randomForest
* generic standard error estimation in randomForest and BaggingWrapper
* added fixup.data option to task constructors, so basic data cleanup can be
  performed
* show.info is now an option in configureMlr
* learners now support taggable properties that can be queried and changed. also
  see below.
* listLearners(forTask) was unified
* removed tuning via R' optim method (makeTuneControlOptim), as the optimizers in
  there really make no sense for tuning
* Grid search was improved so one does not have to discretize parameters manually
  anymore (although this is still possible). Instead one now passes a 'resolution' argument. Internally we
  now use ParamHelpers::generateGridDesign for this.
* toy tasks were added for convenient usage: iris.task, sonar.task, bh.task
  they also also have corresponding resampling instances, so you directly start
  working, e.g., iris.rin

## new learners:
* classif.knn
* classif.IBk
* classif.LiblineaRBinary
* classif.LiblineaRLogReg
* classif.LiblineaRMultiClass
* classif.linDA
* classif.plr
* classif.plsDA
* classif.rrlda
* regr.crs
* regr.IBk
* regr.mob
* surv.CoxBoost
* surv.coxph
* surv.glmboost
* surv.glmnet
* surv.penalized
* surv.randomForestSRC

## new measures
* multiauc
* cindex
* meancosts, mcp

## new functions
* removeConstantFeatures, normalizeFeatures, dropFeatures, createDummyFeatures
* getTaskNFeats
* hasProperties, getProperties, setProperties, addProperties, removeProperties
* showHyperPars
* setId
* listMeasures
* isFailureModel
* plotLearnerPrediction
* plotThreshVsPerf
* holdout, subsample, crossval, repcv, bootstrapOOB, bootstrapB632,
  bootstrapB632plus
* listFilterMethods, getFilterValues, filterFeatures, makeFilterWrapper,
  plotFilterValues
* benchmark
* getPerformances, getAggrPerformances, getPredictions, getFilterResult,
  getTuneResult, getFeatSelResult
* oversample, undersample, makeOversampleWrapper, makeUndersampleWrapper
* smote, makeSmoteWrapper
* downsample, makeDownsampleWrapper
* makeWeightedClassesWrapper
* makeTuneControlGenSA
* makeModelMultiplexer, makeModelMultiplexerParamSet
* makeCostSensTask, makeCostSensClassifWrapper, makeCostSensRegrWrapper,
  makeCostsSensWeightedPairsLearner
* makeSurvTask
* impute, reimpute, makeImputeWrapper, lots of impute<Method>, makeImputeMethod

# mlr 1.1:
* Initial release to CRAN



<|MERGE_RESOLUTION|>--- conflicted
+++ resolved
@@ -2,11 +2,7 @@
 
 ## general
 * Support for functional data (fda) using matrix columns has been added.
-<<<<<<< HEAD
-* relaxed the way wrappers can be nested -- the only explicitly forbidden
-=======
 * Relaxed the way wrappers can be nested -- the only explicitly forbidden
->>>>>>> aa96d46d
   combination is to wrap a tuning wrapper around another optimization wrapper
 * Refactored the resample progress messages to give a better overview and
   distinguish between train and test measures better
