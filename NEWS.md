--- conflicted
+++ resolved
@@ -69,11 +69,8 @@
 * classif.fdaglm
 * classif.mxff
 * regr.fdaFDboost
-<<<<<<< HEAD
 * oneclass.svm
-=======
 * regr.mxff
->>>>>>> master
 
 ## learners - removed
 * {classif,regr}.bdk: broke our API, stability issues
