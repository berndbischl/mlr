--- conflicted
+++ resolved
@@ -43,15 +43,10 @@
   )
 }
 
-<<<<<<< HEAD
-#' @S3method trainLearner regr.mob
-trainLearner.regr.crs = function(.learner, .task, .subset, .weights = NULL,  ...) {
-=======
 #' @export
 trainLearner.regr.crs = function(.learner, .task, .subset, .weights,  ...) {
->>>>>>> f885d31d
   f = getTaskFormula(.task)
-  if (is.null(.weights)) {
+  if (missing(.weights)) {
     crs(f, data=getTaskData(.task, .subset), ...)
   } else  {
     crs(f, data=getTaskData(.task, .subset), weights=.weights, ...)
