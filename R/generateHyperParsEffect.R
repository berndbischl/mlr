#' @title Generate hyperparameter effect data.
#'
#' @description
#' Generate cleaned hyperparameter effect data from a tuning result or from a
#' nested cross-validation tuning result. The object returned can be used for
#' custom visualization or passed downstream to an out of the box mlr method,
#' [plotHyperParsEffect].
#'
#' @param tune.result ([TuneResult] | [ResampleResult])\cr
#'  Result of [tuneParams] (or [resample] ONLY when used
#'  for nested cross-validation). The tuning result (or results if the
#'  output is from nested cross-validation), also containing the
#'  optimizer results. If nested CV output is passed, each element in the list
#'  will be considered a separate run, and the data from each run will be
#'  included in the dataframe within the returned `HyperParsEffectData`.
#' @param include.diagnostics (`logical(1)`)\cr
#'  Should diagnostic info (eol and error msg) be included?
#'  Default is `FALSE`.
#' @param trafo (`logical(1)`)\cr
#'  Should the units of the hyperparameter path be converted to the
#'  transformed scale? This is only useful when trafo was used to create the
#'  path.
#'  Default is `FALSE`.
#' @param partial.dep (`logical(1)`)\cr
#'  Should partial dependence be requested based on converting to reg task? This
#'  sets a flag so that we know to use partial dependence downstream. This
#'  should most likely be set to `TRUE` if 2 or more hyperparameters were
#'  tuned simultaneously. Partial dependence should always be requested when
#'  more than 2 hyperparameters were tuned simultaneously. Setting to
#'  `TRUE` will cause [plotHyperParsEffect] to automatically
#'  plot partial dependence when called downstream.
#'  Default is `FALSE`.
#'
#' @return (`HyperParsEffectData`)
#'  Object containing the hyperparameter effects dataframe, the tuning
#'  performance measures used, the hyperparameters used, a flag for including
#'  diagnostic info, a flag for whether nested cv was used, a flag for whether
#'  partial dependence should be generated, and the optimization algorithm used.
#'
#' @examples
#' \dontrun{
#' # 3-fold cross validation
#' ps = makeParamSet(makeDiscreteParam("C", values = 2^(-4:4)))
#' ctrl = makeTuneControlGrid()
#' rdesc = makeResampleDesc("CV", iters = 3L)
#' res = tuneParams("classif.ksvm", task = pid.task, resampling = rdesc,
#'   par.set = ps, control = ctrl)
#' data = generateHyperParsEffectData(res)
#' plt = plotHyperParsEffect(data, x = "C", y = "mmce.test.mean")
#' plt + ylab("Misclassification Error")
#' 
#' # nested cross validation
#' ps = makeParamSet(makeDiscreteParam("C", values = 2^(-4:4)))
#' ctrl = makeTuneControlGrid()
#' rdesc = makeResampleDesc("CV", iters = 3L)
#' lrn = makeTuneWrapper("classif.ksvm", control = ctrl,
#'   resampling = rdesc, par.set = ps)
#' res = resample(lrn, task = pid.task, resampling = cv2,
#'   extract = getTuneResult)
#' data = generateHyperParsEffectData(res)
#' plotHyperParsEffect(data, x = "C", y = "mmce.test.mean", plot.type = "line")
#' }
#' @export
#' @importFrom utils type.convert
generateHyperParsEffectData = function(tune.result, include.diagnostics = FALSE,
  trafo = FALSE, partial.dep = FALSE) {

  assert(
    checkClass(tune.result, "ResampleResult"),
    checkClass(tune.result, classes = "TuneResult")
  )
  assertFlag(include.diagnostics)
  assertFlag(partial.dep)

  # in case we have nested CV
  if (getClass1(tune.result) == "ResampleResult") {
    d = getNestedTuneResultsOptPathDf(tune.result, trafo = trafo)
    num.hypers = length(tune.result$extract[[1]]$x)
    if ((num.hypers > 2) && !partial.dep) {
      stopf("Partial dependence must be requested with partial.dep when tuning more than 2 hyperparameters")
    }
    for (hyp in 1:num.hypers) {
      if (!is.numeric(d[, hyp])) {
        d[, hyp] = type.convert(as.character(d[, hyp]))
      }
    }
    # rename to be clear this denotes the nested cv
    names(d)[names(d) == "iter"] = "nested_cv_run"

    # items for object
    measures = tune.result$extract[[1]]$opt.path$y.names
    hyperparams = names(tune.result$extract[[1]]$x)
    optimization = getClass1(tune.result$extract[[1]]$control)
    nested = TRUE
  } else {
    if (trafo) {
      d = as.data.frame(trafoOptPath(tune.result$opt.path))
    } else {
      d = as.data.frame(tune.result$opt.path)
    }
    # what if we have numerics that were discretized upstream
    num.hypers = length(tune.result$x)
    if ((num.hypers > 2) && !partial.dep) {
      stopf("Partial dependence must be requested with partial.dep when tuning more than 2 hyperparameters")
    }
    for (hyp in 1:num.hypers) {
      if (!is.numeric(d[, hyp])) {
        d[, hyp] = type.convert(as.character(d[, hyp]))
      }
    }
    measures = tune.result$opt.path$y.names
    hyperparams = names(tune.result$x)
    optimization = getClass1(tune.result$control)
    nested = FALSE
  }

  # off by default unless needed by user
  if (include.diagnostics == FALSE) {
    d = within(d, rm("eol", "error.message"))
  }

  # users might not know what dob means, so let's call it iteration
  names(d)[names(d) == "dob"] = "iteration"

  makeS3Obj("HyperParsEffectData", data = d, measures = measures,
    hyperparams = hyperparams,
    diagnostics = include.diagnostics,
    optimization = optimization,
    nested = nested,
    partial = partial.dep)
}

#' @export
print.HyperParsEffectData = function(x, ...) {

  catf("HyperParsEffectData:")
  catf("Hyperparameters: %s", collapse(x$hyperparams))
  catf("Measures: %s", collapse(x$measures))
  catf("Optimizer: %s", collapse(x$optimization))
  catf("Nested CV Used: %s", collapse(x$nested))
  if (x$partial) {
    print("Partial dependence requested")
  }
  catf("Snapshot of data:")
  print(head(x$data))
}

#' @title Plot the hyperparameter effects data
#'
#' @description
#' Plot hyperparameter validation path. Automated plotting method for
#' `HyperParsEffectData` object. Useful for determining the importance
#' or effect of a particular hyperparameter on some performance measure and/or
#' optimizer.
#'
#' @param hyperpars.effect.data (`HyperParsEffectData`)\cr
#'  Result of [generateHyperParsEffectData]
#' @param x (`character(1)`)\cr
#'  Specify what should be plotted on the x axis. Must be a column from
#'  `HyperParsEffectData$data`. For partial dependence, this is assumed to
#'  be a hyperparameter.
#' @param y (`character(1)`)\cr
#'  Specify what should be plotted on the y axis. Must be a column from
#'  `HyperParsEffectData$data`
#' @param z (`character(1)`)\cr
#'  Specify what should be used as the extra axis for a particular geom. This
#'  could be for the fill on a heatmap or color aesthetic for a line. Must be a
#'  column from `HyperParsEffectData$data`. Default is `NULL`.
#' @param plot.type (`character(1)`)\cr
#'  Specify the type of plot: \dQuote{scatter} for a scatterplot, \dQuote{heatmap} for a
#'  heatmap, \dQuote{line} for a scatterplot with a connecting line, or \dQuote{contour} for a
#'  contour plot layered ontop of a heatmap.
#'  Default is \dQuote{scatter}.
#' @param loess.smooth (`logical(1)`)\cr
#'  If `TRUE`, will add loess smoothing line to plots where possible. Note that
#'  this is probably only useful when `plot.type` is set to either
#'  \dQuote{scatter} or \dQuote{line}. Must be a column from
#'  `HyperParsEffectData$data`. Not used with partial dependence.
#'  Default is `FALSE`.
#' @param facet (`character(1)`)\cr
#'  Specify what should be used as the facet axis for a particular geom. When
#'  using nested cross validation, set this to \dQuote{nested_cv_run} to obtain a facet
<<<<<<< HEAD
#'  for each outer loop. Must be a column from \code{HyperParsEffectData$data}.
#'  Please note that facetting is not supported with partial dependence plots!
#'  Default is \code{NULL}.
#' @param global.only [\code{logical(1)}]\cr
#'  If \code{TRUE}, will only plot the current global optima when setting
=======
#'  for each outer loop. Must be a column from `HyperParsEffectData$data`
#'  Default is `NULL`.
#' @param global.only (`logical(1)`)\cr
#'  If `TRUE`, will only plot the current global optima when setting
>>>>>>> b186ba03
#'  x = "iteration" and y as a performance measure from
#'  `HyperParsEffectData$measures`. Set this to FALSE to always plot the
#'  performance of every iteration, even if it is not an improvement. Not used
#'  with partial dependence.
#'  Default is `TRUE`.
#' @param interpolate ([Learner] | `character(1)`)\cr
#'  If not `NULL`, will interpolate non-complete grids in order to visualize a more
#'  complete path. Only meaningful when attempting to plot a heatmap or contour.
#'  This will fill in \dQuote{empty} cells in the heatmap or contour plot. Note that
#'  cases of irregular hyperparameter paths, you will most likely need to use
#'  this to have a meaningful visualization. Accepts either a regression \link{Learner}
#'  object or the learner as a string for interpolation. This cannot be used with partial
#'  dependence.
#'  Default is `NULL`.
#' @param show.experiments (`logical(1)`)\cr
#'  If `TRUE`, will overlay the plot with points indicating where an experiment
#'  ran. This is only useful when creating a heatmap or contour plot with
#'  interpolation so that you can see which points were actually on the
#'  original path. Note: if any learner crashes occurred within the path, this
#'  will become `TRUE`. Not used with partial dependence.
#'  Default is `FALSE`.
#' @param show.interpolated (`logical(1)`)\cr
#'  If `TRUE`, will overlay the plot with points indicating where interpolation
#'  ran. This is only useful when creating a heatmap or contour plot with
#'  interpolation so that you can see which points were interpolated. Not used
#'  with partial dependence.
#'  Default is `FALSE`.
#' @param nested.agg (`function`)\cr
#'  The function used to aggregate nested cross validation runs when plotting 2
#'  hyperparameters. This is also used for nested aggregation in partial
#'  dependence.
#'  Default is `mean`.
#' @param partial.dep.learn ([Learner] | `character(1)`)\cr
#'  The regression learner used to learn partial dependence. Must be specified if
#'  \dQuote{partial.dep} is set to `TRUE` in
#'  [generateHyperParsEffectData]. Accepts either a \link{Learner}
#'  object or the learner as a string for learning partial dependence.
#'  Default is `NULL`.
#' @template ret_gg2
#'
#' @note Any NAs incurred from learning algorithm crashes will be indicated in
#' the plot (except in the case of partial dependence) and the NA values will be
#' replaced with the column min/max depending on the optimal values for the
#' respective measure. Execution time will be replaced with the max.
#' Interpolation by its nature will result in predicted values for the
#' performance measure. Use interpolation with caution. If \dQuote{partial.dep}
#' is set to `TRUE` in [generateHyperParsEffectData], only
#' partial dependence will be plotted.
#'
#' Since a ggplot2 plot object is returned, the user can change the axis labels
#' and other aspects of the plot using the appropriate ggplot2 syntax.
#'
#' @export
#'
#' @examples
#' # see generateHyperParsEffectData
plotHyperParsEffect = function(hyperpars.effect.data, x = NULL, y = NULL,
  z = NULL, plot.type = "scatter", loess.smooth = FALSE, facet = NULL,
  global.only = TRUE, interpolate = NULL, show.experiments = FALSE,
  show.interpolated = FALSE, nested.agg = mean, partial.dep.learn = NULL) {

  assertClass(hyperpars.effect.data, classes = "HyperParsEffectData")
  assertChoice(x, choices = names(hyperpars.effect.data$data))
  assertChoice(y, choices = names(hyperpars.effect.data$data))
  assertSubset(z, choices = names(hyperpars.effect.data$data))
  assertChoice(plot.type, choices = c("scatter", "line", "heatmap", "contour"))
  assertFlag(loess.smooth)
  assertSubset(facet, choices = names(hyperpars.effect.data$data))
  assertFlag(global.only)
  assert(checkClass(interpolate, "Learner"), checkString(interpolate),
    checkNull(interpolate))
  # assign learner for interpolation
  if (checkClass(interpolate, "Learner") == TRUE ||
    checkString(interpolate) == TRUE) {
    lrn = checkLearner(interpolate, "regr")
  }
  assertFlag(show.experiments)
  assertFunction(nested.agg)
  # assign learner for partial dep
  assert(checkClass(partial.dep.learn, "Learner"), checkString(partial.dep.learn),
    checkNull(partial.dep.learn))
  if (checkClass(partial.dep.learn, "Learner") == TRUE ||
    checkString(partial.dep.learn) == TRUE) {
    lrn = checkLearner(partial.dep.learn, "regr")
  }
  if (!is.null(partial.dep.learn) && !is.null(interpolate)) {
    stopf("partial.dep.learn and interpolate can't be simultaneously requested!")
  }
  if (length(x) > 1 || length(y) > 1 || length(z) > 1 || length(facet) > 1) {
    stopf("Greater than 1 length x, y, z or facet not yet supported")
  }

  d = hyperpars.effect.data$data
  if (hyperpars.effect.data$nested) {
    d$nested_cv_run = as.factor(d$nested_cv_run)
  }

  # gather names
  hypers = hyperpars.effect.data$hyperparams
  measures = hyperpars.effect.data$measures

  # set flags for building plots
  na.flag = anyMissing(d[, hyperpars.effect.data$measures])
  z.flag = !is.null(z)
  facet.flag = !is.null(facet)
  heatcontour.flag = plot.type %in% c("heatmap", "contour")
  partial.flag = hyperpars.effect.data$partial
  facet.nested = !is.null(facet) && facet == "nested_cv_run" && !partial.flag

  if (partial.flag && is.null(partial.dep.learn)) {
    stopf("Partial dependence requested but partial.dep.learn not specified!")
  }

  # deal with NAs where optimizer failed
  if (na.flag) {
    d$learner_status = ifelse(is.na(d[, "exec.time"]), "Failure", "Success")
    for (col in hyperpars.effect.data$measures) {
      col.name = stri_split_fixed(col, ".test.mean", omit_empty = TRUE)[[1]]
      if (heatcontour.flag) {
        d[, col][is.na(d[, col])] = get(col.name)$worst
      } else {
        if (get(col.name)$minimize) {
          d[, col][is.na(d[, col])] = max(d[, col], na.rm = TRUE)
        } else {
          d[, col][is.na(d[, col])] = min(d[, col], na.rm = TRUE)
        }
      }
    }
    d$exec.time[is.na(d$exec.time)] = max(d$exec.time, na.rm = TRUE)
  } else {
    # in case the user wants to show this despite no learner crashes
    # Note: ignored for partial dep
    d$learner_status = "Success"
  }

  # we need to work differently depending on if we have partial dependence
  if (partial.flag && !("iteration" %in% c(x, y, z))) {
    # collapse nested for partial dep input
    if (hyperpars.effect.data$nested) {
      averaging = d[, !(names(d) %in% c("iteration", "nested_cv_run",
        hyperpars.effect.data$hyperparams, "eol",
        "error.message", "learner_status")), drop = FALSE]
      hyperpars = lapply(d[, hyperpars.effect.data$hyperparams], "[")
      d = aggregate(averaging, hyperpars, nested.agg)
    }
    partial.task = makeRegrTask(id = "par_dep",
      data = d[, c(hypers, measures[1])], target = measures[1])
    partial.fit = train(lrn, partial.task)
    if ((length(x) == 1) && (length(y) == 1) && !(z.flag)) {
      # we only care about each feature by itself for this case
      d = generatePartialDependenceData(partial.fit, partial.task, x)$data
    } else if ((length(x) == 1) && (length(y) == 1) && (z.flag)) {
      # we need a grid if using more than 1 axis for hyperpars
      d = generatePartialDependenceData(partial.fit, partial.task,
        interaction = TRUE)$data
      # need to aggregate grid
      averaging = d[, c(hyperpars.effect.data$measures[1]), with = FALSE]
      combined.hypers = c(hyperpars.effect.data$hyperparams, x, y, z)
      used.hypers = combined.hypers[duplicated(combined.hypers)]
      hyperpars = lapply(d[, used.hypers, with = FALSE], "[")
      d = aggregate(averaging, hyperpars, mean)
    }
  } else {
    # assign for global only
    if (global.only && x == "iteration" && y %in% hyperpars.effect.data$measures) {
      for (col in hyperpars.effect.data$measures) {
        col.name = stri_split_fixed(col, ".test.mean", omit_empty = TRUE)[[1]]
        if (get(col.name)$minimize) {
          d[, col] = cummin(d[, col])
        } else {
          d[, col] = cummax(d[, col])
        }
      }
    }

    if ((!is.null(interpolate)) && z.flag && (heatcontour.flag)) {
      # create grid
      xo = seq(min(d[, x]), max(d[, x]), length.out = 100)
      yo = seq(min(d[, y]), max(d[, y]), length.out = 100)
      grid = expand.grid(xo, yo, KEEP.OUT.ATTRS = FALSE)
      names(grid) = c(x, y)

      if (hyperpars.effect.data$nested) {
        d.new = d
        new.d = data.frame()
        # for loop for each nested cv run
        for (run in unique(d$nested_cv_run)) {
          d.run = d.new[d.new$nested_cv_run == run, ]
          regr.task = makeRegrTask(id = "interp", data = d.run[, c(x, y, z)],
            target = z)
          mod = train(lrn, regr.task)
          prediction = predict(mod, newdata = grid)
          grid[, z] = prediction$data[, prediction$predict.type]
          grid$learner_status = "Interpolated Point"
          grid$iteration = NA
          # combine the experiment data with interpolated data
          if (facet.nested) {
            grid$nested_cv_run = run
            combined = rbind(d_run[,c(x,y,z,"learner_status", "iteration",
              "nested_cv_run")], grid)
          } else {
            combined = rbind(d_run[,c(x,y,z,"learner_status",
              "iteration")], grid)
          }
          # combine each loop
          new.d = rbind(new.d, combined)
        }
        grid = new.d
      } else {
        regr.task = makeRegrTask(id = "interp", data = d[, c(x, y, z)], target = z)
        mod = train(lrn, regr.task)
        prediction = predict(mod, newdata = grid)
        grid[, z] = prediction$data[, prediction$predict.type]
        grid$learner_status = "Interpolated Point"
        grid$iteration = NA
        # combine the experiment data with interpolated data
        combined = rbind(d[, c(x, y, z, "learner_status", "iteration")], grid)
        grid = combined
      }
      # remove any values that would extrapolate the z
      grid[grid[, z] < min(d[, z]), z] = min(d[, z])
      grid[grid[, z] > max(d[, z]), z] = max(d[, z])
      d = grid
    }

<<<<<<< HEAD
    if (hyperpars.effect.data$nested && z.flag && !facet.nested){
=======
    if (hyperpars.effect.data$nested && z.flag) {
>>>>>>> b186ba03
      averaging = d[, !(names(d) %in% c("iteration", "nested_cv_run",
        hyperpars.effect.data$hyperparams, "eol",
        "error.message", "learner_status")),
      drop = FALSE]
      # keep experiments if we need it
      if (na.flag || (!is.null(interpolate)) || show.experiments) {
        hyperpars = lapply(d[, c(hyperpars.effect.data$hyperparams,
          "learner_status")], "[")
      } else {
        hyperpars = lapply(d[, hyperpars.effect.data$hyperparams], "[")
      }
      d = aggregate(averaging, hyperpars, nested.agg)
      d$iteration = seq_len(nrow(d))
    }
  }

  # just x, y
  if ((length(x) == 1) && (length(y) == 1) && !(z.flag)) {
    if (hyperpars.effect.data$nested && !partial.flag) {
      plt = ggplot(d, aes_string(x = x, y = y, color = "nested_cv_run"))
    } else {
      plt = ggplot(d, aes_string(x = x, y = y))
    }
    if (na.flag && !partial.flag) {
      plt = plt + geom_point(aes_string(shape = "learner_status",
        color = "learner_status")) +
        scale_shape_manual(values = c("Failure" = 24, "Success" = 0)) +
        scale_color_manual(values = c("red", "black"))
    } else {
      plt = plt + geom_point()
    }
    if (plot.type == "line") {
      plt = plt + geom_line()
    }
    if (loess.smooth) {
      plt = plt + geom_smooth()
    }
    if (facet.flag) {
      plt = plt + facet_wrap(facet)
    }
  } else if ((length(x) == 1) && (length(y) == 1) && (z.flag)) {
    # the data we use depends on if interpolation
    if (heatcontour.flag) {
      if (!is.null(interpolate)) {
        plt = ggplot(data = d[d$learner_status == "Interpolated Point", ],
          aes_string(x = x, y = y, fill = z, z = z)) + geom_raster()
        if (show.interpolated && !(na.flag || show.experiments)) {
          plt = plt + geom_point(aes_string(shape = "learner_status")) +
            scale_shape_manual(values = c("Interpolated Point" = 6))
        }
      } else {
        plt = ggplot(data = d, aes_string(x = x, y = y, fill = z, z = z)) +
          geom_raster()
      }
      if ((na.flag || show.experiments) && !show.interpolated && !partial.flag) {
        plt = plt + geom_point(data = d[d$learner_status %in% c("Success",
          "Failure"), ],
        aes_string(shape = "learner_status"),
        fill = "red") +
          scale_shape_manual(values = c("Failure" = 24, "Success" = 0))
      } else if ((na.flag || show.experiments) && (show.interpolated)) {
        plt = plt + geom_point(data = d, aes_string(shape = "learner_status"),
          fill = "red") +
          scale_shape_manual(values = c("Failure" = 24, "Success" = 0,
            "Interpolated Point" = 6))
      }
      if (plot.type == "contour") {
        plt = plt + geom_contour()
      }
      plt = plt + scale_fill_gradientn(colors = c("#9E0142", "#D53E4F", "#F46D43", "#FDAE61", "#FEE08B", "#FFFFBF", "#E6F598", "#ABDDA4", "#66C2A5", "#3288BD", "#5E4FA2")) # RColorBrewer::brewer.pal(11, "Spectral")
    } else {
      plt = ggplot(d, aes_string(x = x, y = y, color = z))
      if (na.flag) {
        plt = plt + geom_point(aes_string(shape = "learner_status",
          color = "learner_status")) +
          scale_shape_manual(values = c("Failure" = 24, "Success" = 0)) +
          scale_color_manual(values = c("red", "black"))
      } else {
        plt = plt + geom_point()
      }
      if (plot.type == "line") {
        plt = plt + geom_line()
      }
    }
  }
  if (facet.nested)
    plt = plt + facet_wrap(as.formula(paste("~", "nested_cv_run")))
  return(plt)
}<|MERGE_RESOLUTION|>--- conflicted
+++ resolved
@@ -180,18 +180,11 @@
 #' @param facet (`character(1)`)\cr
 #'  Specify what should be used as the facet axis for a particular geom. When
 #'  using nested cross validation, set this to \dQuote{nested_cv_run} to obtain a facet
-<<<<<<< HEAD
-#'  for each outer loop. Must be a column from \code{HyperParsEffectData$data}.
+#'  for each outer loop. Must be a column from `HyperParsEffectData$data`.
 #'  Please note that facetting is not supported with partial dependence plots!
-#'  Default is \code{NULL}.
-#' @param global.only [\code{logical(1)}]\cr
-#'  If \code{TRUE}, will only plot the current global optima when setting
-=======
-#'  for each outer loop. Must be a column from `HyperParsEffectData$data`
 #'  Default is `NULL`.
 #' @param global.only (`logical(1)`)\cr
 #'  If `TRUE`, will only plot the current global optima when setting
->>>>>>> b186ba03
 #'  x = "iteration" and y as a performance measure from
 #'  `HyperParsEffectData$measures`. Set this to FALSE to always plot the
 #'  performance of every iteration, even if it is not an improvement. Not used
@@ -417,11 +410,7 @@
       d = grid
     }
 
-<<<<<<< HEAD
     if (hyperpars.effect.data$nested && z.flag && !facet.nested){
-=======
-    if (hyperpars.effect.data$nested && z.flag) {
->>>>>>> b186ba03
       averaging = d[, !(names(d) %in% c("iteration", "nested_cv_run",
         hyperpars.effect.data$hyperparams, "eol",
         "error.message", "learner_status")),
