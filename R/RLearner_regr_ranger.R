--- conflicted
+++ resolved
@@ -47,7 +47,6 @@
 }
 
 #' @export
-<<<<<<< HEAD
 predictLearner.regr.ranger = function(.learner, .model, .newdata, se.method = "jackknife", ...) {
   predict.se = .learner$predict.type == "se"
   pred = predict(object = .model$learner.model, data = .newdata, predict.all = predict.se, ...)
@@ -66,14 +65,6 @@
         )
     }
     return(cbind(p, se))
-=======
-predictLearner.regr.ranger = function(.learner, .model, .newdata, ...) {
-
-  type = if (.learner$predict.type == "se") "se" else "response"
-  p = predict(object = .model$learner.model, data = .newdata, type = type, ...)
-  if (.learner$predict.type == "se") {
-    return(cbind(p$predictions, p$se))
->>>>>>> 9ef72c54
   } else {
     return(pred$predictions)
   }
@@ -81,12 +72,10 @@
 
 #' @export
 getOOBPredsLearner.regr.ranger = function(.learner, .model) {
-
   getLearnerModel(.model, more.unwrap = TRUE)$predictions
 }
 
 #' @export
 getFeatureImportanceLearner.regr.ranger = function(.learner, .model, ...) {
-
   getFeatureImportanceLearner.classif.ranger(.learner, .model, ...)
 }