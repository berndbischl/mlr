--- conflicted
+++ resolved
@@ -23,47 +23,25 @@
       makeDiscreteLearnerParam(id = "splitrule", values = c("variance", "extratrees", "maxstat"), default = "variance"),
       makeIntegerLearnerParam(id = "num.random.splits", lower = 1L, default = 1L, requires = quote(splitrule == "extratrees")),
       makeNumericLearnerParam(id = "alpha", lower = 0L, upper = 1L, default = 0.5, requires = quote(splitrule == "maxstat")),
-<<<<<<< HEAD
-      makeNumericLearnerParam(id = "minprop", lower = 0L, upper = 1L, default = 0.1, requires = quote(splitrule == "maxstat")),
+      makeNumericLearnerParam(id = "minprop", lower = 0, upper = 0.5, default = 0.1, requires = quote(splitrule == "maxstat")),
       makeLogicalLearnerParam(id = "keep.inbag", default = FALSE, tunable = FALSE),
       makeDiscreteLearnerParam(id = "se.method", default = "jackknife", values = c("jackknife",  "sd"), requires = quote(se.method %in% "jackknife" && keep.inbag == TRUE), when = "both")
-=======
-      makeNumericLearnerParam(id = "minprop", lower = 0, upper = 0.5, default = 0.1, requires = quote(splitrule == "maxstat")),
-      makeLogicalLearnerParam(id = "keep.inbag", default = FALSE, tunable = FALSE)
->>>>>>> 09ced9dc
     ),
     par.vals = list(num.threads = 1L, verbose = FALSE, respect.unordered.factors = "order"),
     properties = c("numerics", "factors", "ordered", "oobpreds", "featimp", "se", "weights"),
     name = "Random Forests",
     short.name = "ranger",
-<<<<<<< HEAD
     note = "By default, internal parallelization is switched off (`num.threads = 1`), `verbose` output is disabled, `respect.unordered.factors` is set to `order` for all splitrules. All settings are changeable. `mtry.perc` sets `mtry` to `mtry.perc*getTaskNFeats(.task)`. Default for `mtry` is the floor of square root of number of features in task. Se estimation is mc bias-corrected jackknife after bootstrap, see '?regr.randomForest' for more details.",
-=======
-    note = "By default, internal parallelization is switched off (`num.threads = 1`), `verbose` output is disabled, `respect.unordered.factors` is set to `order` for all splitrules.",
->>>>>>> 09ced9dc
     callees = "ranger"
   )
 }
 
 #' @export
-<<<<<<< HEAD
-trainLearner.regr.ranger = function(.learner, .task, .subset, .weights, se.method = "jackknife", keep.inbag = NULL, mtry, mtry.perc, ...) {
-  tn = getTaskTargetNames(.task)
-  if (missing(mtry)) {
-    if (missing(mtry.perc)) {
-      mtry = floor(sqrt(getTaskNFeats(.task)))
-    } else {
-      mtry = max(1, floor(mtry.perc * getTaskNFeats(.task)))
-    }
-  }
-  if (is.null(keep.inbag)) keep.inbag = (se.method == "jackknife" && .learner$predict.type == "se")
-  ranger::ranger(formula = NULL, dependent.variable = tn, data = getTaskData(.task, .subset), keep.inbag = keep.inbag, mtry = mtry, ...)
-=======
 trainLearner.regr.ranger = function(.learner, .task, .subset, .weights = NULL, ...) {
   tn = getTaskTargetNames(.task)
+  if (is.null(keep.inbag)) keep.inbag = (se.method == "jackknife" && .learner$predict.type == "se")
   ranger::ranger(formula = NULL, dependent.variable = tn, data = getTaskData(.task, .subset),
     case.weights = .weights, ...)
->>>>>>> 09ced9dc
 }
 
 #' @export
