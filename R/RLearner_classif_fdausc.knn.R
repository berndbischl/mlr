#' @export
makeRLearner.classif.fdausc.knn = function() {
  makeRLearnerClassif(
    cl = "classif.fdausc.knn",
    package = "fda.usc",
    par.set = makeParamSet(
      makeIntegerLearnerParam(id = "knn", lower = 1L, default = NULL, special.vals = list(NULL)),
      makeDiscreteLearnerParam(id = "metric", default = "metric.lp", values = c("metric.lp", "metric.kl",
        "metric.hausdorff", "metric.dist")),
      makeDiscreteLearnerParam(id = "type.CV", default = "GCV.S", values = c("GCV.S", "CV.S", "GCCV.S")),
      # trim and draw (= plot!) are the par.CV parameters
      makeNumericLearnerParam(id = "trim", lower = 0L, upper = 1L, default = 0L),
      makeLogicalLearnerParam(id = "draw", default = TRUE, tunable = FALSE)
    ),
    par.vals = list(draw = FALSE),
    properties = c("twoclass", "multiclass", "weights", "prob", "single.functional"),
    name = "fdausc.knn",
    short.name = "fdausc.knn",
    note = "Argument draw=FALSE is used as default."
  )
}

#' @export
<<<<<<< HEAD
trainLearner.classif.fdausc.knn = function(.learner, .task, .subset, .weights = NULL, trim, draw, metric = "metric.lp", ...) {

=======
trainLearner.classif.fdausc.knn = function(.learner, .task, .subset, .weights = NULL, trim, draw, ...) {
>>>>>>> d5789289
  # Get and transform functional data
  d = getTaskData(.task, subset = .subset, target.extra = TRUE, functionals.as = "matrix")
  fd = getFunctionalFeatures(d$data)

  # transform the data into fda.usc:fdata class type.
  data.fdclass = fda.usc::fdata(mdata = as.matrix(fd))
  par.cv = learnerArgsToControl(list, trim, draw)

  par.funs = learnerArgsToControl(list, metric)
  par.funs = lapply(par.funs, function(x) getFromNamespace(x, "fda.usc"))

  trainfun = getFromNamespace("classif.knn", "fda.usc")
  mod = do.call("trainfun",
    c(list(group = d$target, fdataobj = data.fdclass, par.CV = par.cv, par.S = list(w = .weights)),
      list(metric = par.funs$metric)[which(names(par.funs) == "metric")],
      ...))
 }

#' @export
predictLearner.classif.fdausc.knn = function(.learner, .model, .newdata, ...) {
  # transform the data into fda.usc:fdata class type.
  fd = getFunctionalFeatures(.newdata)
  nd = fda.usc::fdata(mdata = as.matrix(fd))

  # predict according to predict.type
  type = ifelse(.learner$predict.type == "prob", "probs", "class")
  if (type == "probs") {
    predict(.model$learner.model, nd, type = type)$prob.group
  } else {
    predict(.model$learner.model, nd, type = type)
  }
}<|MERGE_RESOLUTION|>--- conflicted
+++ resolved
@@ -21,12 +21,8 @@
 }
 
 #' @export
-<<<<<<< HEAD
 trainLearner.classif.fdausc.knn = function(.learner, .task, .subset, .weights = NULL, trim, draw, metric = "metric.lp", ...) {
 
-=======
-trainLearner.classif.fdausc.knn = function(.learner, .task, .subset, .weights = NULL, trim, draw, ...) {
->>>>>>> d5789289
   # Get and transform functional data
   d = getTaskData(.task, subset = .subset, target.extra = TRUE, functionals.as = "matrix")
   fd = getFunctionalFeatures(d$data)
