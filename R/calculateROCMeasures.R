--- conflicted
+++ resolved
@@ -40,16 +40,8 @@
 #' calculateROCMeasures(pred)
 #'
 calculateROCMeasures = function(pred) {
-<<<<<<< HEAD
-  if (pred$task.desc$type == "classif") {
-    checkPrediction(pred, task.type = "classif", check.truth = TRUE, no.na = TRUE, binary = TRUE)
-  } else if (pred$task.desc$type == "oneclass") {
-    checkPrediction(pred, task.type = "oneclass", check.truth = TRUE, no.na = TRUE, binary = TRUE)
-  }
-=======
-  checkPrediction(pred, task.type = c("oneclass", "classif", check.truth = TRUE, no.na = TRUE, binary = TRUE)
+  checkPrediction(pred, task.type = c("oneclass", "classif"), check.truth = TRUE, no.na = TRUE, binary = TRUE)
 
->>>>>>> c7c114fd
   tab = calculateConfusionMatrix(pred, relative = TRUE)$relative.row[1:2, 1:2]
   response = getPredictionResponse(pred)
   truth = getPredictionTruth(pred)
