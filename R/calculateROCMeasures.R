--- conflicted
+++ resolved
@@ -41,12 +41,6 @@
 #'
 calculateROCMeasures = function(pred) {
   checkPrediction(pred, task.type = c("oneclass", "classif"), check.truth = TRUE, no.na = TRUE, binary = TRUE)
-<<<<<<< HEAD
-
-=======
->>>>>>> 3e21a60e
-
-  checkPrediction(pred, task.type = "classif", check.truth = TRUE, no.na = TRUE, binary = TRUE)
   tab = calculateConfusionMatrix(pred, relative = FALSE)$result[1:2, 1:2]
   response = getPredictionResponse(pred)
   truth = getPredictionTruth(pred)
