--- conflicted
+++ resolved
@@ -15,13 +15,8 @@
   )
 }
 
-<<<<<<< HEAD
-#' @S3method trainLearner classif.qda
-trainLearner.classif.qda = function(.learner, .task, .subset, .weights = NULL,  ...) {
-=======
 #' @export
 trainLearner.classif.qda = function(.learner, .task, .subset, .weights,  ...) {
->>>>>>> f885d31d
   f = getTaskFormula(.task)
   qda(f, data=getTaskData(.task, .subset), ...)
 }
