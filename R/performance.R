--- conflicted
+++ resolved
@@ -61,24 +61,13 @@
     } else if (type == "multilabel") {
       if (!(any(stri_detect_regex(colnames(pred$data), "^truth\\."))))
         stopf("You need to have 'truth.*' columns in your pred object for measure %s!", m$id)
-<<<<<<< HEAD
-    } else {
-      if (type == "oneclass") {
-=======
     } else if (type == "oneclass") {
->>>>>>> 0164b940
         if (is.null(truth) && is.null(pred$data$truth)) {
           stopf("You need to have a 'truth' column in your pred object or pass a 'truth' variable for measure %s!", m$id)
         } else if (is.null(pred$data$truth)) {
           pred$data$truth = truth
         }
-<<<<<<< HEAD
-        if(length(levels(pred$data$truth)) == 1) {
-             levels(pred$data$truth) = c(levels(pred$data$truth), setdiff(c(pred$task.desc$positive, pred$task.desc$negative), levels(pred$data$truth)))
-        }
-=======
       levels(pred$data$truth) = c(levels(pred$data$truth), setdiff(c(TRUE, FALSE), levels(pred$data$truth)))
->>>>>>> 0164b940
       } else {
         if (is.null(pred$data$truth))
           stopf("You need to have a 'truth' column in your pred object for measure %s!", m$id)
