#' Measure performance of prediction.
#'
#' Measures the quality of a prediction w.r.t. some performance measure.
#'
#' @template arg_pred
#' @template arg_measures
#' @param task ([Task])\cr
#'   Learning task, might be requested by performance measure, usually not needed except for clustering or survival.
#' @param model ([WrappedModel])\cr
#'   Model built on training data, might be requested by performance measure, usually not needed except for survival.
#' @param feats ([data.frame])\cr
#'   Features of predicted data, usually not needed except for clustering.
#'   If the prediction was generated from a `task`, you can also pass this instead and the features
#'   are extracted from it.
<<<<<<< HEAD
#' @param na.rm [\code{logical(1)}]\cr
#'   Should `NA` values be removed? Default `FALSE`.
#'   This applies to all selected measures.
#' @return [named \code{numeric}]. Performance value(s), named by measure(s).
=======
#' @param simpleaggr ([logical])\cr
#'   If TRUE, aggregation of \code{ResamplePrediction} objects is skipped. This is used internally for threshold tuning. Default is \code{FALSE}.
#' @return (named [numeric]). Performance value(s), named by measure(s).
>>>>>>> e710dd0a
#' @export
#' @family performance
#' @examples
#' training.set = seq(1, nrow(iris), by = 2)
#' test.set = seq(2, nrow(iris), by = 2)
#'
#' task = makeClassifTask(data = iris, target = "Species")
#' lrn = makeLearner("classif.lda")
#' mod = train(lrn, task, subset = training.set)
#' pred = predict(mod, newdata = iris[test.set, ])
#' performance(pred, measures = mmce)
#'
#' # Compute multiple performance measures at once
#' ms = list("mmce" = mmce, "acc" = acc, "timetrain" = timetrain)
#' performance(pred, measures = ms, task, mod)
<<<<<<< HEAD
performance = function(pred, measures, task = NULL, model = NULL, feats = NULL, na.rm = FALSE) {
  if (!is.null(pred))
    assertClass(pred, classes = "Prediction")
  measures = checkMeasures(measures, pred$task.desc, na.rm = na.rm)
  res = vnapply(measures, doPerformanceIteration, pred = pred, task = task, model = model, td = NULL, feats = feats)
=======
performance = function(pred, measures, task = NULL, model = NULL, feats = NULL, simpleaggr = FALSE) {

  if (!is.null(pred)) {
    assertClass(pred, classes = "Prediction")
  }
  measures = checkMeasures(measures, pred$task.desc)
  res = vnapply(measures, doPerformanceIteration, pred = pred, task = task, model = model, td = NULL, feats = feats, simpleaggr = simpleaggr)
>>>>>>> e710dd0a
  # FIXME: This is really what the names should be, but it breaks all kinds of other stuff
  # if (inherits(pred, "ResamplePrediction")) {
  #  setNames(res, vcapply(measures, measureAggrName))
  # } else {
  #  setNames(res, extractSubList(measures, "id"))
  # }
  setNames(res, extractSubList(measures, "id"))
}

doPerformanceIteration = function(measure, pred = NULL, task = NULL, model = NULL, td = NULL, feats = NULL, simpleaggr = simpleaggr) {

  m = measure
  props = getMeasureProperties(m)
  if ("req.pred" %in% props) {
    if (is.null(pred)) {
      stopf("You need to pass pred for measure %s!", m$id)
    }
  }
  if ("req.truth" %in% props) {
    type = getTaskDesc(pred)$type
    if (type == "surv") {
      if (is.null(pred$data$truth.time) || is.null(pred$data$truth.event)) {
        stopf("You need to have 'truth.time' and 'truth.event' columns in your pred object for measure %s!", m$id)
      }
    } else if (type == "multilabel") {
      if (!(any(stri_detect_regex(colnames(pred$data), "^truth\\.")))) {
        stopf("You need to have 'truth.*' columns in your pred object for measure %s!", m$id)
      }
    } else {
      if (is.null(pred$data$truth)) {
        stopf("You need to have a 'truth' column in your pred object for measure %s!", m$id)
      }
    }
  }
  if ("req.model" %in% props) {
    if (is.null(model)) {
      stopf("You need to pass model for measure %s!", m$id)
    }
    assertClass(model, classes = "WrappedModel")
  }
  if ("req.task" %in% props) {
    if (is.null(task)) {
      stopf("You need to pass task for measure %s!", m$id)
    }
    assertClass(task, classes = "Task")
  }
  if ("req.feats" %in% props) {
    if (is.null(task) && is.null(feats)) {
      stopf("You need to pass either task or features for measure %s!", m$id)
    } else if (is.null(feats)) {
      feats = task$env$data[pred$data$id, , drop = FALSE]
    } else {
      assertClass(feats, "data.frame")
    }
  }
  # we need to find desc somewhere
  td = if (!is.null(pred)) {
    pred$task.desc
  } else if (!is.null(model)) {
    model$task.desc
  } else if (!is.null(task)) {
    getTaskDesc(task)
  }

  # null only happens in custom resampled measure when we do no individual measurements
  if (!is.null(td)) {
    if (td$type %nin% props) {
      stopf("Measure %s does not support task type %s!", m$id, td$type)
    }
    if (td$type == "classif" && length(td$class.levels) > 2L && "classif.multi" %nin% props) {
      stopf("Multiclass problems cannot be used for measure %s!", m$id)
    }

    # if we have multiple req.pred.types, check if we have one of them (currently we only need prob)
    req.pred.types = if ("req.prob" %in% props) "prob" else character(0L)
    if (!is.null(pred) && length(req.pred.types) > 0L && pred$predict.type %nin% req.pred.types) {
      on.measure.not.applicable = getMlrOption(name = "on.measure.not.applicable")
      msg = sprintf("Measure %s requires predict type to be: '%s'!", m$id, collapse(req.pred.types))
      if (on.measure.not.applicable == "stop") {
        stop(msg)
      } else if (on.measure.not.applicable == "warn") {
        warning(msg)
      }
      return(NA_real_)
    }
  }

  # if it's a ResamplePrediction, aggregate
  if (simpleaggr) {
    measure$fun(task, model, pred, feats, m$extra.args)
  } else {
    if (inherits(pred, "ResamplePrediction")) {
      if (is.null(pred$data$iter)) pred$data$iter = 1L
      if (is.null(pred$data$set)) pred$data$set = "test"
      fun = function(ss) {
        is.train = ss$set == "train"
        if (any(is.train)) {
          pred$data = as.data.frame(ss[is.train, ])
          perf.train = measure$fun(task, model, pred, feats, m$extra.args)
        } else {
          perf.train = NA_real_
        }
        pred$data = as.data.frame(ss[!is.train, ])
        perf.test = measure$fun(task, model, pred, feats, m$extra.args)
        list(perf.train = perf.train, perf.test = perf.test)
      }
      perfs = as.data.table(pred$data)[, fun(.SD), by = "iter"]
      measure$aggr$fun(task, perfs$perf.test, perfs$perf.train, measure, perfs$iter, pred)
    } else {
      measure$fun(task, model, pred, feats, m$extra.args)
    }
  }
}<|MERGE_RESOLUTION|>--- conflicted
+++ resolved
@@ -12,16 +12,12 @@
 #'   Features of predicted data, usually not needed except for clustering.
 #'   If the prediction was generated from a `task`, you can also pass this instead and the features
 #'   are extracted from it.
-<<<<<<< HEAD
-#' @param na.rm [\code{logical(1)}]\cr
+#' @param na.rm [`logical(1)`]\cr
 #'   Should `NA` values be removed? Default `FALSE`.
 #'   This applies to all selected measures.
-#' @return [named \code{numeric}]. Performance value(s), named by measure(s).
-=======
 #' @param simpleaggr ([logical])\cr
-#'   If TRUE, aggregation of \code{ResamplePrediction} objects is skipped. This is used internally for threshold tuning. Default is \code{FALSE}.
+#'   If TRUE, aggregation of `ResamplePrediction` objects is skipped. This is used internally for threshold tuning. Default is `FALSE`.
 #' @return (named [numeric]). Performance value(s), named by measure(s).
->>>>>>> e710dd0a
 #' @export
 #' @family performance
 #' @examples
@@ -37,21 +33,13 @@
 #' # Compute multiple performance measures at once
 #' ms = list("mmce" = mmce, "acc" = acc, "timetrain" = timetrain)
 #' performance(pred, measures = ms, task, mod)
-<<<<<<< HEAD
 performance = function(pred, measures, task = NULL, model = NULL, feats = NULL, na.rm = FALSE) {
-  if (!is.null(pred))
-    assertClass(pred, classes = "Prediction")
-  measures = checkMeasures(measures, pred$task.desc, na.rm = na.rm)
-  res = vnapply(measures, doPerformanceIteration, pred = pred, task = task, model = model, td = NULL, feats = feats)
-=======
-performance = function(pred, measures, task = NULL, model = NULL, feats = NULL, simpleaggr = FALSE) {
-
+  
   if (!is.null(pred)) {
     assertClass(pred, classes = "Prediction")
   }
-  measures = checkMeasures(measures, pred$task.desc)
+  measures = checkMeasures(measures, pred$task.desc, na.rm = na.rm)
   res = vnapply(measures, doPerformanceIteration, pred = pred, task = task, model = model, td = NULL, feats = feats, simpleaggr = simpleaggr)
->>>>>>> e710dd0a
   # FIXME: This is really what the names should be, but it breaks all kinds of other stuff
   # if (inherits(pred, "ResamplePrediction")) {
   #  setNames(res, vcapply(measures, measureAggrName))
