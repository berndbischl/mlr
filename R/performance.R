--- conflicted
+++ resolved
@@ -50,12 +50,7 @@
       stopf("You need to pass pred for measure %s!", m$id)
   }
   if ("req.truth" %in% props) {
-<<<<<<< HEAD
-    td = getPredictionTaskDescription(pred)
-    type = td$type
-=======
     type = getTaskDesc(pred)$type
->>>>>>> 02759bea
     if (type == "surv") {
       if (is.null(pred$data$truth.time) || is.null(pred$data$truth.event))
         stopf("You need to have 'truth.time' and 'truth.event' columns in your pred object for measure %s!", m$id)
