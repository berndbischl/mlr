#' @export
makeRLearner.regr.km = function() {
  makeRLearnerRegr(
    cl = "regr.km",
    package = "DiceKriging",
    par.set = makeParamSet(
      makeDiscreteLearnerParam(id = "covtype", default = "matern5_2",
        values = list("gauss", "matern5_2", "matern3_2", "exp", "powexp")),
      makeNumericVectorLearnerParam(id = "coef.trend"),
      makeNumericVectorLearnerParam(id = "coef.cov"),
      makeNumericVectorLearnerParam(id = "coef.var"),
      makeNumericLearnerParam(id = "nugget"),
      makeLogicalLearnerParam(id = "nugget.estim", default = FALSE),
      makeNumericVectorLearnerParam(id = "noise.var"),
      makeDiscreteLearnerParam(id = "estim.method", default = "MLE",
        values = c("MLE", "LOO")),
      makeDiscreteLearnerParam(id = "optim.method", default = "BFGS",
        values = c("BFGS", "gen")),
      makeNumericVectorLearnerParam(id = "lower"),
      makeNumericVectorLearnerParam(id = "upper"),
      makeNumericVectorLearnerParam(id = "parinit"),
      makeIntegerLearnerParam(id = "multistart", default = 1L, lower = 1L),
      makeUntypedLearnerParam(id = "control"),
      makeLogicalLearnerParam(id = "gr", default = TRUE),
      makeLogicalLearnerParam(id = "iso", default = FALSE),
      makeLogicalLearnerParam(id = "scaling", default = FALSE),
      makeUntypedLearnerParam(id = "knots"),
      makeLogicalLearnerParam(id = "jitter", default = FALSE, when = "predict"),
      makeNumericLearnerParam(id = "nugget.stability", requires = quote(!nugget.estim && is.null(nugget)))
    ),
<<<<<<< HEAD
    mlr.defaults = list(jitter = FALSE),
=======
    par.vals = list(jitter = FALSE),
    # FIXME jitter not found as parameter for km() or km.predict(). par.vals and LearnerParam are the same here.
>>>>>>> 1f6b8550
    properties = c("numerics", "se"),
    name = "Kriging",
    short.name = "km",
    note = 'In predict, we currently always use `type = "SK"`. The extra parameter `jitter` (default is `FALSE`) enables adding a very small jitter (order 1e-12) to the x-values before prediction, as `predict.km` reproduces the exact y-values of the training data points, when you pass them in, even if the nugget effect is turned on. \n We further introduced `nugget.stability` which sets the `nugget` to `nugget.stability * var(y)` before each training to improve numerical stability. We recommend a setting of 10^-8'
  )
}

#' @export
trainLearner.regr.km = function(.learner, .task, .subset, .weights = NULL,  ...) {
  d = getTaskData(.task, .subset, target.extra = TRUE)
  args = list(...)
  if (!is.null(args$nugget.stability)) {
    if (args$nugget.stability == 0) {
      args$nugget = 0
    } else {
      args$nugget = args$nugget.stability * var(d$target)  
    }
    args$nugget.stability = NULL
  }
  do.call(DiceKriging::km, c(list(design = d$data, response = d$target), args))
}

#' @export
predictLearner.regr.km = function(.learner, .model, .newdata, jitter, ...) {
  # km with nugget estim perfectly interpolate the datas ONLY at exactly the training points
  # see JSS paper for explanation
  # so we add minimal, numerical jitter to the x points
  if (jitter) {
    jit = matrix(rnorm(nrow(.newdata) * ncol(.newdata), mean = 0, sd = 1e-12), nrow = nrow(.newdata))
    .newdata = .newdata + jit
  }
  se = (.learner$predict.type != "response")
  p = DiceKriging::predict.km(.model$learner.model, newdata = .newdata, type = "SK", se.compute = se)
  if (!se)
    return(p$mean)
  else
    cbind(p$mean, p$sd)
}<|MERGE_RESOLUTION|>--- conflicted
+++ resolved
@@ -28,12 +28,8 @@
       makeLogicalLearnerParam(id = "jitter", default = FALSE, when = "predict"),
       makeNumericLearnerParam(id = "nugget.stability", requires = quote(!nugget.estim && is.null(nugget)))
     ),
-<<<<<<< HEAD
     mlr.defaults = list(jitter = FALSE),
-=======
-    par.vals = list(jitter = FALSE),
     # FIXME jitter not found as parameter for km() or km.predict(). par.vals and LearnerParam are the same here.
->>>>>>> 1f6b8550
     properties = c("numerics", "se"),
     name = "Kriging",
     short.name = "km",
