--- conflicted
+++ resolved
@@ -25,13 +25,8 @@
   )
 }
 
-<<<<<<< HEAD
-#' @S3method trainLearner regr.km
-trainLearner.regr.km = function(.learner, .task, .subset, .weights = NULL,  ...) {
-=======
 #' @export
 trainLearner.regr.km = function(.learner, .task, .subset, .weights,  ...) {
->>>>>>> f885d31d
   d = getTaskData(.task, .subset, target.extra=TRUE)
   km(design=d$data, response=d$target, ...)
 }
