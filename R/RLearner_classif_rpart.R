--- conflicted
+++ resolved
@@ -16,13 +16,8 @@
       makeIntegerLearnerParam(id = "xval", default = 10L, lower = 0L, tunable = FALSE),
       makeUntypedLearnerParam(id = "parms")
     ),
-<<<<<<< HEAD
     mlr.defaults = list(xval = 0L),
-    properties = c("twoclass", "multiclass", "missings", "numerics", "factors", "ordered", "prob", "weights"),
-=======
-    par.vals = list(xval = 0L),
     properties = c("twoclass", "multiclass", "missings", "numerics", "factors", "ordered", "prob", "weights", "featimp"),
->>>>>>> c60b17d0
     name = "Decision Tree",
     short.name = "rpart",
     note = "`xval` has been set to `0` by default for speed."
