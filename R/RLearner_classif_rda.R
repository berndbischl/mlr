#' @export
makeRLearner.classif.rda = function() {
  makeRLearnerClassif(
    cl = "classif.rda",
    package = "klaR",
    par.set = makeParamSet(
      makeNumericLearnerParam(id="lambda", lower=0, upper=1),
      makeNumericLearnerParam(id="gamma", lower=0, upper=1),
      makeLogicalLearnerParam(id="crossval", default=TRUE),
      makeIntegerLearnerParam(id="fold", default=10L, lower=1L),
      makeNumericLearnerParam(id="train.fraction", default=0.5, lower=0, upper=1),
      makeDiscreteLearnerParam(id="schedule", default=1L, values=1:2, requires=expression(simAnn==FALSE)),
      makeNumericLearnerParam(id="T.start", default=0.1, lower=0, requires=expression(simAnn==TRUE)),
      makeNumericLearnerParam(id="halflife", default=0.1, lower=0, requires=expression(simAnn==TRUE || schedule==1)),
      makeNumericLearnerParam(id="zero.temp", default=0.01, lower=0, requires=expression(simAnn==TRUE || schedule==1)),
      makeNumericLearnerParam(id="alpha", default=2, lower=1, requires=expression(simAnn==TRUE || schedule==2)),
      makeIntegerLearnerParam(id="K", default=100L, lower=1L, requires=expression(simAnn==TRUE || schedule==2)),
      makeDiscreteLearnerParam(id="kernel", default="triangular",
        values=list("rectangular", "triangular", "epanechnikov", "biweight", "triweight", "cos", "inv", "gaussian")),
      makeLogicalLearnerParam(id="trafo", default=TRUE),
      makeLogicalLearnerParam(id="SimAnn", default=FALSE),
      makeLogicalLearnerParam(id="estimate.error", default=TRUE)
    ),
    par.vals = list(estimate.error=FALSE),
    twoclass = TRUE,
    multiclass = TRUE,
    numerics = TRUE,
    factors = TRUE,
    prob = TRUE
  )
}

<<<<<<< HEAD
#' @S3method trainLearner classif.rda
trainLearner.classif.rda = function(.learner, .task, .subset, .weights = NULL,  ...) {
=======
#' @export
trainLearner.classif.rda = function(.learner, .task, .subset, .weights,  ...) {
>>>>>>> f885d31d
  f = getTaskFormula(.task)
  rda(f, data=getTaskData(.task, .subset), ...)
}

#' @export
predictLearner.classif.rda = function(.learner, .model, .newdata, ...) {
  p = predict(.model$learner.model, newdata=.newdata, ...)
  if (.learner$predict.type == "response")
    return(p$class)
  return(p$posterior)
}<|MERGE_RESOLUTION|>--- conflicted
+++ resolved
@@ -30,13 +30,8 @@
   )
 }
 
-<<<<<<< HEAD
-#' @S3method trainLearner classif.rda
-trainLearner.classif.rda = function(.learner, .task, .subset, .weights = NULL,  ...) {
-=======
 #' @export
 trainLearner.classif.rda = function(.learner, .task, .subset, .weights,  ...) {
->>>>>>> f885d31d
   f = getTaskFormula(.task)
   rda(f, data=getTaskData(.task, .subset), ...)
 }
