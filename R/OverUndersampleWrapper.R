<<<<<<< HEAD
#' @title Fuse learner with simple ove/underrsampling for imbalancy correction in binary classification.
#' Fuse learner with simple over/undersampling for binary classification.
=======
#' @title Fuse learner with simple over/undersampling for binary classification.
>>>>>>> e82678a9
#'
#' @description
#' Creates a learner object, which can be
#' used like any other learner object.
#' Internally uses \code{\link{oversample}} or \code{\link{undersample}} before every model fit.
#'
#' Note that observation weights do not influence the sampling and are simply passed
#' down to the next learner.
#'
#' @template arg_learner
#' @param usw.rate [\code{numeric(1)}]\cr
#'   Factor to downsample the bigger class. Must be between 0 and 1,
#'   where 1 means no downsampling, 0.5 implies reduction to 50 percent
#'   and 0 would imply reduction to 0 observations.
#' @param osw.rate [\code{numeric(1)}]\cr
#'   Factor to oversample the smaller class. Must be between 1 and \code{Inf},
#'   where 1 means no oversampling and 2 would mean doubling the class size.
#' @template ret_learner
#' @family OverUndersample
#' @export
makeUndersampleWrapper = function(learner, usw.rate) {
  # FIXME: check binary classif
  learner = checkLearner(learner, "classif")
  checkArg(usw.rate, "numeric", len = 1L, na.ok = FALSE, lower = 0, upper = 1)

  id = paste(learner$id, "undersampled", sep = ".")
  ps = makeParamSet(
    makeNumericLearnerParam(id = "usw.rate")
  )
  pv = list(usw.rate = usw.rate)
  makeBaseWrapper(id, learner, package = "mlr", par.set = ps, par.vals = pv, cl = "UndersampleWrapper")
}

#' @rdname makeUndersampleWrapper
#' @export
makeOversampleWrapper = function(learner, osw.rate) {
  learner = checkLearner(learner, "classif")
  checkArg(osw.rate, "numeric", len = 1L, na.ok = FALSE, lower = 1)

  id = paste(learner$id, "overrsampled", sep = ".")
  ps = makeParamSet(
    makeNumericLearnerParam(id = "osw.rate")
  )
  pv = list(osw.rate = osw.rate)
  makeBaseWrapper(id, learner, package = "mlr", par.set = ps, par.vals = pv, cl = "OversampleWrapper")
}

#' @export
trainLearner.UndersampleWrapper = function(.learner, .task, .subset, .weights = NULL, usw.rate, ...) {
  .task = subsetTask(.task, .subset)
  .task = undersample(.task, rate = usw.rate)
  m = train(.learner$next.learner, .task, weights = .weights)
  makeChainModel(next.model = m, cl = "UndersampleModel")
}

#' @export
trainLearner.OversampleWrapper = function(.learner, .task, .subset, .weights = NULL, osw.rate, ...) {
  .task = subsetTask(.task, .subset)
  .task = oversample(.task, rate = osw.rate)
  m = train(.learner$next.learner, .task, weights = .weights)
  makeChainModel(next.model = m, cl = "OversampleModel")
}
<|MERGE_RESOLUTION|>--- conflicted
+++ resolved
@@ -1,9 +1,4 @@
-<<<<<<< HEAD
 #' @title Fuse learner with simple ove/underrsampling for imbalancy correction in binary classification.
-#' Fuse learner with simple over/undersampling for binary classification.
-=======
-#' @title Fuse learner with simple over/undersampling for binary classification.
->>>>>>> e82678a9
 #'
 #' @description
 #' Creates a learner object, which can be
