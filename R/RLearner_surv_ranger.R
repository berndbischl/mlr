#' @export
makeRLearner.surv.ranger = function() {

  makeRLearnerSurv(
    cl = "surv.ranger",
    package = "ranger",
    par.set = makeParamSet(
      makeIntegerLearnerParam(id = "num.trees", lower = 1L, default = 500L),
      # FIXME: Add default value when data dependent defaults are implemented: mtry=floor(sqrt(#independent vars))
      makeIntegerLearnerParam(id = "mtry", lower = 1L),
      makeIntegerLearnerParam(id = "min.node.size", lower = 1L, default = 3L),
      makeLogicalLearnerParam(id = "replace", default = TRUE),
      makeNumericLearnerParam(id = "sample.fraction", lower = 0L, upper = 1L),
      makeNumericVectorLearnerParam(id = "split.select.weights", lower = 0, upper = 1),
      makeUntypedLearnerParam(id = "always.split.variables"),
      makeDiscreteLearnerParam("respect.unordered.factors", values = c("ignore", "order", "partition"), default = "ignore"),
      makeDiscreteLearnerParam(id = "importance", values = c("none", "permutation"), default = "none", tunable = FALSE),
      makeLogicalLearnerParam(id = "write.forest", default = TRUE, tunable = FALSE),
      makeLogicalLearnerParam(id = "scale.permutation.importance", default = FALSE, requires = quote(importance == "permutation"), tunable = FALSE),
      makeIntegerLearnerParam(id = "num.threads", lower = 1L, when = "both", tunable = FALSE),
      makeLogicalLearnerParam(id = "save.memory", default = FALSE, tunable = FALSE),
      makeLogicalLearnerParam(id = "verbose", default = TRUE, when = "both", tunable = FALSE),
      makeIntegerLearnerParam(id = "seed", when = "both", tunable = FALSE),
      makeDiscreteLearnerParam(id = "splitrule", values = c("logrank", "extratrees", "C", "maxstat"), default = "logrank"),
      makeIntegerLearnerParam(id = "num.random.splits", lower = 1L, default = 1L, requires = quote(splitrule == "extratrees")),
      makeNumericLearnerParam(id = "alpha", lower = 0L, upper = 1L, default = 0.5, requires = quote(splitrule == "maxstat")),
      makeNumericLearnerParam(id = "minprop", lower = 0, upper = 0.5, default = 0.1, requires = quote(splitrule == "maxstat")),
      makeLogicalLearnerParam(id = "keep.inbag", default = FALSE, tunable = FALSE)
    ),
    par.vals = list(num.threads = 1L, verbose = FALSE, respect.unordered.factors = "order"),
<<<<<<< HEAD
    properties = c("numerics", "factors", "ordered", "featimp", "prob"),
=======
    properties = c("numerics", "factors", "ordered", "featimp", "weights"),
>>>>>>> c13c2b0f
    name = "Random Forests",
    short.name = "ranger",
    note = "By default, internal parallelization is switched off (`num.threads = 1`), `verbose` output is disabled, `respect.unordered.factors` is set to `order` for all splitrules. All settings are changeable.",
    callees = "ranger"
  )
}

#' @export
<<<<<<< HEAD
trainLearner.surv.ranger = function(.learner, .task, .subset, .weights, ...) {
  data = getTaskData(.task, .subset)
  if (.learner$predict.type == "response") {
    tn = getTaskTargetNames(.task)
    ranger::ranger(formula = NULL, dependent.variable.name = tn[1L],
      status.variable.name = tn[2L], data = data, ...)
  } else {
    tn = getTaskTargetNames(.task)
    model = ranger::ranger(formula = NULL, dependent.variable.name = tn[1L],
      status.variable.name = tn[2L], data = data, ...)
    model = mlr:::attachTrainingTime(model, .task, data)
    model
  }
=======
trainLearner.surv.ranger = function(.learner, .task, .subset, .weights = NULL, ...) {

  tn = getTaskTargetNames(.task)
  ranger::ranger(formula = NULL, dependent.variable.name = tn[1L],
    status.variable.name = tn[2L], data = getTaskData(.task, .subset), case.weights = .weights, ...)
>>>>>>> c13c2b0f
}

#' @export
predictLearner.surv.ranger = function(.learner, .model, .newdata, ...) {
<<<<<<< HEAD
  if (.learner$predict.type == "response") {
    p = predict(object = .model$learner.model, data = .newdata)
    rowMeans(p$chf)
  } else {
    p = predict(object = .model$learner.model, data = .newdata)
    preds = rowMeans(p$chf)
    train.times = sort(unique(c(0, .model$learner.model$times)))
    ptemp = p$survival
    pos = prodlim::sindex(jump.times = p$unique.death.times, eval.times = train.times)
    probs = cbind(1, ptemp)[, pos + 1, drop = FALSE]
    list(preds = preds, probs = probs, train.times = train.times)
  }
=======

  p = predict(object = .model$learner.model, data = .newdata)
  rowMeans(p$chf)
>>>>>>> c13c2b0f
}

#' @export
getFeatureImportanceLearner.surv.ranger = function(.learner, .model, ...) {

  getFeatureImportanceLearner.classif.ranger(.learner, .model, ...)
}<|MERGE_RESOLUTION|>--- conflicted
+++ resolved
@@ -28,11 +28,7 @@
       makeLogicalLearnerParam(id = "keep.inbag", default = FALSE, tunable = FALSE)
     ),
     par.vals = list(num.threads = 1L, verbose = FALSE, respect.unordered.factors = "order"),
-<<<<<<< HEAD
     properties = c("numerics", "factors", "ordered", "featimp", "prob"),
-=======
-    properties = c("numerics", "factors", "ordered", "featimp", "weights"),
->>>>>>> c13c2b0f
     name = "Random Forests",
     short.name = "ranger",
     note = "By default, internal parallelization is switched off (`num.threads = 1`), `verbose` output is disabled, `respect.unordered.factors` is set to `order` for all splitrules. All settings are changeable.",
@@ -41,7 +37,6 @@
 }
 
 #' @export
-<<<<<<< HEAD
 trainLearner.surv.ranger = function(.learner, .task, .subset, .weights, ...) {
   data = getTaskData(.task, .subset)
   if (.learner$predict.type == "response") {
@@ -55,18 +50,10 @@
     model = mlr:::attachTrainingTime(model, .task, data)
     model
   }
-=======
-trainLearner.surv.ranger = function(.learner, .task, .subset, .weights = NULL, ...) {
-
-  tn = getTaskTargetNames(.task)
-  ranger::ranger(formula = NULL, dependent.variable.name = tn[1L],
-    status.variable.name = tn[2L], data = getTaskData(.task, .subset), case.weights = .weights, ...)
->>>>>>> c13c2b0f
 }
 
 #' @export
 predictLearner.surv.ranger = function(.learner, .model, .newdata, ...) {
-<<<<<<< HEAD
   if (.learner$predict.type == "response") {
     p = predict(object = .model$learner.model, data = .newdata)
     rowMeans(p$chf)
@@ -79,11 +66,6 @@
     probs = cbind(1, ptemp)[, pos + 1, drop = FALSE]
     list(preds = preds, probs = probs, train.times = train.times)
   }
-=======
-
-  p = predict(object = .model$learner.model, data = .newdata)
-  rowMeans(p$chf)
->>>>>>> c13c2b0f
 }
 
 #' @export
