#' @export
makeRLearner.surv.ranger = function() {
  makeRLearnerSurv(
    cl = "surv.ranger",
    package = "ranger",
    par.set = makeParamSet(
      makeIntegerLearnerParam(id = "num.trees", lower = 1L, default = 500L),
      # FIXME: Add default value when data dependent defaults are implemented: mtry=floor(sqrt(#independent vars))
      makeIntegerLearnerParam(id = "mtry", lower = 1L),
      makeIntegerLearnerParam(id = "min.node.size", lower = 1L, default = 3L),
      makeLogicalLearnerParam(id = "replace", default = TRUE),
      makeNumericLearnerParam(id = "sample.fraction", lower = 0L, upper = 1L),
      makeNumericVectorLearnerParam(id = "split.select.weights", lower = 0, upper = 1),
      makeUntypedLearnerParam(id = "always.split.variables"),
      makeDiscreteLearnerParam("respect.unordered.factors", values = c("ignore", "order", "partition"), default = "ignore"),
      makeDiscreteLearnerParam(id = "importance", values = c("none", "permutation"), default = "none", tunable = FALSE),
      makeLogicalLearnerParam(id = "write.forest", default = TRUE, tunable = FALSE),
      makeLogicalLearnerParam(id = "scale.permutation.importance", default = FALSE, requires = quote(importance == "permutation"), tunable = FALSE),
      makeIntegerLearnerParam(id = "num.threads", lower = 1L, when = "both", tunable = FALSE),
      makeLogicalLearnerParam(id = "save.memory", default = FALSE, tunable = FALSE),
      makeLogicalLearnerParam(id = "verbose", default = TRUE, when = "both", tunable = FALSE),
      makeIntegerLearnerParam(id = "seed", when = "both", tunable = FALSE),
      makeDiscreteLearnerParam(id = "splitrule", values = c("logrank", "extratrees", "C", "maxstat"), default = "logrank"),
      makeIntegerLearnerParam(id = "num.random.splits", lower = 1L, default = 1L, requires = quote(splitrule == "extratrees")),
      makeNumericLearnerParam(id = "alpha", lower = 0L, upper = 1L, default = 0.5, requires = quote(splitrule == "maxstat")),
      makeNumericLearnerParam(id = "minprop", lower = 0, upper = 0.5, default = 0.1, requires = quote(splitrule == "maxstat")),
      makeLogicalLearnerParam(id = "keep.inbag", default = FALSE, tunable = FALSE)
    ),
    par.vals = list(num.threads = 1L, verbose = FALSE, respect.unordered.factors = "order"),
    properties = c("numerics", "factors", "ordered", "featimp", "prob"),
    name = "Random Forests",
    short.name = "ranger",
    note = "By default, internal parallelization is switched off (`num.threads = 1`), `verbose` output is disabled, `respect.unordered.factors` is set to `order` for all splitrules. All settings are changeable.",
    callees = "ranger"
  )
}

#' @export
<<<<<<< HEAD
trainLearner.surv.ranger = function(.learner, .task, .subset, .weights, ...) {
  data = getTaskData(.task, .subset)
  if (.learner$predict.type == "response") {
    tn = getTaskTargetNames(.task)
    ranger::ranger(formula = NULL, dependent.variable.name = tn[1L],
      status.variable.name = tn[2L], data = data, ...)
  } else {
    tn = getTaskTargetNames(.task)
    model = ranger::ranger(formula = NULL, dependent.variable.name = tn[1L],
      status.variable.name = tn[2L], data = data, ...)
    model = mlr:::attachTrainingTime(model, .task, data)
    model
  }
=======
trainLearner.surv.ranger = function(.learner, .task, .subset, .weights = NULL, ...) {
  tn = getTaskTargetNames(.task)
  ranger::ranger(formula = NULL, dependent.variable.name = tn[1L],
    status.variable.name = tn[2L], data = getTaskData(.task, .subset), case.weights = .weights, ...)
>>>>>>> e710dd0a
}

#' @export
predictLearner.surv.ranger = function(.learner, .model, .newdata, ...) {
<<<<<<< HEAD
  if (.learner$predict.type == "response") {
    p = predict(object = .model$learner.model, data = .newdata)
    rowMeans(p$chf)
  } else {
    p = predict(object = .model$learner.model, data = .newdata)
    preds = rowMeans(p$chf)
    train.times = sort(unique(c(0, .model$learner.model$times)))
    ptemp = p$survival
    pos = prodlim::sindex(jump.times = p$unique.death.times, eval.times = train.times)
    probs = cbind(1, ptemp)[, pos + 1, drop = FALSE]
    list(preds = preds, probs = probs, train.times = train.times)
  }
=======
  p = predict(object = .model$learner.model, data = .newdata)
  rowMeans(p$chf)
>>>>>>> e710dd0a
}

#' @export
getFeatureImportanceLearner.surv.ranger = function(.learner, .model, ...) {
  getFeatureImportanceLearner.classif.ranger(.learner, .model, ...)
}<|MERGE_RESOLUTION|>--- conflicted
+++ resolved
@@ -36,7 +36,6 @@
 }
 
 #' @export
-<<<<<<< HEAD
 trainLearner.surv.ranger = function(.learner, .task, .subset, .weights, ...) {
   data = getTaskData(.task, .subset)
   if (.learner$predict.type == "response") {
@@ -50,17 +49,10 @@
     model = mlr:::attachTrainingTime(model, .task, data)
     model
   }
-=======
-trainLearner.surv.ranger = function(.learner, .task, .subset, .weights = NULL, ...) {
-  tn = getTaskTargetNames(.task)
-  ranger::ranger(formula = NULL, dependent.variable.name = tn[1L],
-    status.variable.name = tn[2L], data = getTaskData(.task, .subset), case.weights = .weights, ...)
->>>>>>> e710dd0a
 }
 
 #' @export
 predictLearner.surv.ranger = function(.learner, .model, .newdata, ...) {
-<<<<<<< HEAD
   if (.learner$predict.type == "response") {
     p = predict(object = .model$learner.model, data = .newdata)
     rowMeans(p$chf)
@@ -73,10 +65,6 @@
     probs = cbind(1, ptemp)[, pos + 1, drop = FALSE]
     list(preds = preds, probs = probs, train.times = train.times)
   }
-=======
-  p = predict(object = .model$learner.model, data = .newdata)
-  rowMeans(p$chf)
->>>>>>> e710dd0a
 }
 
 #' @export
