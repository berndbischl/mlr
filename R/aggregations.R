#' @title Aggregation methods.
#'
#' @description
#' \itemize{
#'   \item{\bold{test.mean}}{\cr Mean of performance values on test sets.}
#'   \item{\bold{test.sd}}{\cr Standard deviation of performance values on test sets.}
#'   \item{\bold{test.median}}{\cr Median of performance values on test sets.}
#'   \item{\bold{test.min}}{\cr Minimum of performance values on test sets.}
#'   \item{\bold{test.max}}{\cr Maximum of performance values on test sets.}
#'   \item{\bold{test.sum}}{\cr Sum of performance values on test sets.}
#'   \item{\bold{train.mean}}{\cr Mean of performance values on training sets.}
#'   \item{\bold{train.sd}}{\cr Standard deviation of performance values on training sets.}
#'   \item{\bold{train.median}}{\cr Median of performance values on training sets.}
#'   \item{\bold{train.min}}{\cr Minimum of performance values on training sets.}
#'   \item{\bold{train.max}}{\cr Maximum of performance values on training sets.}
#'   \item{\bold{train.sum}}{\cr Sum of performance values on training sets.}
#'   \item{\bold{b632}}{\cr Aggregation for B632 bootstrap.}
#'   \item{\bold{b632plus}}{\cr Aggregation for B632+ bootstrap.}
#'   \item{\bold{testgroup.mean}}{\cr Performance values on test sets are grouped according
#'     to resampling method. The mean for every group is calculated, then the mean of those means.
#'     Mainly used for repeated CV.}
#'   \item{\bold{testgroup.sd}}{\cr Similar to \bold{testgroup.mean} - after
#'     the mean for every group is calculated, the standard deviation of those means is obtained.
#'     Mainly used for repeated CV.}
#'   \item{\bold{test.join}}{\cr Performance measure on joined test sets.
#'     This is especially useful for small sample sizes where unbalanced group sizes have a significant impact
#'     on the aggregation, especially for cross-validation test.join might make sense now.
#'     For the repeated CV, the performance is calculated on each repetition and then aggregated
#'     with the arithmetic mean.}
#' }
#' @format None
#' @seealso \code{\link{Aggregation}}
#' @name aggregations
#' @rdname aggregations
NULL

#' @export
#' @rdname aggregations
test.mean = makeAggregation(
  id = "test.mean",
  name = "Test mean",
  properties = "req.test",
<<<<<<< HEAD
  fun = function(task, perf.test, perf.train, measure, group, pred) mean(perf.test, na.rm = TRUE)
=======
  fun = function(task, perf.test, perf.train, measure, group, pred, na.rm) mean(perf.test, na.rm = na.rm)
>>>>>>> 01fa35cb
)

#' @export
#' @rdname aggregations
test.sd = makeAggregation(
  id = "test.sd",
  name = "Test sd",
  properties = "req.test",
<<<<<<< HEAD
  fun = function(task, perf.test, perf.train, measure, group, pred) sd(perf.test, na.rm = TRUE)
=======
  fun = function(task, perf.test, perf.train, measure, group, pred, na.rm) sd(perf.test, na.rm = na.rm)
>>>>>>> 01fa35cb
)

#' @export
#' @rdname aggregations
test.median = makeAggregation(
  id = "test.median",
  name = "Test median",
  properties = "req.test",
<<<<<<< HEAD
  fun = function(task, perf.test, perf.train, measure, group, pred) median(perf.test, na.rm = TRUE)
=======
  fun = function(task, perf.test, perf.train, measure, group, pred, na.rm) median(perf.test, na.rm = na.rm)
>>>>>>> 01fa35cb
)

#' @export
#' @rdname aggregations
test.min = makeAggregation(
  id = "test.min",
  name = "Test minimum",
  properties = "req.test",
<<<<<<< HEAD
  fun = function(task, perf.test, perf.train, measure, group, pred) min(perf.test, na.rm = TRUE)
=======
  fun = function(task, perf.test, perf.train, measure, group, pred, na.rm) min(perf.test, na.rm = na.rm)
>>>>>>> 01fa35cb
)

#' @export
#' @rdname aggregations
test.max = makeAggregation(
  id = "test.max",
  name = "Test maximum",
  properties = "req.test",
<<<<<<< HEAD
  fun = function(task, perf.test, perf.train, measure, group, pred) max(perf.test, na.rm = TRUE)
=======
  fun = function(task, perf.test, perf.train, measure, group, pred, na.rm) max(perf.test, na.rm = na.rm)
>>>>>>> 01fa35cb
)

#' @export
#' @rdname aggregations
test.sum = makeAggregation(
  id = "test.sum",
  name = "Test sum",
  properties = "req.test",
<<<<<<< HEAD
  fun = function(task, perf.test, perf.train, measure, group, pred) sum(perf.test, na.rm = TRUE)
=======
  fun = function(task, perf.test, perf.train, measure, group, pred, na.rm) sum(perf.test, na.rm = na.rm)
>>>>>>> 01fa35cb
)

#' @export
#' @rdname aggregations
test.range = makeAggregation(
  id = "test.range",
  name = "Test range",
  properties = "req.test",
<<<<<<< HEAD
  fun = function(task, perf.test, perf.train, measure, group, pred) diff(range(perf.test, na.rm = TRUE))
=======
  fun = function(task, perf.test, perf.train, measure, group, pred, na.rm) diff(range(perf.test, na.rm = na.rm))
>>>>>>> 01fa35cb
)

#' @export
#' @rdname aggregations
test.rmse = makeAggregation(
  id = "test.rmse",
  name = "Test RMSE",
  properties = "req.test",
<<<<<<< HEAD
  fun = function(task, perf.test, perf.train, measure, group, pred) sqrt(mean(perf.test^2, na.rm = TRUE))
=======
  fun = function(task, perf.test, perf.train, measure, group, pred, na.rm) sqrt(mean(perf.test^2, na.rm = na.rm))
>>>>>>> 01fa35cb
)

#' @export
#' @rdname aggregations
train.mean = makeAggregation(
  id = "train.mean",
  name = "Training mean",
  properties = "req.train",
<<<<<<< HEAD
  fun = function(task, perf.test, perf.train, measure, group, pred) mean(perf.train, na.rm = TRUE)
=======
  fun = function(task, perf.test, perf.train, measure, group, pred, na.rm) mean(perf.train, na.rm = na.rm)
>>>>>>> 01fa35cb
)

#' @export
#' @rdname aggregations
train.sd = makeAggregation(
  id = "train.sd",
  name = "Training sd",
  properties = "req.train",
<<<<<<< HEAD
  fun = function(task, perf.test, perf.train, measure, group, pred) sd(perf.train, na.rm = TRUE)
=======
  fun = function(task, perf.test, perf.train, measure, group, pred, na.rm) sd(perf.train, na.rm = na.rm)
>>>>>>> 01fa35cb
)

#' @export
#' @rdname aggregations
train.median = makeAggregation(
  id = "train.median",
  name = "Training median",
  properties = "req.train",
<<<<<<< HEAD
  fun = function(task, perf.test, perf.train, measure, group, pred) median(perf.train, na.rm = TRUE)
=======
  fun = function(task, perf.test, perf.train, measure, group, pred, na.rm) median(perf.train, na.rm = na.rm)
>>>>>>> 01fa35cb
)

#' @export
#' @rdname aggregations
train.min = makeAggregation(
  id = "train.min",
  name = "Training min",
  properties = "req.train",
<<<<<<< HEAD
  fun = function(task, perf.test, perf.train, measure, group, pred) min(perf.train, na.rm = TRUE)
=======
  fun = function(task, perf.test, perf.train, measure, group, pred, na.rm) min(perf.train, na.rm = na.rm)
>>>>>>> 01fa35cb
)

#' @export
#' @rdname aggregations
train.max = makeAggregation(
  id = "train.max",
  name = "Training max",
  properties = "req.train",
<<<<<<< HEAD
  fun = function(task, perf.test, perf.train, measure, group, pred) max(perf.train, na.rm = TRUE)
=======
  fun = function(task, perf.test, perf.train, measure, group, pred) max(perf.train, na.rm = na.rm)
>>>>>>> 01fa35cb
)

#' @export
#' @rdname aggregations
train.sum = makeAggregation(
  id = "train.sum",
  name = "Training sum",
  properties = "req.train",
<<<<<<< HEAD
  fun = function(task, perf.test, perf.train, measure, group, pred) sum(perf.train, na.rm = TRUE)
=======
  fun = function(task, perf.test, perf.train, measure, group, pred, na.rm) sum(perf.train, na.rm = na.rm)
>>>>>>> 01fa35cb
)

#' @export
#' @rdname aggregations
train.range = makeAggregation(
  id = "train.range",
  name = "Training range",
  properties = "req.train",
<<<<<<< HEAD
  fun = function(task, perf.test, perf.train, measure, group, pred) diff(range(perf.train, na.rm = TRUE))
=======
  fun = function(task, perf.test, perf.train, measure, group, pred) diff(range(perf.train, na.rm = na.rm))
>>>>>>> 01fa35cb
)

#' @export
#' @rdname aggregations
train.rmse = makeAggregation(
  id = "train.rmse",
  name = "Training RMSE",
  properties = "req.train",
<<<<<<< HEAD
  fun = function(task, perf.test, perf.train, measure, group, pred) sqrt(mean(perf.train^2, na.rm = TRUE))
=======
  fun = function(task, perf.test, perf.train, measure, group, pred, na.rm) sqrt(mean(perf.train^2, na.rm = na.rm))
>>>>>>> 01fa35cb
)

#' @export
#' @rdname aggregations
b632 = makeAggregation(
  id = "b632",
  name = ".632 Bootstrap",
  properties = c("req.train", "req.test"),
  fun = function(task, perf.test, perf.train, measure, group, pred, na.rm) {
    mean(0.632 * perf.test + 0.368 * perf.train, na.rm = na.rm)
  }
)


#FIXME: read this again properly and double check it
#' @export
#' @rdname aggregations
b632plus = makeAggregation(
  id = "b632plus",
  name = ".632 Bootstrap plus",
  properties = c("req.train", "req.test"),
  fun = function(task, perf.test, perf.train, measure, group, pred, na.rm) {
    df = as.data.frame(pred)
    a = numeric(length(perf.test))
    for (i in seq_along(a)) {
      df2 = df[df$iter == i, , drop = FALSE]
      y1 = df2$truth
      y2 = df2$response
      grid = expand.grid(y1, y2, KEEP.OUT.ATTRS = FALSE)
      pred2 = makePrediction(task.desc = pred$task.desc, row.names = rownames(grid),
        id = NULL, truth = grid[, 1L], predict.type = "response", y = grid[, 2L],
        time = NA_real_)
      gamma = performance(pred2, measures = measure)
      R = (perf.test[i] - perf.train[i]) / (gamma - perf.train[i])
      w = 0.632 / (1 - 0.368 * R)
      a[i] = (1 - w) * perf.train[i] + w * perf.test[i]
    }
<<<<<<< HEAD
    return(mean(a, na.rm = TRUE))
=======
    return(mean(a, na.rm = na.rm))
>>>>>>> 01fa35cb
  }
)

#' @export
#' @rdname aggregations
testgroup.mean = makeAggregation(
  id = "testgroup.mean",
  name = "Test group mean",
  properties = "req.test",
<<<<<<< HEAD
  fun = function(task, perf.test, perf.train, measure, group, pred) {
    mean(vnapply(split(perf.test, group), mean), na.rm = TRUE)
=======
  fun = function(task, perf.test, perf.train, measure, group, pred, na.rm) {
    mean(vnapply(split(perf.test, group), mean), na.rm = na.rm)
>>>>>>> 01fa35cb
  }
)

#' @export
#' @rdname aggregations
testgroup.sd = makeAggregation(
  id = "testgroup.sd",
  name = "Test group standard deviation",
  properties = "req.test",
  fun = function(task, perf.test, perf.train, measure, group, pred, na.rm) {
    sd(BBmisc::vnapply(split(perf.test, group), mean, na.rm = na.rm))
  }
)

#' @export
#' @rdname aggregations
test.join = makeAggregation(
  id = "test.join",
  name = "Test join",
  properties = "req.test",
  fun = function(task, perf.test, perf.train, measure, group, pred) {
    df = as.data.frame(pred)
    f = if (length(group)) group[df$iter] else factor(rep(1L, nrow(df)))
    mean(vnapply(split(df, f), function(df) {
      if (pred$predict.type == "response") y = df$response
      if (pred$predict.type == "prob") {
        y = df[, stri_startswith_fixed(colnames(df), "prob."), drop = FALSE]
        colnames(y) = stri_sub(colnames(y), 6L)
      }
      npred = makePrediction(task.desc = pred$task.desc, row.names = rownames(df),
        id = NULL, truth = df$truth, predict.type = pred$predict.type, y = y,
        time = NA_real_)
      performance(npred, measure)
    }))
  }
)<|MERGE_RESOLUTION|>--- conflicted
+++ resolved
@@ -40,11 +40,7 @@
   id = "test.mean",
   name = "Test mean",
   properties = "req.test",
-<<<<<<< HEAD
-  fun = function(task, perf.test, perf.train, measure, group, pred) mean(perf.test, na.rm = TRUE)
-=======
   fun = function(task, perf.test, perf.train, measure, group, pred, na.rm) mean(perf.test, na.rm = na.rm)
->>>>>>> 01fa35cb
 )
 
 #' @export
@@ -53,11 +49,7 @@
   id = "test.sd",
   name = "Test sd",
   properties = "req.test",
-<<<<<<< HEAD
-  fun = function(task, perf.test, perf.train, measure, group, pred) sd(perf.test, na.rm = TRUE)
-=======
   fun = function(task, perf.test, perf.train, measure, group, pred, na.rm) sd(perf.test, na.rm = na.rm)
->>>>>>> 01fa35cb
 )
 
 #' @export
@@ -66,11 +58,7 @@
   id = "test.median",
   name = "Test median",
   properties = "req.test",
-<<<<<<< HEAD
-  fun = function(task, perf.test, perf.train, measure, group, pred) median(perf.test, na.rm = TRUE)
-=======
   fun = function(task, perf.test, perf.train, measure, group, pred, na.rm) median(perf.test, na.rm = na.rm)
->>>>>>> 01fa35cb
 )
 
 #' @export
@@ -79,11 +67,7 @@
   id = "test.min",
   name = "Test minimum",
   properties = "req.test",
-<<<<<<< HEAD
-  fun = function(task, perf.test, perf.train, measure, group, pred) min(perf.test, na.rm = TRUE)
-=======
   fun = function(task, perf.test, perf.train, measure, group, pred, na.rm) min(perf.test, na.rm = na.rm)
->>>>>>> 01fa35cb
 )
 
 #' @export
@@ -92,11 +76,7 @@
   id = "test.max",
   name = "Test maximum",
   properties = "req.test",
-<<<<<<< HEAD
-  fun = function(task, perf.test, perf.train, measure, group, pred) max(perf.test, na.rm = TRUE)
-=======
   fun = function(task, perf.test, perf.train, measure, group, pred, na.rm) max(perf.test, na.rm = na.rm)
->>>>>>> 01fa35cb
 )
 
 #' @export
@@ -105,11 +85,7 @@
   id = "test.sum",
   name = "Test sum",
   properties = "req.test",
-<<<<<<< HEAD
-  fun = function(task, perf.test, perf.train, measure, group, pred) sum(perf.test, na.rm = TRUE)
-=======
   fun = function(task, perf.test, perf.train, measure, group, pred, na.rm) sum(perf.test, na.rm = na.rm)
->>>>>>> 01fa35cb
 )
 
 #' @export
@@ -118,11 +94,7 @@
   id = "test.range",
   name = "Test range",
   properties = "req.test",
-<<<<<<< HEAD
-  fun = function(task, perf.test, perf.train, measure, group, pred) diff(range(perf.test, na.rm = TRUE))
-=======
   fun = function(task, perf.test, perf.train, measure, group, pred, na.rm) diff(range(perf.test, na.rm = na.rm))
->>>>>>> 01fa35cb
 )
 
 #' @export
@@ -131,11 +103,7 @@
   id = "test.rmse",
   name = "Test RMSE",
   properties = "req.test",
-<<<<<<< HEAD
-  fun = function(task, perf.test, perf.train, measure, group, pred) sqrt(mean(perf.test^2, na.rm = TRUE))
-=======
   fun = function(task, perf.test, perf.train, measure, group, pred, na.rm) sqrt(mean(perf.test^2, na.rm = na.rm))
->>>>>>> 01fa35cb
 )
 
 #' @export
@@ -144,11 +112,7 @@
   id = "train.mean",
   name = "Training mean",
   properties = "req.train",
-<<<<<<< HEAD
-  fun = function(task, perf.test, perf.train, measure, group, pred) mean(perf.train, na.rm = TRUE)
-=======
   fun = function(task, perf.test, perf.train, measure, group, pred, na.rm) mean(perf.train, na.rm = na.rm)
->>>>>>> 01fa35cb
 )
 
 #' @export
@@ -157,11 +121,7 @@
   id = "train.sd",
   name = "Training sd",
   properties = "req.train",
-<<<<<<< HEAD
-  fun = function(task, perf.test, perf.train, measure, group, pred) sd(perf.train, na.rm = TRUE)
-=======
   fun = function(task, perf.test, perf.train, measure, group, pred, na.rm) sd(perf.train, na.rm = na.rm)
->>>>>>> 01fa35cb
 )
 
 #' @export
@@ -170,11 +130,7 @@
   id = "train.median",
   name = "Training median",
   properties = "req.train",
-<<<<<<< HEAD
-  fun = function(task, perf.test, perf.train, measure, group, pred) median(perf.train, na.rm = TRUE)
-=======
   fun = function(task, perf.test, perf.train, measure, group, pred, na.rm) median(perf.train, na.rm = na.rm)
->>>>>>> 01fa35cb
 )
 
 #' @export
@@ -183,11 +139,7 @@
   id = "train.min",
   name = "Training min",
   properties = "req.train",
-<<<<<<< HEAD
-  fun = function(task, perf.test, perf.train, measure, group, pred) min(perf.train, na.rm = TRUE)
-=======
   fun = function(task, perf.test, perf.train, measure, group, pred, na.rm) min(perf.train, na.rm = na.rm)
->>>>>>> 01fa35cb
 )
 
 #' @export
@@ -196,11 +148,7 @@
   id = "train.max",
   name = "Training max",
   properties = "req.train",
-<<<<<<< HEAD
-  fun = function(task, perf.test, perf.train, measure, group, pred) max(perf.train, na.rm = TRUE)
-=======
   fun = function(task, perf.test, perf.train, measure, group, pred) max(perf.train, na.rm = na.rm)
->>>>>>> 01fa35cb
 )
 
 #' @export
@@ -209,11 +157,7 @@
   id = "train.sum",
   name = "Training sum",
   properties = "req.train",
-<<<<<<< HEAD
-  fun = function(task, perf.test, perf.train, measure, group, pred) sum(perf.train, na.rm = TRUE)
-=======
   fun = function(task, perf.test, perf.train, measure, group, pred, na.rm) sum(perf.train, na.rm = na.rm)
->>>>>>> 01fa35cb
 )
 
 #' @export
@@ -222,11 +166,7 @@
   id = "train.range",
   name = "Training range",
   properties = "req.train",
-<<<<<<< HEAD
-  fun = function(task, perf.test, perf.train, measure, group, pred) diff(range(perf.train, na.rm = TRUE))
-=======
   fun = function(task, perf.test, perf.train, measure, group, pred) diff(range(perf.train, na.rm = na.rm))
->>>>>>> 01fa35cb
 )
 
 #' @export
@@ -235,11 +175,7 @@
   id = "train.rmse",
   name = "Training RMSE",
   properties = "req.train",
-<<<<<<< HEAD
-  fun = function(task, perf.test, perf.train, measure, group, pred) sqrt(mean(perf.train^2, na.rm = TRUE))
-=======
   fun = function(task, perf.test, perf.train, measure, group, pred, na.rm) sqrt(mean(perf.train^2, na.rm = na.rm))
->>>>>>> 01fa35cb
 )
 
 #' @export
@@ -277,11 +213,7 @@
       w = 0.632 / (1 - 0.368 * R)
       a[i] = (1 - w) * perf.train[i] + w * perf.test[i]
     }
-<<<<<<< HEAD
-    return(mean(a, na.rm = TRUE))
-=======
     return(mean(a, na.rm = na.rm))
->>>>>>> 01fa35cb
   }
 )
 
@@ -291,13 +223,8 @@
   id = "testgroup.mean",
   name = "Test group mean",
   properties = "req.test",
-<<<<<<< HEAD
-  fun = function(task, perf.test, perf.train, measure, group, pred) {
-    mean(vnapply(split(perf.test, group), mean), na.rm = TRUE)
-=======
   fun = function(task, perf.test, perf.train, measure, group, pred, na.rm) {
     mean(vnapply(split(perf.test, group), mean), na.rm = na.rm)
->>>>>>> 01fa35cb
   }
 )
 
