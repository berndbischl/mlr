#' @export
makeRLearner.classif.plsDA = function() {
  makeRLearnerClassif(
    cl = "classif.plsDA",
    package = "DiscriMiner",
    par.set = makeParamSet(
      makeLogicalLearnerParam(id="autosel", default=TRUE),
      makeIntegerLearnerParam(id="comps", lower=1L, default=2L, requires=expression(autosel==TRUE)),
      makeLogicalLearnerParam(id="retain.models", default=FALSE)
      ),
    twoclass = TRUE,
    multiclass = TRUE,
    numerics = TRUE,
    factors = FALSE,
    missings = FALSE
  )
}

<<<<<<< HEAD
#' @S3method trainLearner classif.plsDA
trainLearner.classif.plsDA = function(.learner, .task, .subset, .weights = NULL,  ...) {
=======
#' @export
trainLearner.classif.plsDA = function(.learner, .task, .subset, .weights,  ...) {
>>>>>>> f885d31d
  d = getTaskData(.task, .subset, target.extra=TRUE)
  plsDA(variables = d$data, group = d$target, ...)
}

#' @export
predictLearner.classif.plsDA = function(.learner, .model, .newdata, ...) {
  m = .model$learner.model
  p = classify(m, newdata = .newdata)
  #p$scores #we loose this information
  p$pred_class
}<|MERGE_RESOLUTION|>--- conflicted
+++ resolved
@@ -16,13 +16,8 @@
   )
 }
 
-<<<<<<< HEAD
-#' @S3method trainLearner classif.plsDA
-trainLearner.classif.plsDA = function(.learner, .task, .subset, .weights = NULL,  ...) {
-=======
 #' @export
 trainLearner.classif.plsDA = function(.learner, .task, .subset, .weights,  ...) {
->>>>>>> f885d31d
   d = getTaskData(.task, .subset, target.extra=TRUE)
   plsDA(variables = d$data, group = d$target, ...)
 }
