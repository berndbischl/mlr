--- conflicted
+++ resolved
@@ -25,11 +25,7 @@
       makeLogicalLearnerParam(id = "keep.inbag", default = FALSE, tunable = FALSE)
     ),
     par.vals = list(num.threads = 1L, verbose = FALSE, respect.unordered.factors = TRUE),
-<<<<<<< HEAD
-    properties = c("twoclass", "multiclass", "prob", "numerics", "factors", "ordered", "oobpreds", "featimp"),
-=======
-    properties = c("twoclass", "multiclass", "prob", "numerics", "factors", "ordered", "featimp", "weights"),
->>>>>>> 12068d7a
+    properties = c("twoclass", "multiclass", "prob", "numerics", "factors", "ordered", "featimp", "weights", "oobpreds"),
     name = "Random Forests",
     short.name = "ranger",
     note = "By default, internal parallelization is switched off (`num.threads = 1`), `verbose` output is disabled, `respect.unordered.factors` is set to `TRUE`. All settings are changeable."
