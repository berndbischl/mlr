
#' @export
makeRLearner.classif.ranger = function() {
  makeRLearnerClassif(
    cl = "classif.ranger",
    package = "ranger",
    par.set = makeParamSet(
      makeIntegerLearnerParam(id = "num.trees", lower = 1L, default = 500L),
      # FIXME: Add default value when data dependent defaults are implemented: mtry=floor(sqrt(#independent vars))
      makeIntegerLearnerParam(id = "mtry", lower = 1L),
      # FIXME: Add default value when data dependent defaults are implemented: min.node.size = 1 for classification, 10 for probability prediction
      makeIntegerLearnerParam(id = "min.node.size", lower = 1L),
      makeLogicalLearnerParam(id = "replace", default = TRUE),
      makeNumericLearnerParam(id = "sample.fraction", lower = 0L, upper = 1L),
      makeNumericVectorLearnerParam(id = "split.select.weights", lower = 0, upper = 1),
      makeUntypedLearnerParam(id = "always.split.variables"),
      makeLogicalLearnerParam(id = "respect.unordered.factors", default = FALSE),
      makeDiscreteLearnerParam(id = "importance", values = c("none", "impurity", "permutation"), default = "none", tunable = FALSE),
      makeLogicalLearnerParam(id = "write.forest", default = FALSE, tunable = FALSE),
      makeLogicalLearnerParam(id = "scale.permutation.importance", default = FALSE, requires = quote(importance == "permutation"), tunable = FALSE),
      makeIntegerLearnerParam(id = "num.threads", lower = 1L, when = "both", tunable = FALSE),
      makeLogicalLearnerParam(id = "save.memory", default = FALSE, tunable = FALSE),
      makeLogicalLearnerParam(id = "verbose", default = TRUE, when = "both", tunable = FALSE),
      makeIntegerLearnerParam(id = "seed", when = "both", tunable = FALSE)
    ),
<<<<<<< HEAD
    mlr.defaults = list(num.threads = 1L, verbose = FALSE, respect.unordered.factors = TRUE, write.forest = TRUE),
    properties = c("twoclass", "multiclass", "prob", "numerics", "factors", "ordered"),
=======
    par.vals = list(num.threads = 1L, verbose = FALSE, respect.unordered.factors = TRUE, write.forest = TRUE),
    properties = c("twoclass", "multiclass", "prob", "numerics", "factors", "ordered", "featimp"),
>>>>>>> c60b17d0
    name = "Random Forests",
    short.name = "ranger",
    note = "By default, internal parallelization is switched off (`num.threads = 1`), `verbose` output is disabled, `respect.unordered.factors` is set to `TRUE` and ranger's .forest object is kept for prediction (`keep.forest` = `TRUE`). All settings are changeable."
  )
}

#' @export
trainLearner.classif.ranger = function(.learner, .task, .subset, .weights, ...) {
  tn = getTaskTargetNames(.task)
  ranger::ranger(formula = NULL, dependent.variable = tn, data = getTaskData(.task, .subset),
    probability = (.learner$predict.type == "prob"), ...)
}

#' @export
predictLearner.classif.ranger = function(.learner, .model, .newdata, ...) {
  p = predict(object = .model$learner.model, data = .newdata, ...)
  return(p$predictions)
}

#' @export
getFeatureImportanceLearner.classif.ranger = function(.learner, .model, ...) {
  has.fiv = .learner$par.vals$importance
  if (is.null(has.fiv) || has.fiv == "none") {
    stop("You must set the learners parameter value for importance to
      'impurity' or 'permutation' to compute feature importance")
  }
  mod = getLearnerModel(.model)
  ranger::importance(mod)
}<|MERGE_RESOLUTION|>--- conflicted
+++ resolved
@@ -23,13 +23,8 @@
       makeLogicalLearnerParam(id = "verbose", default = TRUE, when = "both", tunable = FALSE),
       makeIntegerLearnerParam(id = "seed", when = "both", tunable = FALSE)
     ),
-<<<<<<< HEAD
     mlr.defaults = list(num.threads = 1L, verbose = FALSE, respect.unordered.factors = TRUE, write.forest = TRUE),
-    properties = c("twoclass", "multiclass", "prob", "numerics", "factors", "ordered"),
-=======
-    par.vals = list(num.threads = 1L, verbose = FALSE, respect.unordered.factors = TRUE, write.forest = TRUE),
     properties = c("twoclass", "multiclass", "prob", "numerics", "factors", "ordered", "featimp"),
->>>>>>> c60b17d0
     name = "Random Forests",
     short.name = "ranger",
     note = "By default, internal parallelization is switched off (`num.threads = 1`), `verbose` output is disabled, `respect.unordered.factors` is set to `TRUE` and ranger's .forest object is kept for prediction (`keep.forest` = `TRUE`). All settings are changeable."
