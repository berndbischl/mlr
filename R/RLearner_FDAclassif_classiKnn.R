--- conflicted
+++ resolved
@@ -22,11 +22,7 @@
                                tunable = FALSE),
       # additional arguments to computeDistMat
       makeNumericLearnerParam(id = "dmin", default = 1,
-<<<<<<< HEAD
-                              lower = 0, upper = 1),
-=======
                               lower = 1, upper = 1),
->>>>>>> 9e144468
       makeNumericLearnerParam(id = "dmax", default = 1,
                               lower = 0, upper = 1),
       makeNumericLearnerParam(id = "dmin1", default = 0,
