#' @title Fuse learner with a feature filter method.
#'
#' @description
#' Fuses a base learner with a filter method. Creates a learner object, which can be
#' used like any other learner object.
#' Internally uses [filterFeatures] before every model fit.
#'
#' After training, the selected features can be retrieved with
#' [getFilteredFeatures].
#'
#' Note that observation weights do not influence the filtering and are simply passed
#' down to the next learner.
#'
#' @template arg_learner
#' @param fw.method (`character(1)`)\cr
#'   Filter method. See [listFilterMethods].
#'   Default is \dQuote{rfsrc_importance}.
#' @param fw.perc (`numeric(1)`)\cr
#'   If set, select `fw.perc`*100 top scoring features.
#'   Mutually exclusive with arguments `fw.abs` and `fw.threshold`.
#' @param fw.abs (`numeric(1)`)\cr
#'   If set, select `fw.abs` top scoring features.
#'   Mutually exclusive with arguments `fw.perc` and `fw.threshold`.
#' @param fw.threshold (`numeric(1)`)\cr
#'   If set, select features whose score exceeds `fw.threshold`.
#'   Mutually exclusive with arguments `fw.perc` and `fw.abs`.
#' @param fw.mandatory.feat ([character])\cr
#'   Mandatory features which are always included regardless of their scores
#' @param cache (`character(1)` | [logical])\cr
#'   Whether to use caching during filter value creation. See details.
#' @param ... (any)\cr
#'   Additional parameters passed down to the filter.
#'
#' @section Caching:
#' If `cache = TRUE`, the default mlr cache directory is used to cache
#' filter values. The directory is operating system dependent and can be
#' checked with `getCacheDir()`.
#' Alternatively a custom directory can be passed to store the cache.
#' The cache can be cleared with `deleteCacheDir()`.
#' Caching is disabled by default.
#' Care should be taken when operating on large clusters due to possible write
#' conflicts to disk if multiple workers try to write the same cache at the same time.
#'
#' @template ret_learner
#' @export
#' @family filter
#' @family wrapper
#' @examples
#' task = makeClassifTask(data = iris, target = "Species")
#' lrn = makeLearner("classif.lda")
#' inner = makeResampleDesc("Holdout")
#' outer = makeResampleDesc("CV", iters = 2)
#' lrn = makeFilterWrapper(lrn, fw.perc = 0.5)
#' mod = train(lrn, task)
#' print(getFilteredFeatures(mod))
#' # now nested resampling, where we extract the features that the filter method selected
#' r = resample(lrn, task, outer, extract = function(model) {
#'   getFilteredFeatures(model)
#' })
#' print(r$extract)
<<<<<<< HEAD
makeFilterWrapper = function(learner, fw.method = "randomForestSRC.rfsrc",
  fw.perc = NULL, fw.abs = NULL, fw.threshold = NULL,
  fw.mandatory.feat = NULL, cache = FALSE, ...) {

  #learner$cache = cache

=======
makeFilterWrapper = function(learner, fw.method = "rfsrc_importance", fw.perc = NULL, fw.abs = NULL, fw.threshold = NULL, fw.mandatory.feat = NULL, ...) {
>>>>>>> f3cbccb7
  learner = checkLearner(learner)
  assertChoice(fw.method, choices = ls(.FilterRegister))
  filter = .FilterRegister[[fw.method]]
  ddd = list(...)
  assertList(ddd, names = "named")

  lrn = makeBaseWrapper(
    id = stri_paste(learner$id, "filtered", sep = "."),
    type = learner$type,
    next.learner = learner,
    package = filter$pkg,
    par.set = makeParamSet(
      makeDiscreteLearnerParam(id = "fw.method", values = ls(.FilterRegister)),
      makeNumericLearnerParam(id = "fw.perc", lower = 0, upper = 1),
      makeIntegerLearnerParam(id = "fw.abs", lower = 0),
      makeNumericLearnerParam(id = "fw.threshold"),
      makeUntypedLearnerParam(id = "fw.mandatory.feat")
    ),
    par.vals = filterNull(list(fw.method = fw.method, fw.perc = fw.perc,
      fw.abs = fw.abs, fw.threshold = fw.threshold,
      fw.mandatory.feat = fw.mandatory.feat)),
    learner.subclass = "FilterWrapper", model.subclass = "FilterModel",
    cache = cache)
  lrn$more.args = ddd
  lrn
}

#' @export
trainLearner.FilterWrapper = function(.learner, .task, .subset = NULL, .weights = NULL,
<<<<<<< HEAD
  fw.method = "randomForestSRC.rfsrc", fw.perc = NULL, fw.abs = NULL,
  fw.threshold = NULL, fw.mandatory.feat = NULL, ...) {
=======
  fw.method = "rfsrc_importance", fw.perc = NULL, fw.abs = NULL, fw.threshold = NULL, fw.mandatory.feat = NULL, ...) {
>>>>>>> f3cbccb7

  .task = subsetTask(.task, subset = .subset)
  .task = do.call(filterFeatures, c(list(task = .task, method = fw.method,
     perc = fw.perc, abs = fw.abs, threshold = fw.threshold,
     mandatory.feat = fw.mandatory.feat,
     cache = .learner$cache), .learner$more.args))
  m = train(.learner$next.learner, .task, weights = .weights)
  makeChainModel(next.model = m, cl = "FilterModel")
}


#' @export
predictLearner.FilterWrapper = function(.learner, .model, .newdata, ...) {
  features = getFilteredFeatures(.model)
  NextMethod(.newdata = .newdata[, features, drop = FALSE])
}

#' Returns the filtered features.
#'
#' @param model ([WrappedModel])\cr
#'   Trained Model created with [makeFilterWrapper].
#' @return ([character]).
#' @export
#' @family filter
getFilteredFeatures = function(model) {
  UseMethod("getFilteredFeatures")
}

#' @export
getFilteredFeatures.default = function(model) {
  if (is.null(model$learner.model$next.model)) {
    NULL
  } else {
    getFilteredFeatures(model$learner.model$next.model)
  }
}

#' @export
getFilteredFeatures.FilterModel = function(model) {
  model$learner.model$next.model$features
}<|MERGE_RESOLUTION|>--- conflicted
+++ resolved
@@ -58,16 +58,10 @@
 #'   getFilteredFeatures(model)
 #' })
 #' print(r$extract)
-<<<<<<< HEAD
-makeFilterWrapper = function(learner, fw.method = "randomForestSRC.rfsrc",
+makeFilterWrapper = function(learner, fw.method = "rfsrc_importance",
   fw.perc = NULL, fw.abs = NULL, fw.threshold = NULL,
   fw.mandatory.feat = NULL, cache = FALSE, ...) {
 
-  #learner$cache = cache
-
-=======
-makeFilterWrapper = function(learner, fw.method = "rfsrc_importance", fw.perc = NULL, fw.abs = NULL, fw.threshold = NULL, fw.mandatory.feat = NULL, ...) {
->>>>>>> f3cbccb7
   learner = checkLearner(learner)
   assertChoice(fw.method, choices = ls(.FilterRegister))
   filter = .FilterRegister[[fw.method]]
@@ -97,12 +91,8 @@
 
 #' @export
 trainLearner.FilterWrapper = function(.learner, .task, .subset = NULL, .weights = NULL,
-<<<<<<< HEAD
-  fw.method = "randomForestSRC.rfsrc", fw.perc = NULL, fw.abs = NULL,
+  fw.method = "rfsrc_importance", fw.perc = NULL, fw.abs = NULL,
   fw.threshold = NULL, fw.mandatory.feat = NULL, ...) {
-=======
-  fw.method = "rfsrc_importance", fw.perc = NULL, fw.abs = NULL, fw.threshold = NULL, fw.mandatory.feat = NULL, ...) {
->>>>>>> f3cbccb7
 
   .task = subsetTask(.task, subset = .subset)
   .task = do.call(filterFeatures, c(list(task = .task, method = fw.method,
