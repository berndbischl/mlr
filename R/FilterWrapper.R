--- conflicted
+++ resolved
@@ -14,14 +14,10 @@
 #' @template arg_learner
 #' @param fw.method (`character(1)`)\cr
 #'   Filter method. See [listFilterMethods].
-<<<<<<< HEAD
-#'   Default is \dQuote{randomForestSRC.rfsrc}.
+#'   Default is \dQuote{randomForestSRC_importance}.
 #' @param fw.basal.methods (`character(1)`)\cr
 #'   Simple Filter methods for ensemble filters. See [listFilterMethods].
 #'   Can only be used in combination with ensemble filters. See [listFilterEnsembleMethods].
-=======
-#'   Default is \dQuote{randomForestSRC_importance}.
->>>>>>> 7cc64228
 #' @param fw.perc (`numeric(1)`)\cr
 #'   If set, select `fw.perc`*100 top scoring features.
 #'   Mutually exclusive with arguments `fw.abs` and `fw.threshold`.
@@ -66,11 +62,10 @@
 #' print(getFilteredFeatures(mod))
 #' # now nested resampling, where we extract the features that the filter method selected
 #' r = resample(lrn, task, outer, extract = function(model) {
-#' 
+#'
 #'   getFilteredFeatures(model)
 #' })
 #' print(r$extract)
-<<<<<<< HEAD
 #'
 #' # usage of an ensemble filter
 #' lrn = makeLearner("classif.lda")
@@ -81,14 +76,9 @@
 #'   getFilteredFeatures(model)
 #'   })
 #' print(r$extract)
-makeFilterWrapper = function(learner, fw.method = "randomForestSRC.rfsrc",
+makeFilterWrapper = function(learner, fw.method = "randomForestSRC_importance",
   fw.basal.methods = NULL, fw.perc = NULL, fw.abs = NULL, fw.threshold = NULL,
-  fw.mandatory.feat = NULL, ...) {
-=======
-makeFilterWrapper = function(learner, fw.method = "randomForestSRC_importance",
-  fw.perc = NULL, fw.abs = NULL, fw.threshold = NULL,
   fw.mandatory.feat = NULL, cache = FALSE, ...) {
->>>>>>> 7cc64228
 
   learner = checkLearner(learner)
 
@@ -131,43 +121,27 @@
       makeNumericLearnerParam(id = "fw.threshold"),
       makeUntypedLearnerParam(id = "fw.mandatory.feat")
     ),
-<<<<<<< HEAD
     par.vals = filterNull(list(fw.method = fw.method,
-      fw.basal.methods = fw.basal.methods, fw.perc = fw.perc, fw.abs = fw.abs,
-      fw.threshold = fw.threshold, fw.mandatory.feat = fw.mandatory.feat)),
-    learner.subclass = "FilterWrapper", model.subclass = "FilterModel")
-=======
-    par.vals = filterNull(list(fw.method = fw.method, fw.perc = fw.perc,
+      fw.basal.methods = fw.basal.methods, fw.perc = fw.perc,
       fw.abs = fw.abs, fw.threshold = fw.threshold,
       fw.mandatory.feat = fw.mandatory.feat)),
     learner.subclass = "FilterWrapper", model.subclass = "FilterModel",
     cache = cache)
->>>>>>> 7cc64228
   lrn$more.args = ddd
   lrn
 }
 
 #' @export
 trainLearner.FilterWrapper = function(.learner, .task, .subset = NULL, .weights = NULL,
-<<<<<<< HEAD
-  fw.method = "randomForestSRC.rfsrc", fw.basal.methods = NULL, fw.perc = NULL, fw.abs = NULL, fw.threshold = NULL, fw.mandatory.feat = NULL, ...) {
-
-  .task = subsetTask(.task, subset = .subset)
-  .task = do.call(filterFeatures, c(list(task = .task, method = fw.method,
-     basal.methods = fw.basal.methods,
-     perc = fw.perc, abs = fw.abs, threshold = fw.threshold,
-     mandatory.feat = fw.mandatory.feat),
-     .learner$more.args))
-=======
-  fw.method = "randomForestSRC_importance", fw.perc = NULL, fw.abs = NULL,
+  fw.method = "randomForestSRC_importance", fw.basal.methods = NULL, fw.perc = NULL, fw.abs = NULL,
   fw.threshold = NULL, fw.mandatory.feat = NULL, ...) {
 
   .task = subsetTask(.task, subset = .subset)
   .task = do.call(filterFeatures, c(list(task = .task, method = fw.method,
+    basal.methods = fw.basal.methods,
     perc = fw.perc, abs = fw.abs, threshold = fw.threshold,
     mandatory.feat = fw.mandatory.feat,
     cache = .learner$cache), .learner$more.args))
->>>>>>> 7cc64228
   m = train(.learner$next.learner, .task, weights = .weights)
   makeChainModel(next.model = m, cl = "FilterModel")
 }
