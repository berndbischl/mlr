--- conflicted
+++ resolved
@@ -15,13 +15,8 @@
   )
 }
 
-<<<<<<< HEAD
-#' @S3method trainLearner regr.rsm
-trainLearner.regr.rsm = function(.learner, .task, .subset, .weights = NULL,  ...) {
-=======
 #' @export
 trainLearner.regr.rsm = function(.learner, .task, .subset, .weights,  ...) {
->>>>>>> f885d31d
   mf = list(...)$modelfun
   vs = paste(getTaskFeatureNames(.task), collapse=",")
   g = function(x) paste(x, "(", vs, ")", sep="")
