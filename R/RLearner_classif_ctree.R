--- conflicted
+++ resolved
@@ -26,13 +26,8 @@
   )
 }
 
-<<<<<<< HEAD
-#' @S3method trainLearner classif.ctree
-trainLearner.classif.ctree = function(.learner, .task, .subset, .weights = NULL, teststat, testtype,
-=======
 #' @export
 trainLearner.classif.ctree = function(.learner, .task, .subset, .weights, teststat, testtype,
->>>>>>> f885d31d
   mincriterion, minsplit, minbucket, stump, nresample, maxsurrogate, mtry,
   savesplitstats, maxdepth, ...) {
 
