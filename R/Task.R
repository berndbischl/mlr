#' @title Create a classification, regression, survival, cluster, cost-sensitive classification,
#' multilabel task or one-classification (anomaly detection).
#'
#' @description
#' The task encapsulates the data and specifies - through its subclasses -
#' the type of the task.
#' It also contains a description object detailing further aspects of the data.
#'
#' Useful operators are: \code{\link{getTaskFormula}},
#' \code{\link{getTaskFeatureNames}},
#' \code{\link{getTaskData}},
#' \code{\link{getTaskTargets}}, and
#' \code{\link{subsetTask}}.
#'
#' Object members:
#' \describe{
#' \item{env [\code{environment}]}{Environment where data for the task are stored.
#'   Use \code{\link{getTaskData}} in order to access it.}
#' \item{weights [\code{numeric}]}{See argument. \code{NULL} if not present.}
#' \item{blocking [\code{factor}]}{See argument. \code{NULL} if not present.}
#' \item{task.desc [\code{\link{TaskDesc}}]}{Encapsulates further information about the task.}
#' }
#'
#' Note on multilabel:
#' For multilabel classification we assume that the presence of labels is encoded via logical
#' columns in \code{data}. The name of the column specifies the name of the label. \code{target}
#' is then a char vector that points to these columns.
#'
#' Note one oneclass:
#' Oneclass classification problem is an unsupervised learning problem, but we still require
#' to define a target column, in order to allow supervised evalaution if labels are available.
#' This class columns should be a factor, where the levels are the strings denoted by
<<<<<<< HEAD
#' \code{positive} and \code{negative}, where the former denotes the name of the normal class
#' and the latter the name of the anomaly class.
=======
#' \code{positive} and \code{negative}, where the former denotes the name of the anomaly class
#' and the latter the name of the normal class.
>>>>>>> a0e86e1d
#'
#' @param id [\code{character(1)}]\cr
#'   Id string for object.
#'   Default is the name of the R variable passed to \code{data}.
#' @param data [\code{data.frame}]\cr
#'   A data frame containing the features and target variable(s).
#' @param target [\code{character(1)} | \code{character(2)} | \code{character(n.classes)}]\cr
#'   Name(s) of the target variable(s).
#'   For survival analysis these are the names of the survival time and event columns,
#'   so it has length 2. For multilabel classification it contains the names of the logical
#'   columns that encode whether a label is present or not and its length corresponds to the
#'   number of classes.
#' @param costs [\code{data.frame}]\cr
#'   A numeric matrix or data frame containing the costs of misclassification.
#'   We assume the general case of observation specific costs.
#'   This means we have n rows, corresponding to the observations, in the same order as \code{data}.
#'   The columns correspond to classes and their names are the class labels
#'   (if unnamed we use y1 to yk as labels).
#'   Each entry (i,j) of the matrix specifies the cost of predicting class j
#'   for observation i.
#' @param weights [\code{numeric}]\cr
#'   Optional, non-negative case weight vector to be used during fitting.
#'   Cannot be set for cost-sensitive learning.
#'   Default is \code{NULL} which means no (= equal) weights.
#' @param blocking [\code{factor}]\cr
#'   An optional factor of the same length as the number of observations.
#'   Observations with the same blocking level \dQuote{belong together}.
#'   Specifically, they are either put all in the training or the test set
#'   during a resampling iteration.
#'   Default is \code{NULL} which means no blocking.
#' @param positive [\code{character(1)}]\cr
#'   Positive class for binary and oneclass classification (otherwise ignored and set to NA).
<<<<<<< HEAD
#'   For oneclass this is the name of the \dQuote{normal} class and there is no default.
#'   Default is the first factor level of the target attribute).
#' @param negative [\code{character(1)}]\cr
#'   Negative class name, currently only used in oneclass, here it encodes the name
#'   of the \dQuote{anomaly} class.
=======
#'   For oneclass this is the name of the \dQuote{anomaly} class and there is no default.
#'   Default is the first factor level of the target attribute).
#' @param negative [\code{character(1)}]\cr
#'   Negative class name, currently only used in oneclass, here it encodes the name
#'   of the \dQuote{normal} class.
>>>>>>> a0e86e1d
#' @param fixup.data [\code{character(1)}]\cr
#'   Should some basic cleaning up of data be performed?
#'   Currently this means removing empty factor levels for the columns.
#'   Possible choices are:
#'   \dQuote{no} = Don't do it.
#'   \dQuote{warn} = Do it but warn about it.
#'   \dQuote{quiet} = Do it but keep silent.
#'   Default is \dQuote{warn}.
#' @param check.data [\code{logical(1)}]\cr
#'   Should sanity of data be checked initially at task creation?
#'   You should have good reasons to turn this off (one might be speed).
#'   Default is \code{TRUE}.
#' @return [\code{\link{Task}}].
#' @name Task
#' @rdname Task
#' @aliases ClassifTask RegrTask SurvTask CostSensTask ClusterTask MultilabelTask OneClassTask
#' @examples
#' if (requireNamespace("mlbench")) {
#'   library(mlbench)
#'   data(BostonHousing)
#'   data(Ionosphere)
#'
#'   makeClassifTask(data = iris, target = "Species")
#'   makeRegrTask(data = BostonHousing, target = "medv")
#'   # an example of a classification task with more than those standard arguments:
#'   blocking = factor(c(rep(1, 51), rep(2, 300)))
#'   makeClassifTask(id = "myIonosphere", data = Ionosphere, target = "Class",
#'     positive = "good", blocking = blocking)
#'   makeClusterTask(data = iris[, -5L])
#'
#'   # for anomaly create example data
#'   oneclass.iris.data = iris
#'   names(oneclass.iris.data)[5] = "normal"
#'   oneclass.iris.data$normal = "TRUE"
#'   oneclass.iris.data$normal[1:5] = "FALSE"
#'   oneclass.iris.data[1:5 ,1:4] = matrix(sample(20:100,
#'   prod(dim(oneclass.iris.data[1:5 ,1:4])), replace = TRUE), 5, 4)
#'
#'   makeOneClassTask(data = oneclass.iris.data,
#'   target = "normal", positive = "TRUE", negative = "FALSE")
#' }
NULL

makeTask = function(type, data, weights = NULL, blocking = NULL, fixup.data = "warn", check.data = TRUE) {
  if (fixup.data != "no") {
    if (fixup.data == "quiet") {
      data = droplevels(data)
    } else if (fixup.data == "warn") {
      # the next lines look a bit complicated, we calculate the warning info message
      dropped = logical(ncol(data))
      for (i in seq_col(data)) {
        x = data[[i]]
        if (is.factor(x) && hasEmptyLevels(x)) {
          dropped[i] = TRUE
          data[[i]] = droplevels(x)
        }
      }
      if (any(dropped))
        warningf("Empty factor levels were dropped for columns: %s", collapse(colnames(data)[dropped]))
    }
  }

  if (check.data) {
    assertDataFrame(data, col.names = "strict")
    if (class(data)[1] != "data.frame") {
      warningf("Provided data is not a pure data.frame but from class %s, hence it will be converted.", class(data)[1])
      data = as.data.frame(data)
    }
    if (!is.null(weights))
      assertNumeric(weights, len = nrow(data), any.missing = FALSE, lower = 0)
    if (!is.null(blocking)) {
      assertFactor(blocking, len = nrow(data), any.missing = FALSE)
      if (length(blocking) && length(blocking) != nrow(data))
        stop("Blocking has to be of the same length as number of rows in data! Or pass none at all.")
    }
  }

  env = new.env(parent = emptyenv())
  env$data = data
  makeS3Obj("Task",
    type = type,
    env = env,
    weights = weights,
    blocking = blocking,
    task.desc = NA
  )
}

checkTaskData = function(data, cols = names(data)) {
  fun = function(cn, x) {
    if (is.numeric(x)) {
      if (anyInfinite(x))
        stopf("Column '%s' contains infinite values.", cn)
      if (anyNaN(x))
        stopf("Column '%s' contains NaN values.", cn)
    } else if (is.factor(x)) {
      if (hasEmptyLevels(x))
        stopf("Column '%s' contains empty factor levels.", cn)
    } else {
      stopf("Unsupported feature type (%s) in column '%s'.", class(x)[1L], cn)
    }
  }

  Map(fun, cn = cols, x = data[cols])
  invisible(TRUE)
}

#' @export
print.Task = function(x, print.weights = TRUE, ...) {
  td = x$task.desc
  catf("Task: %s", td$id)
  catf("Type: %s", td$type)
  catf("Observations: %i", td$size)
  catf("Features:")
  catf(printToChar(td$n.feat, collapse = "\n"))
  catf("Missings: %s", td$has.missings)
  if (print.weights)
    catf("Has weights: %s", td$has.weights)
  catf("Has blocking: %s", td$has.blocking)
}<|MERGE_RESOLUTION|>--- conflicted
+++ resolved
@@ -30,13 +30,8 @@
 #' Oneclass classification problem is an unsupervised learning problem, but we still require
 #' to define a target column, in order to allow supervised evalaution if labels are available.
 #' This class columns should be a factor, where the levels are the strings denoted by
-<<<<<<< HEAD
-#' \code{positive} and \code{negative}, where the former denotes the name of the normal class
-#' and the latter the name of the anomaly class.
-=======
 #' \code{positive} and \code{negative}, where the former denotes the name of the anomaly class
 #' and the latter the name of the normal class.
->>>>>>> a0e86e1d
 #'
 #' @param id [\code{character(1)}]\cr
 #'   Id string for object.
@@ -69,19 +64,11 @@
 #'   Default is \code{NULL} which means no blocking.
 #' @param positive [\code{character(1)}]\cr
 #'   Positive class for binary and oneclass classification (otherwise ignored and set to NA).
-<<<<<<< HEAD
-#'   For oneclass this is the name of the \dQuote{normal} class and there is no default.
-#'   Default is the first factor level of the target attribute).
-#' @param negative [\code{character(1)}]\cr
-#'   Negative class name, currently only used in oneclass, here it encodes the name
-#'   of the \dQuote{anomaly} class.
-=======
 #'   For oneclass this is the name of the \dQuote{anomaly} class and there is no default.
 #'   Default is the first factor level of the target attribute).
 #' @param negative [\code{character(1)}]\cr
 #'   Negative class name, currently only used in oneclass, here it encodes the name
 #'   of the \dQuote{normal} class.
->>>>>>> a0e86e1d
 #' @param fixup.data [\code{character(1)}]\cr
 #'   Should some basic cleaning up of data be performed?
 #'   Currently this means removing empty factor levels for the columns.
