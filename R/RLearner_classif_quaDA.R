#' @export
makeRLearner.classif.quaDA = function() {
  makeRLearnerClassif(
    cl = "classif.quaDA",
    package = "DiscriMiner",
    par.set = makeParamSet(
      #makeNumericVectorLearnerParam(id="prior", lower=0, upper=1, default=NULL),
      ),
    twoclass = TRUE,
    multiclass = TRUE,
    numerics = TRUE,
    factors = FALSE,
    missings = FALSE,
    prob = TRUE
  )
}

<<<<<<< HEAD
#' @S3method trainLearner classif.quaDA
trainLearner.classif.quaDA = function(.learner, .task, .subset, .weights = NULL,  ...) {
=======
#' @export
trainLearner.classif.quaDA = function(.learner, .task, .subset, .weights,  ...) {
>>>>>>> f885d31d
  d = getTaskData(.task, .subset, target.extra=TRUE)
  is.prob = (.learner$predict.type == "prop")
  quaDA(variables = d$data, group = d$target, prob = is.prob)
}

#' @export
predictLearner.classif.quaDA = function(.learner, .model, .newdata, ...) {
  m = .model$learner.model
  p = classify(m, newdata = .newdata)
  #p$scores #we loose this information
  p$pred_class
}<|MERGE_RESOLUTION|>--- conflicted
+++ resolved
@@ -15,13 +15,8 @@
   )
 }
 
-<<<<<<< HEAD
-#' @S3method trainLearner classif.quaDA
-trainLearner.classif.quaDA = function(.learner, .task, .subset, .weights = NULL,  ...) {
-=======
 #' @export
 trainLearner.classif.quaDA = function(.learner, .task, .subset, .weights,  ...) {
->>>>>>> f885d31d
   d = getTaskData(.task, .subset, target.extra=TRUE)
   is.prob = (.learner$predict.type == "prop")
   quaDA(variables = d$data, group = d$target, prob = is.prob)
