#' @export
makeRLearner.surv.CoxBoost = function() {
  makeRLearnerSurv(
    cl = "surv.CoxBoost",
    package = "CoxBoost",
    par.set = makeParamSet(
      makeIntegerLearnerParam(id="maxstepno", default=100, lower=0),
      makeIntegerLearnerParam(id="K", default=10, lower=1),
      makeDiscreteLearnerParam(id="type", default="verweij", values=c("verweij", "naive")),
     #  makeIntegerLearnerParam(id="stepno", default=NULL, lower=1),
     #  makeNumericLearnerParam(id="penalty", default=NULL, lower=0),
      makeLogicalLearnerParam(id="standardize", default=TRUE),
      makeDiscreteLearnerParam(id="criterion", default="pscore", values=c("pscore", "score", "hpscore", "hscore")),
      makeNumericLearnerParam(id="stepsize.factor", default=1, lower=0),
      makeDiscreteLearnerParam(id="sf.scheme", default="sigmoid", values=c("sigmoid", "linear"))
      # FIXME still missing some arguments
    ),
    missings = FALSE,
    numerics = TRUE,
    factors = FALSE,
    se = FALSE,
    weights = TRUE
  )
}

<<<<<<< HEAD
#' @S3method trainLearner surv.CoxBoost
trainLearner.surv.CoxBoost = function(.learner, .task, .subset, .weights = NULL,  ...) {
=======
#' @export
trainLearner.surv.CoxBoost = function(.learner, .task, .subset, .weights,  ...) {
>>>>>>> f885d31d
  #FIXME: unnecessary data duplication
  data = getTaskData(.task, subset=.subset, target.extra=TRUE, recode.target="no")
  if (is.null(.weights))
    .weights = NULL

  cb = optimCoxBoostPenalty(
    time = data$target[, 1L],
    status = data$target[, 2L],
    x = as.matrix(data$data),
    weights = .weights,
    ...
  )

  if (cb$cv.res$optimal.step == 0L)
    stop("Error modeling CoxBoost")

  CoxBoost(
    time = data$target[, 1L],
    status = data$target[, 2L],
    x = as.matrix(data$data),
    weights = .weights,
    stepno = cb$cv.res$optimal.step,
    penalty = cb$penalty,
    ...
  )
}

#' @export
predictLearner.surv.CoxBoost = function(.learner, .model, .newdata, ...) {
  if(.learner$predict.type == "response")
    as.numeric(predict(.model$learner.model, newdata=as.matrix(.newdata), type="lp"))
  else
    stop("Unknown predict type")
}<|MERGE_RESOLUTION|>--- conflicted
+++ resolved
@@ -23,16 +23,11 @@
   )
 }
 
-<<<<<<< HEAD
-#' @S3method trainLearner surv.CoxBoost
-trainLearner.surv.CoxBoost = function(.learner, .task, .subset, .weights = NULL,  ...) {
-=======
 #' @export
 trainLearner.surv.CoxBoost = function(.learner, .task, .subset, .weights,  ...) {
->>>>>>> f885d31d
   #FIXME: unnecessary data duplication
   data = getTaskData(.task, subset=.subset, target.extra=TRUE, recode.target="no")
-  if (is.null(.weights))
+  if (missing(.weights))
     .weights = NULL
 
   cb = optimCoxBoostPenalty(
