--- conflicted
+++ resolved
@@ -247,15 +247,10 @@
 }
 
 
-<<<<<<< HEAD
-#Merge a list of train/test splits created by calculateResampleIterationResult to one resample result
-mergeResampleResult = function(learner.id, task, iter.results, measures, rin, models, extract, keep.pred, show.info, runtime,
-  keep.extract) {
-=======
 # Merge a list of train/test splits created by calculateResampleIterationResult to one resample result
-mergeResampleResult = function(learner.id, task, iter.results, measures, rin, models, extract, keep.pred, show.info, runtime) {
-
->>>>>>> e710dd0a
+mergeResampleResult = function(learner.id, task, iter.results, measures, rin,
+  models, extract, keep.pred, keep.extract, show.info, runtime) {
+
   iters = length(iter.results)
   mids = vcapply(measures, function(m) m$id)
 
