--- conflicted
+++ resolved
@@ -50,16 +50,11 @@
 #'   during resampling.
 #'   Default is to extract nothing.
 #' @template arg_keep_pred
-<<<<<<< HEAD
-#' @param na.rm [\code{logical(1)}]\cr
+#' @param na.rm [`logical(1)`]\cr
 #'   Should `NA` values be removed during aggregation of results from `resample`? Default `FALSE`.
 #'   This applies to all selected measures.
-#' @param ... [any]\cr
-#'   Further hyperparameters passed to \code{learner}.
-=======
 #' @param ... (any)\cr
 #'   Further hyperparameters passed to `learner`.
->>>>>>> e710dd0a
 #' @template arg_showinfo
 #' @return ([ResampleResult]).
 #' @family resample
