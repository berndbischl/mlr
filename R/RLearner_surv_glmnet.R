#' @export
makeRLearner.surv.glmnet = function() {
  makeRLearnerSurv(
    cl = "surv.glmnet",
    package = "glmnet",
    par.set = makeParamSet(
      makeIntegerLearnerParam(id="nfolds", default=10L, lower=3L), # FIXME: upper=nrow?
      makeNumericLearnerParam(id="alpha", default=1, lower=0, upper=1)
    ),
    missings = FALSE,
    numerics = TRUE,
    factors = FALSE,
    se = FALSE,
    weights = TRUE
  )
}

<<<<<<< HEAD
#' @S3method trainLearner surv.glmnet
trainLearner.surv.glmnet = function(.learner, .task, .subset, .weights = NULL,  ...) {
=======
#' @export
trainLearner.surv.glmnet = function(.learner, .task, .subset, .weights,  ...) {
>>>>>>> f885d31d
  #FIXME: unnecessary data duplication
  data = getTaskData(.task, subset=.subset, target.extra=TRUE, recode.target="surv")
  if (is.null(.weights)) {
    cv.glmnet(y=data$target, x=as.matrix(data$data), family="cox", ...)
  } else  {
    cv.glmnet(y=data$target, x=as.matrix(data$data), weights=.weights, family="cox", ...)
  }
}

#' @export
predictLearner.surv.glmnet = function(.learner, .model, .newdata, ...) {
  s = .model$learner.model$lambda.min
  if(.learner$predict.type == "response")
    as.numeric(predict(.model$learner.model, newx=as.matrix(.newdata), type="link", s=s, ...))
  else
    stop("Unknown predict type")
}<|MERGE_RESOLUTION|>--- conflicted
+++ resolved
@@ -15,16 +15,11 @@
   )
 }
 
-<<<<<<< HEAD
-#' @S3method trainLearner surv.glmnet
-trainLearner.surv.glmnet = function(.learner, .task, .subset, .weights = NULL,  ...) {
-=======
 #' @export
 trainLearner.surv.glmnet = function(.learner, .task, .subset, .weights,  ...) {
->>>>>>> f885d31d
   #FIXME: unnecessary data duplication
   data = getTaskData(.task, subset=.subset, target.extra=TRUE, recode.target="surv")
-  if (is.null(.weights)) {
+  if (missing(.weights)) {
     cv.glmnet(y=data$target, x=as.matrix(data$data), family="cox", ...)
   } else  {
     cv.glmnet(y=data$target, x=as.matrix(data$data), weights=.weights, family="cox", ...)
