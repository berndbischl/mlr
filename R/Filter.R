.FilterRegister = new.env()  # nolint

#' Create a feature filter.
#'
#' Creates and registers custom feature filters. Implemented filters
#' can be listed with [listFilterMethods]. Additional
#' documentation for the `fun` parameter specific to each filter can
#' be found in the description.
#'
#' @param name (`character(1)`)\cr
#'  Identifier for the filter.
#' @param desc (`character(1)`)\cr
#'  Short description of the filter.
#' @param pkg (`character(1)`)\cr
#'  Source package where the filter is implemented.
#' @param supported.tasks ([character])\cr
#'  Task types supported.
#' @param supported.features ([character])\cr
#'  Feature types supported.
#' @param fun (`function(task, ...`)\cr
#'  Function which takes a task and returns a named numeric vector of scores,
#'  one score for each feature of `task`.
#'  Higher scores mean higher importance of the feature.
#' @return Object of class \dQuote{Filter}.
#' @export
#' @family filter
makeFilter = function(name, desc, pkg, supported.tasks, supported.features, fun) {
  assertString(name)
  assertString(desc)
  assertCharacter(pkg, any.missing = FALSE)
  assertCharacter(supported.tasks, any.missing = FALSE)
  assertCharacter(supported.features, any.missing = FALSE)
  assertFunction(fun, c("task"))
  obj =  makeS3Obj("Filter",
    name = name,
    desc = desc,
    pkg = pkg,
    supported.tasks = supported.tasks,
    supported.features = supported.features,
    fun = fun
  )
  .FilterRegister[[name]] = obj
  obj
}

#' List filter methods.
#'
#' Returns a subset-able dataframe with filter information.
#'
#' @param desc (`logical(1)`)\cr
#'  Provide more detailed information about filters.
#'  Default is `TRUE`.
#' @param tasks (`logical(1)`)\cr
#'  Provide information on supported tasks.
#'  Default is `FALSE`.
#' @param features (`logical(1)`)\cr
#'  Provide information on supported features.
#'  Default is `FALSE`.
#' @param include.deprecated (`logical(1)`)\cr
#'  Should deprecated filter methods be included in the list.
#'  Default is `FALSE`.
#' @return ([data.frame]).
#' @export
#' @family filter
listFilterMethods = function(desc = TRUE, tasks = FALSE, features = FALSE, include.deprecated = FALSE) {
  tag2df = function(tags, prefix = "") {
    unique.tags = sort(unique(unlist(tags)))
    res = asMatrixRows(lapply(tags, "%in%", x = unique.tags))
    colnames(res) = stri_paste(prefix, unique.tags)
    rownames(res) = NULL
    as.data.frame(res)
  }
  assertFlag(desc)
  assertFlag(tasks)
  assertFlag(features)

  filters = as.list(.FilterRegister)
  df = data.frame(
    id = names(filters),
    package = vcapply(extractSubList(filters, "pkg"), collapse)
  )

  description = extractSubList(filters, "desc")

  if (desc)
    df$desc = description
  if (tasks)
    df = cbind(df, tag2df(extractSubList(filters, "supported.tasks"), prefix = "task."))
  if (features)
    df = cbind(df, tag2df(extractSubList(filters, "supported.features"), prefix = "feature."))
  deprecated = stri_endswith(description, fixed = "(DEPRECATED)")
  if (include.deprecated)
    df$deprecated = deprecated
  else
    df = df[!deprecated, ]
  res = setRowNames(sortByCol(df, "id"), NULL)
  addClasses(res, "FilterMethodsList")
}

#' @export
print.FilterMethodsList = function(x, len = 40, ...) {
  if (!is.null(x$desc))
    x$desc = clipString(x$desc, len = len)
  NextMethod()
}

#' @export
print.Filter = function(x, ...) {
  catf("Filter: '%s'", x$name)
  if (!isScalarNA(x$pkg))
    catf("Packages: '%s'", collapse(cleanupPackageNames(x$pkg)))
  catf("Supported tasks: %s", collapse(x$supported.tasks))
  catf("Supported features: %s", collapse(x$supported.features))
}

#' Minimum redundancy, maximum relevance filter \dQuote{mrmr} computes the
#' mutual information between the target and each individual feature minus the
#' average mutual information of previously selected features and this feature
#' using the \pkg{mRMRe} package.
#'
#' @rdname makeFilter
#' @name makeFilter
NULL

makeFilter(
  name = "mrmr",
  desc = "Minimum redundancy, maximum relevance filter",
  pkg  = "mRMRe",
  supported.tasks = c("regr", "surv"),
  supported.features = c("numerics", "ordered"),
  fun = function(task, ...) {
    if (inherits(task, "SurvTask")) {
      data = getTaskData(task, target.extra = TRUE, recode.target = "surv")
      data = cbind(..surv = data$target, data$data)
      target.ind = 1L
    } else {
      data = getTaskData(task)
      target.ind = match(getTaskTargetNames(task), colnames(data))
    }

    # some required conversions
    ind = which(vlapply(data, is.integer))
    data[ind] = lapply(data[ind], as.double)
    data = mRMRe::mRMR.data(data = data)

    threads.before = mRMRe::get.thread.count()
    on.exit(mRMRe::set.thread.count(threads.before))
    mRMRe::set.thread.count(1L)
    res = mRMRe::mRMR.classic(data = data, target_indices = target.ind,
      feature_count = getTaskNFeats(task), ...)
    scores = as.numeric(mRMRe::scores(res)[[1L]])
    setNames(scores, res@feature_names[as.integer(mRMRe::solutions(res)[[1L]])])
})

#' Filter \dQuote{carscore} determines the \dQuote{Correlation-Adjusted (marginal) coRelation
#' scores} (short CAR scores). The CAR scores for a set of features are defined as the
#' correlations between the target and the decorrelated features.
#'
#' @rdname makeFilter
#' @name makeFilter
NULL

makeFilter(
  name = "carscore",
  desc = "CAR scores",
  pkg  = "care",
  supported.tasks = "regr",
  supported.features = "numerics",
  fun = function(task, ...) {
    data = getTaskData(task, target.extra = TRUE)
    y = care::carscore(Xtrain = data$data, Ytrain = data$target, verbose = FALSE, ...)^2
    setNames(as.double(y), names(y))
  }
)

#' Filter \dQuote{randomForestSRC.rfsrc} computes the importance of random forests
#' fitted in package \pkg{randomForestSRC}. The concrete method is selected via
#' the `method` parameter. Possible values are `permute` (default), `random`,
#' `anti`, `permute.ensemble`, `random.ensemble`, `anti.ensemble`.
#' See the VIMP section in the docs for [randomForestSRC::rfsrc] for
#' details.
#'
#' @rdname makeFilter
#' @name makeFilter
NULL

rf.importance = makeFilter(
  name = "randomForestSRC.rfsrc",
  desc = "Importance of random forests fitted in package 'randomForestSRC'. Importance is calculated using argument 'permute'.",
  pkg  = "randomForestSRC",
  supported.tasks = c("classif", "regr", "surv"),
  supported.features = c("numerics", "factors", "ordered"),
  fun = function(task, method = "permute", ...) {
    assertChoice(method, choices = c("permute", "random", "anti", "permute.ensemble", "random.ensemble",  "anti.ensemble"))
    im = randomForestSRC::rfsrc(getTaskFormula(task), data = getTaskData(task), proximity = FALSE,
      forest = FALSE, importance = method, ...)$importance
    if (inherits(task, "ClassifTask")) {
      ns = rownames(im)
      y = im[, "all"]
    } else {
      ns = names(im)
      y = unname(im)
    }
    setNames(y, ns)
  }
)
.FilterRegister[["rf.importance"]] = rf.importance
.FilterRegister[["rf.importance"]]$desc = "Importance of random forests fitted in package 'randomForestSRC'. Importance is calculated using argument 'permute'. (DEPRECATED)"
.FilterRegister[["rf.importance"]]$fun = function(...) {
  .Deprecated(old = "Filter 'rf.importance'", new = "Filter 'randomForest.importance' (package randomForest) or Filter 'randomForestSRC.rfsrc' (package randomForestSRC)")
  .FilterRegister[["randomForestSRC.rfsrc"]]$fun(...)
}

#' Filter \dQuote{randomForestSRC.var.select} uses the minimal depth variable
#' selection proposed by Ishwaran et al. (2010) (`method = "md"`) or a
#' variable hunting approach (`method = "vh"` or `method = "vh.vimp"`).
#' The minimal depth measure is the default.
#'
#' @rdname makeFilter
#' @name makeFilter
NULL

rf.min.depth = makeFilter(
  name = "randomForestSRC.var.select",
  desc = "Minimal depth of / variable hunting via method var.select on random forests fitted in package 'randomForestSRC'.",
  pkg  = "randomForestSRC",
  supported.tasks = c("classif", "regr", "surv"),
  supported.features = c("numerics", "factors", "ordered"),
  fun = function(task, method = "md", ...) {
    im = randomForestSRC::var.select(getTaskFormula(task), getTaskData(task),
      method = method, verbose = FALSE, ...)$md.obj$order
    setNames(-im[, 1L], rownames(im))
  }
)
.FilterRegister[["rf.min.depth"]] = rf.min.depth
.FilterRegister[["rf.min.depth"]]$desc = "Minimal depth of random forest fitted in package 'randomForestSRC. (DEPRECATED)"
.FilterRegister[["rf.min.depth"]]$fun = function(...) {
  .Deprecated(old = "Filter 'rf.min.depth'", new = "Filter 'randomForestSRC.var.select'")
  .FilterRegister[["randomForestSRC.var.select"]]$fun(...)
}

#' Permutation importance of random forests fitted in package \pkg{party}.
#' The implementation follows the principle of mean decrese in accuracy used
#' by the \pkg{randomForest} package (see description of \dQuote{randomForest.importance})
#' filter.
#'
#' @rdname makeFilter
#' @name makeFilter
NULL

makeFilter(
  name = "cforest.importance",
  desc = "Permutation importance of random forest fitted in package 'party'",
  pkg = "party",
  supported.tasks = c("classif", "regr", "surv"),
  supported.features = c("numerics", "factors", "ordered"),
  fun = function(task, mtry = 5L, ...) {
    args = list(...)
    # we need to set mtry, which is 5 by default in cforest, to p if p < mtry
    # otherwise we get a warning
    p = getTaskNFeats(task)
    if (p < mtry)
      args$mtry = p
    cforest.args = as.list(base::args(party::cforest))
    cforest.args = args[names(args) %in% names(cforest.args)]
    control.args = as.list(base::args(party::cforest_control))
    control.args = args[names(args) %in% names(control.args)]
    varimp.args = as.list(base::args(party::varimp))
    varimp.args = args[names(args) %in% names(varimp.args)]
    ctrl = do.call(party::cforest_unbiased, control.args)
    fit = do.call(party::cforest, c(list(formula = getTaskFormula(task), data = getTaskData(task), controls = ctrl),
                                    cforest.args))
    im = do.call(party::varimp, c(list(obj = fit), varimp.args))
    im
  }
)

#' Filter \dQuote{randomForest.importance} makes use of the [randomForest::importance]
#' from package \pkg{randomForest}. The importance measure to use is selected via
#' the `method` parameter:
#' \describe{
#'   \item{oob.accuracy}{Permutation of Out of Bag (OOB) data.}
#'   \item{node.impurity}{Total decrease in node impurity.}
#' }
#'
#' @rdname makeFilter
#' @name makeFilter
NULL

makeFilter(
  name = "randomForest.importance",
  desc = "Importance based on OOB-accuracy or node inpurity of random forest fitted in package 'randomForest'.",
  pkg = "randomForest",
  supported.tasks = c("classif", "regr"),
  supported.features = c("numerics", "factors"),
  fun = function(task, method = "oob.accuracy", ...) {
    assertChoice(method, choices = c("oob.accuracy", "node.impurity"))
    type = if (method == "oob.accuracy") 1L else 2L
    # no need to set importance = TRUE for node impurity (type = 2)
    rf = randomForest::randomForest(getTaskFormula(task), data = getTaskData(task),
      keep.forest = FALSE, importance = (type != 2L))
    im = randomForest::importance(rf, type = type, ...)
    setNames(im, rownames(im))
  }
)

#' The absolute Pearson correlation between each feature and the target is used as an indicator of feature importance.
#' Missing values are not taken into consideration in a pairwise fashion (see \dQuote{pairwise.complete.obs} in [cor]).
#'
#' @rdname makeFilter
#' @name makeFilter
NULL

makeFilter(
  name = "linear.correlation",
  desc = "Pearson correlation between feature and target",
  pkg  = character(0L),
  supported.tasks = "regr",
  supported.features = "numerics",
  fun = function(task, ...) {
    data = getTaskData(task, target.extra = TRUE)
    abs(cor(as.matrix(data$data), data$target, use = "pairwise.complete.obs", method = "pearson")[, 1L])
  }
)

#' The absolute Pearson correlation between each feature and the target is used as an indicator of feature importance.
#' Missing values are not taken into consideration in a pairwise fashion (see \dQuote{pairwise.complete.obs} in [cor]).
#'
#' @rdname makeFilter
#' @name makeFilter
NULL

makeFilter(
  name = "rank.correlation",
  desc = "Spearman's correlation between feature and target",
  pkg  = character(0L),
  supported.tasks = "regr",
  supported.features = "numerics",
  fun = function(task, ...) {
    data = getTaskData(task, target.extra = TRUE)
    abs(cor(as.matrix(data$data), data$target, use = "pairwise.complete.obs", method = "spearman")[, 1L])
  }
)

<<<<<<< HEAD
#' Filter \dQuote{information.gain} uses the entropy-based information gain
#' between each feature and target individually as an importance measure.
#'
#' @rdname makeFilter
#' @name makeFilter
makeFilter(
  name = "information.gain",
  desc = "Entropy-based information gain between feature and target",
  pkg  = "FSelector",
  supported.tasks = c("classif", "regr"),
  supported.features = c("numerics", "factors"),
  fun = function(task, ...) {
    y = FSelector::information.gain(getTaskFormula(task), data = getTaskData(task))
    setNames(y[["attr_importance"]], getTaskFeatureNames(task))
  }
)

#' Filter \dQuote{gain.ratio} uses the entropy-based information gain ratio
#' between each feature and target individually as an importance measure.
#'
#' @rdname makeFilter
#' @name makeFilter
makeFilter(
  name = "gain.ratio",
  desc = "Entropy-based gain ratio between feature and target",
  pkg  = "FSelector",
  supported.tasks = c("classif", "regr"),
  supported.features = c("numerics", "factors"),
  fun = function(task, ...) {
    y = FSelector::gain.ratio(getTaskFormula(task), data = getTaskData(task))
    setNames(y[["attr_importance"]], getTaskFeatureNames(task))
  }
)

#' Filter \dQuote{symmetrical.uncertainty} uses the entropy-based symmetrical uncertainty
#' between each feature and target individually as an importance measure.
#'
#' @rdname makeFilter
#' @name makeFilter
makeFilter(
  name = "symmetrical.uncertainty",
  desc = "Entropy-based symmetrical uncertainty between feature and target",
  pkg  = "FSelector",
  supported.tasks = c("classif", "regr"),
  supported.features = c("numerics", "factors"),
  fun = function(task, ...) {
    y = FSelector::symmetrical.uncertainty(getTaskFormula(task), data = getTaskData(task))
    setNames(y[["attr_importance"]], getTaskFeatureNames(task))
  }
)

=======
>>>>>>> 1c6461ac
#' The chi-square test is a statistical test of independence to determine whether
#' two variables are independent. Filter \dQuote{chi.squared} applies this
#' test in the following way. For each feature the chi-square test statistic is
#' computed checking if there is a dependency between the feature and the target
#' variable. Low values of the test statistic indicate a poor relationship. High
#' values, i.e., high dependency identifies a feature as more important.
#'
#' @rdname makeFilter
#' @name makeFilter
NULL

makeFilter(
  name = "chi.squared",
  desc = "Chi-squared statistic of independence between feature and target",
  pkg  = "FSelector",
  supported.tasks = c("classif", "regr"),
  supported.features = c("numerics", "factors"),
  fun = function(task, ...) {
    y = FSelector::chi.squared(getTaskFormula(task), data = getTaskData(task))
    setNames(y[["attr_importance"]], getTaskFeatureNames(task))
  }
)

#' Filter \dQuote{relief} is based on the feature selection algorithm \dQuote{ReliefF}
#' by Kononenko et al., which is a generalization of the orignal \dQuote{Relief}
#' algorithm originally proposed by Kira and Rendell. Feature weights are initialized
#' with zeros. Then for each instance `sample.size` instances are sampled,
#' `neighbours.count` nearest-hit and nearest-miss neighbours are computed
#' and the weight vector for each feature is updated based on these values.
#'
#' @references
#' Kira, Kenji and Rendell, Larry (1992). The Feature Selection Problem: Traditional
#' Methods and a New Algorithm. AAAI-92 Proceedings.
#'
#' Kononenko, Igor et al. Overcoming the myopia of inductive learning algorithms
#' with RELIEFF (1997), Applied Intelligence, 7(1), p39-55.
#'
#' @rdname makeFilter
#' @name makeFilter
NULL

makeFilter(
  name = "relief",
  desc = "RELIEF algorithm",
  pkg  = "FSelector",
  supported.tasks = c("classif", "regr"),
  supported.features = c("numerics", "factors"),
  fun = function(task, ...) {
    y = FSelector::relief(getTaskFormula(task), data = getTaskData(task), ...)
    setNames(y[["attr_importance"]], getTaskFeatureNames(task))
  }
)

#' Filter \dQuote{oneR} makes use of a simple \dQuote{One-Rule} (OneR) learner to
#' determine feature importance. For this purpose the OneR learner generates one
#' simple association rule for each feature in the data individually and computes
#' the total error. The lower the error value the more important the correspoding
#' feature.
#'
#' @rdname makeFilter
#' @name makeFilter
NULL

makeFilter(
  name = "oneR",
  desc = "oneR association rule",
  pkg  = "FSelector",
  supported.tasks = c("classif", "regr"),
  supported.features = c("numerics", "factors"),
  fun = function(task, ...) {
    y = FSelector::oneR(getTaskFormula(task), data = getTaskData(task))
    setNames(y[["attr_importance"]], getTaskFeatureNames(task))
  }
)

#' The \dQuote{univariate.model.score} feature filter resamples an \pkg{mlr}
#' learner specified via `perf.learner` for each feature individually
#' with randomForest from package \pkg{rpart} being the default learner.
#' Further parameter are the resamling strategey `perf.resampling` and
#' the performance measure `perf.measure`.
#'
#' @rdname makeFilter
#' @name makeFilter
NULL

univariate = makeFilter(
  name = "univariate.model.score",
  desc = "Resamples an mlr learner for each input feature individually. The resampling performance is used as filter score, with rpart as default learner.",
  pkg  = character(0L),
  supported.tasks = c("classif", "regr", "surv"),
  supported.features = c("numerics", "factors", "ordered"),
  fun = function(task, perf.learner = NULL, perf.measure = NULL, perf.resampling = NULL, ...) {
    typ = getTaskType(task)
    if (is.null(perf.learner))
      if (typ == "classif")
        perf.learner = "classif.rpart"
      else if (typ == "regr")
        perf.learner = "regr.rpart"
      else if (typ == "surv")
        perf.learner = "surv.rpart"
    if (is.null(perf.measure))
      perf.measure = getDefaultMeasure(task)
    perf.learner = checkLearner(perf.learner)
    perf.measure = checkMeasures(perf.measure, perf.learner)
    if (length(perf.measure) != 1L)
      stop("Exactly one measure must be provided")
    if (is.null(perf.resampling))
      perf.resampling = makeResampleDesc("Subsample", iters = 1L, split = 0.67)
    if (getTaskType(task) != perf.learner$type)
      stopf("Expected task of type '%s', not '%s'", getTaskType(task), perf.learner$type)

    fns = getTaskFeatureNames(task)
    res = double(length(fns))
    for (i in seq_along(fns)) {
      subtask = subsetTask(task, features = fns[i])
      res[i] = resample(learner = perf.learner, task = subtask, resampling = perf.resampling, measures = perf.measure, keep.pred = FALSE, show.info = FALSE)$aggr
    }
    if (perf.measure[[1L]]$minimize)
      res = -1.0 * res
    setNames(res, fns)
  }
)
.FilterRegister[["univariate"]] = univariate
.FilterRegister[["univariate"]]$desc = "Resamples an mlr learner for each input feature individually. The resampling performance is used as filter score, with rpart as default learner. (DEPRECATED)"
.FilterRegister[["univariate"]]$fun = function(...) {
  .Deprecated(old = "Filter 'univariate'", new = "Filter 'univariate.model.score'")
  .FilterRegister[["univariate.model.score"]]$fun(...)
}

#' Filter \dQuote{anova.test} is based on the Analysis of Variance (ANOVA) between
#' feature and class. The value of the F-statistic is used as a measure of feature
#' importance.
#'
#' @rdname makeFilter
#' @name makeFilter
NULL

makeFilter(
  name = "anova.test",
  desc = "ANOVA Test for binary and multiclass classification tasks",
  pkg = character(0L),
  supported.tasks = "classif",
  supported.features = "numerics",
  fun = function(task, ...) {
    data = getTaskData(task)
    vnapply(getTaskFeatureNames(task), function(feat.name) {
      f = as.formula(stri_paste(feat.name, "~", getTaskTargetNames(task)))
      aov.t = aov(f, data = data)
      summary(aov.t)[[1L]][1L, "F value"]
    })
  }
)

#' Filter \dQuote{kruskal.test} applies a Kruskal-Wallis rank sum test of the
#' null hypothesis that the location parameters of the distribution of a feature
#' are the same in each class and considers the test statistic as an variable
#' importance measure: if the location parameters do not differ in at least one
#' case, i.e., the null hypothesis cannot be rejected, there is little evidence
#' that the corresponding feature is suitable for classification.
#'
#' @rdname makeFilter
#' @name makeFilter
NULL

makeFilter(
  name = "kruskal.test",
  desc = "Kruskal Test for binary and multiclass classification tasks",
  pkg = character(0L),
  supported.tasks = "classif",
  supported.features = c("numerics", "factors"),
  fun = function(task, ...) {
    data = getTaskData(task)
    sapply(getTaskFeatureNames(task), function(feat.name) {
      f = as.formula(stri_paste(feat.name, "~", getTaskTargetNames(task)))
      t = kruskal.test(f, data = data)
      unname(t$statistic)
    })
  }
)

#' Simple filter based on the variance of the features indepentent of each other.
#' Features with higher variance are considered more important than features with
#' low importance.
#'
#' @rdname makeFilter
#' @name makeFilter
NULL

makeFilter(
  name = "variance",
  desc = "A simple variance filter",
  pkg = character(0L),
  supported.tasks = c("classif", "regr", "surv"),
  supported.features = "numerics",
  fun = function(task, na.rm = TRUE, ...) {
    data = getTaskData(task)
    sapply(getTaskFeatureNames(task), function(feat.name) {
      var(data[[feat.name]], na.rm = na.rm)
    })
  }
)

#' Filter \dQuote{permutation.importance} computes a loss function between predictions made by a
#' learner before and after a feature is permuted. Special arguments to the filter function are
#' `imp.learner`, a ([Learner] or `character(1)]) which specifies the learner
#' to use when computing the permutation importance, `contrast`, a `function` which takes two
#' numeric vectors and returns one (default is the difference), `aggregation`, a `function` which
#' takes a `numeric` and returns a `numeric(1)` (default is the mean), `nmc`,
#' an `integer(1)`, and `replace`, a `logical(1)` which determines whether the feature being
#' permuted is sampled with or without replacement.
#'
#' @rdname makeFilter
#' @name makeFilter
NULL

makeFilter(
  name = "permutation.importance",
  desc = "Aggregated difference between feature permuted and unpermuted predictions",
  pkg = character(0L),
  supported.tasks = c("classif", "regr", "surv"),
  supported.features = c("numerics", "factors", "ordered"),
  fun = function(task, imp.learner, measure, contrast = function(x, y) x - y,
                 aggregation = mean, nmc = 50L, replace = FALSE) {
    imp = generateFeatureImportanceData(task, "permutation.importance",
      imp.learner, interaction = FALSE, measure = measure,
      contrast = contrast, aggregation = aggregation,
      nmc = nmc, replace = replace, local = FALSE)
    imp = as.numeric(imp$res)
    names(imp) = getTaskFeatureNames(task)
    return(imp)
  }
)

#' Filter \dQuote{auc} determines for each feature, how well the target
#' variable can be predicted only based on this feature. More precisely, the
#' prediction rule is: class 1 if the feature exceeds a threshold and class 0
#' otherwise. The performance of this classification rule is measured by the
#' AUC and the resulting filter score is |0.5 - AUC|.
#'
#' @rdname makeFilter
#' @name makeFilter
NULL

makeFilter(
  name = "auc",
  desc = "AUC filter for binary classification tasks",
  pkg  = character(0L),
  supported.tasks = "classif",
  supported.features = "numerics",
  fun = function(task, ...) {
    data = getTaskData(task, target.extra = TRUE)
    score = vnapply(data$data, function(x, y) {
      measureAUC(x, y, task$task.desc$negative, task$task.desc$positive)
    }, y = data$target)
    abs(0.5 - score)
  }
)

#' Filters from the package \pkg{praznik} use the mutual information criteria in a greedy forward fashion:
#' \dQuote{praznik.CMIM}, \dQuote{praznik.DISR}, \dQuote{praznik.JMIM}, \dQuote{praznik.JMI},
#' \dQuote{praznik.MIM}, \dQuote{praznik.MRMR}, \dQuote{praznik.NJMIM}.
#' As the calculated feature scores are not guaranteed to be monotone, the scores returned by \pkg{mlr} reflect the
#' selection order instead. The selected features get scores \code{1}, \code{(n-1)/n}, ..., \code{1/n} where \code{n}
#' is the total number of features.
#' @rdname makeFilter
#' @name makeFilter
NULL

praznik.filter = function(fun) {
  force(fun)

  function(task, nselect, ...) {
    requireNamespace("praznik")
    fun = getFromNamespace(fun, ns = "praznik")

    data = getTaskData(task)
    X = data[getTaskFeatureNames(task)]
    Y = data[[getTaskTargetNames(task)]]
    k = max(min(nselect, ncol(X)), 1L)
    selected = names(fun(X, Y, k = k)$selection)
    score = setNames(rev(seq_along(selected)) / length(selected), selected)

    if (length(score) < ncol(X)) {
      unscored = sample(setdiff(names(X), names(score)))
      score = c(score, setNames(rep.int(NA_real_, length(unscored)), unscored))
    }

    score
  }
}

makeFilter(
  name = "praznik.JMI",
  desc = "Joint mutual information filter",
  pkg = "praznik",
  supported.tasks = "classif",
  supported.features = c("numerics", "factors", "integer", "character", "logical"),
  fun = praznik.filter("JMI")
)

makeFilter(
  name = "praznik.DISR",
  desc = "Double input symmetrical relevance filter",
  pkg = "praznik",
  supported.tasks = "classif",
  supported.features = c("numerics", "factors", "integer", "character", "logical"),
  fun = praznik.filter("DISR")
)

makeFilter(
  name = "praznik.JMIM",
  desc = "Minimal joint mutual information maximisation filter",
  pkg = "praznik",
  supported.tasks = "classif",
  supported.features = c("numerics", "factors", "integer", "character", "logical"),
  fun = praznik.filter("JMIM")
)

makeFilter(
  name = "praznik.MIM",
  desc = "conditional mutual information based feature selection filters",
  pkg = "praznik",
  supported.tasks = "classif",
  supported.features = c("numerics", "factors", "integer", "character", "logical"),
  fun = praznik.filter("MIM")
)

makeFilter(
  name = "praznik.NJMIM",
  desc = "Minimal normalised joint mutual information maximisation filter",
  pkg = "praznik",
  supported.tasks = "classif",
  supported.features = c("numerics", "factors", "integer", "character", "logical"),
  fun = praznik.filter("NJMIM")
)

makeFilter(
  name = "praznik.MRMR",
  desc = "Minimum redundancy maximal relevancy filter",
  pkg = "praznik",
  supported.tasks = "classif",
  supported.features = c("numerics", "factors", "integer", "character", "logical"),
  fun = praznik.filter("MRMR")
)

makeFilter(
  name = "praznik.CMIM",
  desc = "Minimal conditional mutual information maximisation filter",
  pkg = "praznik",
  supported.tasks = c("classif", "regr"),
  supported.features = c("numerics", "factors", "integer", "character", "logical"),
  fun = praznik.filter("CMIM")
)

#' Entropy based filters from the package \pkg{FSelectorRcpp}:
#' \dQuote{FSelectorRcpp.gainratio}, dQuote{FSelectorRcpp.infogain}, \dQuote{FSelectorRcpp.symuncert}.
#' @rdname makeFilter
#' @name makeFilter
NULL

FSelectorRcpp.filter = function(type) {
  force(type)

  function(task, nselect, ...) {
    requireNamespace("FSelectorRcpp")
    data = getTaskData(task)
    X = data[getTaskFeatureNames(task)]
    y = data[[getTaskTargetNames(task)]]
    res = FSelectorRcpp::information_gain(x = X, y = y, type = type, equal = FALSE)
    res = setNames(res$importance, res$attributes)
    replace(res, is.nan(res), 0) # FIXME: this is a technical fix, need to report upstream
  }
}

makeFilter(
  name = "FSelectorRcpp.infogain",
  desc = "Entropy-based Filters: Algorithms that find ranks of importance of discrete attributes, basing on their entropy with a continous class attribute",
  pkg  = "FSelectorRcpp",
  supported.tasks = c("classif", "regr"),
  supported.features = c("numerics", "factors", "integer", "logical", "character"),
  fun = FSelectorRcpp.filter("infogain")
)

makeFilter(
  name = "FSelectorRcpp.gainratio",
  desc = "Entropy-based Filters: Algorithms that find ranks of importance of discrete attributes, basing on their entropy with a continous class attribute",
  pkg  = "FSelectorRcpp",
  supported.tasks = c("classif", "regr"),
  supported.features = c("numerics", "factors", "integer", "logical", "character"),
  fun = FSelectorRcpp.filter("gainratio")
)

makeFilter(
  name = "FSelectorRcpp.symuncert",
  desc = "Entropy-based Filters: Algorithms that find ranks of importance of discrete attributes, basing on their entropy with a continous class attribute",
  pkg  = "FSelectorRcpp",
  supported.tasks = c("classif", "regr"),
  supported.features = c("numerics", "factors", "integer", "logical", "character"),
  fun = FSelectorRcpp.filter("symuncert")
)

#' Filter \dQuote{ranger.permutation} trains a \pkg{ranger} learner with
#' \dQuote{importance = "permutation"} and assesses the variable
#' importance for each feature.
#'
#' @rdname makeFilter
#' @name makeFilter
NULL

makeFilter(
  name = "ranger.permutation",
  desc = "Variable importance based on ranger permutation importance",
  pkg  = "ranger",
  supported.tasks = c("classif", "regr", "surv"),
  supported.features = c("numerics", "factors", "ordered"),
  fun = function(task, ...) {
    lrn.type = paste0(getTaskType(task), ".ranger")
    lrn = makeLearner(lrn.type, importance = "permutation", ...)
    mod = train(lrn, task)
    ranger::importance(mod$learner.model)
  }
)

#' Filter \dQuote{ranger.impurity} trains a \pkg{ranger} learner with
#' \dQuote{importance = "impurity"} and assesses the variable
#' importance for each feature.
#'
#' @rdname makeFilter
#' @name makeFilter
NULL

makeFilter(
  name = "ranger.impurity",
  desc = "Variable importance based on ranger impurity importance",
  pkg  = "ranger",
  supported.tasks = c("classif", "regr"),
  supported.features = c("numerics", "factors", "ordered"),
  fun = function(task, ...) {
    lrn.type = paste0(getTaskType(task), ".ranger")
    lrn = makeLearner(lrn.type, importance = "impurity", ...)
    mod = train(lrn, task)
    ranger::importance(mod$learner.model)
  }
)<|MERGE_RESOLUTION|>--- conflicted
+++ resolved
@@ -342,60 +342,6 @@
   }
 )
 
-<<<<<<< HEAD
-#' Filter \dQuote{information.gain} uses the entropy-based information gain
-#' between each feature and target individually as an importance measure.
-#'
-#' @rdname makeFilter
-#' @name makeFilter
-makeFilter(
-  name = "information.gain",
-  desc = "Entropy-based information gain between feature and target",
-  pkg  = "FSelector",
-  supported.tasks = c("classif", "regr"),
-  supported.features = c("numerics", "factors"),
-  fun = function(task, ...) {
-    y = FSelector::information.gain(getTaskFormula(task), data = getTaskData(task))
-    setNames(y[["attr_importance"]], getTaskFeatureNames(task))
-  }
-)
-
-#' Filter \dQuote{gain.ratio} uses the entropy-based information gain ratio
-#' between each feature and target individually as an importance measure.
-#'
-#' @rdname makeFilter
-#' @name makeFilter
-makeFilter(
-  name = "gain.ratio",
-  desc = "Entropy-based gain ratio between feature and target",
-  pkg  = "FSelector",
-  supported.tasks = c("classif", "regr"),
-  supported.features = c("numerics", "factors"),
-  fun = function(task, ...) {
-    y = FSelector::gain.ratio(getTaskFormula(task), data = getTaskData(task))
-    setNames(y[["attr_importance"]], getTaskFeatureNames(task))
-  }
-)
-
-#' Filter \dQuote{symmetrical.uncertainty} uses the entropy-based symmetrical uncertainty
-#' between each feature and target individually as an importance measure.
-#'
-#' @rdname makeFilter
-#' @name makeFilter
-makeFilter(
-  name = "symmetrical.uncertainty",
-  desc = "Entropy-based symmetrical uncertainty between feature and target",
-  pkg  = "FSelector",
-  supported.tasks = c("classif", "regr"),
-  supported.features = c("numerics", "factors"),
-  fun = function(task, ...) {
-    y = FSelector::symmetrical.uncertainty(getTaskFormula(task), data = getTaskData(task))
-    setNames(y[["attr_importance"]], getTaskFeatureNames(task))
-  }
-)
-
-=======
->>>>>>> 1c6461ac
 #' The chi-square test is a statistical test of independence to determine whether
 #' two variables are independent. Filter \dQuote{chi.squared} applies this
 #' test in the following way. For each feature the chi-square test statistic is
