.FilterRegister = new.env()  # nolint

#' Create a feature filter.
#'
#' Creates and registers custom feature filters. Implemented filters
#' can be listed with [listFilterMethods]. Additional
#' documentation for the `fun` parameter specific to each filter can
#' be found in the description.
#'
#' @param name (`character(1)`)\cr
#'  Identifier for the filter.
#' @param desc (`character(1)`)\cr
#'  Short description of the filter.
#' @param pkg (`character(1)`)\cr
#'  Source package where the filter is implemented.
#' @param supported.tasks ([character])\cr
#'  Task types supported.
#' @param supported.features ([character])\cr
#'  Feature types supported.
#' @param fun (`function(task, nselect, ...`)\cr
#'  Function which takes a task and returns a named numeric vector of scores,
#'  one score for each feature of `task`.
#'  Higher scores mean higher importance of the feature.
#'  At least `nselect` features must be calculated, the remaining may be
#'  set to `NA` or omitted, and thus will not be selected.
#'  the original order will be restored if necessary.
#' @return Object of class \dQuote{Filter}.
#' @export
#' @family filter
makeFilter = function(name, desc, pkg, supported.tasks, supported.features, fun) {
  assertString(name)
  assertString(desc)
  assertCharacter(pkg, any.missing = FALSE)
  assertCharacter(supported.tasks, any.missing = FALSE)
  assertCharacter(supported.features, any.missing = FALSE)
  assertFunction(fun, c("task", "nselect"))
  obj =  makeS3Obj("Filter",
    name = name,
    desc = desc,
    pkg = pkg,
    supported.tasks = supported.tasks,
    supported.features = supported.features,
    fun = fun
  )
  .FilterRegister[[name]] = obj
  obj
}

#' List filter methods.
#'
#' Returns a subset-able dataframe with filter information.
#'
#' @param desc (`logical(1)`)\cr
#'  Provide more detailed information about filters.
#'  Default is `TRUE`.
#' @param tasks (`logical(1)`)\cr
#'  Provide information on supported tasks.
#'  Default is `FALSE`.
#' @param features (`logical(1)`)\cr
#'  Provide information on supported features.
#'  Default is `FALSE`.
#' @param include.deprecated (`logical(1)`)\cr
#'  Should deprecated filter methods be included in the list.
#'  Default is `FALSE`.
#' @return ([data.frame]).
#' @export
#' @family filter
listFilterMethods = function(desc = TRUE, tasks = FALSE, features = FALSE, include.deprecated = FALSE) {
  tag2df = function(tags, prefix = "") {
    unique.tags = sort(unique(unlist(tags)))
    res = asMatrixRows(lapply(tags, "%in%", x = unique.tags))
    colnames(res) = stri_paste(prefix, unique.tags)
    rownames(res) = NULL
    as.data.frame(res)
  }
  assertFlag(desc)
  assertFlag(tasks)
  assertFlag(features)

  filters = as.list(.FilterRegister)
  df = data.frame(
    id = names(filters),
    package = vcapply(extractSubList(filters, "pkg"), collapse)
  )

  description = extractSubList(filters, "desc")

  if (desc)
    df$desc = description
  if (tasks)
    df = cbind(df, tag2df(extractSubList(filters, "supported.tasks"), prefix = "task."))
  if (features)
    df = cbind(df, tag2df(extractSubList(filters, "supported.features"), prefix = "feature."))
  deprecated = stri_endswith(description, fixed = "(DEPRECATED)")
  if (include.deprecated)
    df$deprecated = deprecated
  else
    df = df[!deprecated, ]
  res = setRowNames(sortByCol(df, "id"), NULL)
  addClasses(res, "FilterMethodsList")
}

#' @export
print.FilterMethodsList = function(x, len = 40, ...) {
  if (!is.null(x$desc))
    x$desc = clipString(x$desc, len = len)
  NextMethod()
}

#' @export
print.Filter = function(x, ...) {
  catf("Filter: '%s'", x$name)
  if (!isScalarNA(x$pkg))
    catf("Packages: '%s'", collapse(cleanupPackageNames(x$pkg)))
  catf("Supported tasks: %s", collapse(x$supported.tasks))
  catf("Supported features: %s", collapse(x$supported.features))
}

<<<<<<< HEAD
=======
#' Minimum redundancy, maximum relevance filter \dQuote{mrmr} computes the
#' mutual information between the target and each individual feature minus the
#' average mutual information of previously selected features and this feature
#' using the \pkg{mRMRe} package.
#'
#' @rdname makeFilter
#' @name makeFilter
NULL

# mrmr ----------------

makeFilter(
  name = "mrmr",
  desc = "Minimum redundancy, maximum relevance filter",
  pkg  = "mRMRe",
  supported.tasks = c("regr", "surv"),
  supported.features = c("numerics", "ordered"),
  fun = function(task, nselect, ...) {
    if (inherits(task, "SurvTask")) {
      data = getTaskData(task, target.extra = TRUE, recode.target = "surv")
      data = cbind(..surv = data$target, data$data)
      target.ind = 1L
    } else {
      data = getTaskData(task)
      target.ind = match(getTaskTargetNames(task), colnames(data))
    }

    # some required conversions
    ind = which(vlapply(data, is.integer))
    data[ind] = lapply(data[ind], as.double)
    data = mRMRe::mRMR.data(data = data)

    threads.before = mRMRe::get.thread.count()
    on.exit(mRMRe::set.thread.count(threads.before))
    mRMRe::set.thread.count(1L)
    res = mRMRe::mRMR.classic(data = data, target_indices = target.ind, feature_count = nselect, ...)
    scores = as.numeric(mRMRe::scores(res)[[1L]])
    setNames(scores, res@feature_names[as.integer(mRMRe::solutions(res)[[1L]])])
  }
)

>>>>>>> 5c4a48ce
# carscore ----------------

#' Filter \dQuote{carscore} determines the \dQuote{Correlation-Adjusted (marginal) coRelation
#' scores} (short CAR scores). The CAR scores for a set of features are defined as the
#' correlations between the target and the decorrelated features.
#'
#' @rdname makeFilter
#' @name makeFilter
NULL

makeFilter(
  name = "carscore",
  desc = "CAR scores",
  pkg  = "care",
  supported.tasks = "regr",
  supported.features = "numerics",
  fun = function(task, nselect, ...) {
    data = getTaskData(task, target.extra = TRUE)
    y = care::carscore(Xtrain = data$data, Ytrain = data$target, verbose = FALSE, ...)^2
    setNames(as.double(y), names(y))
  }
)

# rf.importance ----------------

#' Filter \dQuote{randomForestSRC.rfsrc} computes the importance of random forests
#' fitted in package \pkg{randomForestSRC}. The concrete method is selected via
#' the `method` parameter. Possible values are `permute` (default), `random`,
#' `anti`, `permute.ensemble`, `random.ensemble`, `anti.ensemble`.
#' See the VIMP section in the docs for [randomForestSRC::rfsrc] for
#' details.
#'
#' @rdname makeFilter
#' @name makeFilter
NULL

rf.importance = makeFilter(
  name = "randomForestSRC.rfsrc",
  desc = "Importance of random forests fitted in package 'randomForestSRC'. Importance is calculated using argument 'permute'.",
  pkg  = "randomForestSRC",
  supported.tasks = c("classif", "regr", "surv"),
  supported.features = c("numerics", "factors", "ordered"),
  fun = function(task, nselect, method = "permute", ...) {
    assertChoice(method, choices = c("permute", "random", "anti", "permute.ensemble", "random.ensemble",  "anti.ensemble"))
    im = randomForestSRC::rfsrc(getTaskFormula(task), data = getTaskData(task), proximity = FALSE,
      forest = FALSE, importance = method, ...)$importance
    if (inherits(task, "ClassifTask")) {
      ns = rownames(im)
      y = im[, "all"]
    } else {
      ns = names(im)
      y = unname(im)
    }
    setNames(y, ns)
  }
)
.FilterRegister[["rf.importance"]] = rf.importance
.FilterRegister[["rf.importance"]]$desc = "Importance of random forests fitted in package 'randomForestSRC'. Importance is calculated using argument 'permute'. (DEPRECATED)"
.FilterRegister[["rf.importance"]]$fun = function(...) {
  .Deprecated(old = "Filter 'rf.importance'", new = "Filter 'randomForest.importance' (package randomForest) or Filter 'randomForestSRC.rfsrc' (package randomForestSRC)")
  .FilterRegister[["randomForestSRC.rfsrc"]]$fun(...)
}

# rf.min.depth ----------------

#' Filter \dQuote{randomForestSRC.var.select} uses the minimal depth variable
#' selection proposed by Ishwaran et al. (2010) (`method = "md"`) or a
#' variable hunting approach (`method = "vh"` or `method = "vh.vimp"`).
#' The minimal depth measure is the default.
#'
#' @rdname makeFilter
#' @name makeFilter
NULL

rf.min.depth = makeFilter(
  name = "randomForestSRC.var.select",
  desc = "Minimal depth of / variable hunting via method var.select on random forests fitted in package 'randomForestSRC'.",
  pkg  = "randomForestSRC",
  supported.tasks = c("classif", "regr", "surv"),
  supported.features = c("numerics", "factors", "ordered"),
  fun = function(task, nselect, method = "md", ...) {
    im = randomForestSRC::var.select(getTaskFormula(task), getTaskData(task),
      method = method, verbose = FALSE, ...)$md.obj$order
    setNames(-im[, 1L], rownames(im))
  }
)
.FilterRegister[["rf.min.depth"]] = rf.min.depth
.FilterRegister[["rf.min.depth"]]$desc = "Minimal depth of random forest fitted in package 'randomForestSRC. (DEPRECATED)"
.FilterRegister[["rf.min.depth"]]$fun = function(...) {
  .Deprecated(old = "Filter 'rf.min.depth'", new = "Filter 'randomForestSRC.var.select'")
  .FilterRegister[["randomForestSRC.var.select"]]$fun(...)
}

# cforest.importance ----------------

#' Permutation importance of random forests fitted in package \pkg{party}.
#' The implementation follows the principle of mean decrese in accuracy used
#' by the \pkg{randomForest} package (see description of \dQuote{randomForest.importance})
#' filter.
#'
#' @rdname makeFilter
#' @name makeFilter
NULL

makeFilter(
  name = "cforest.importance",
  desc = "Permutation importance of random forest fitted in package 'party'",
  pkg = "party",
  supported.tasks = c("classif", "regr", "surv"),
  supported.features = c("numerics", "factors", "ordered"),
  fun = function(task, nselect, mtry = 5L, ...) {
    args = list(...)
    # we need to set mtry, which is 5 by default in cforest, to p if p < mtry
    # otherwise we get a warning
    p = getTaskNFeats(task)
    if (p < mtry)
      args$mtry = p
    cforest.args = as.list(base::args(party::cforest))
    cforest.args = args[names(args) %in% names(cforest.args)]
    control.args = as.list(base::args(party::cforest_control))
    control.args = args[names(args) %in% names(control.args)]
    varimp.args = as.list(base::args(party::varimp))
    varimp.args = args[names(args) %in% names(varimp.args)]
    ctrl = do.call(party::cforest_unbiased, control.args)
    fit = do.call(party::cforest, c(list(formula = getTaskFormula(task), data = getTaskData(task), controls = ctrl),
                                    cforest.args))
    im = do.call(party::varimp, c(list(obj = fit), varimp.args))
    im
  }
)

# randomForest.importance ----------------

#' Filter \dQuote{randomForest.importance} makes use of the [randomForest::importance]
#' from package \pkg{randomForest}. The importance measure to use is selected via
#' the `method` parameter:
#' \describe{
#'   \item{oob.accuracy}{Permutation of Out of Bag (OOB) data.}
#'   \item{node.impurity}{Total decrease in node impurity.}
#' }
#'
#' @rdname makeFilter
#' @name makeFilter
NULL

makeFilter(
  name = "randomForest.importance",
  desc = "Importance based on OOB-accuracy or node inpurity of random forest fitted in package 'randomForest'.",
  pkg = "randomForest",
  supported.tasks = c("classif", "regr"),
  supported.features = c("numerics", "factors"),
  fun = function(task, nselect, method = "oob.accuracy", ...) {
    assertChoice(method, choices = c("oob.accuracy", "node.impurity"))
    type = if (method == "oob.accuracy") 1L else 2L
    # no need to set importance = TRUE for node impurity (type = 2)
    rf = randomForest::randomForest(getTaskFormula(task), data = getTaskData(task),
      keep.forest = FALSE, importance = (type != 2L))
    im = randomForest::importance(rf, type = type, ...)
    setNames(im, rownames(im))
  }
)

# linear.correlation ----------------

#' The absolute Pearson correlation between each feature and the target is used as an indicator of feature importance.
#' Missing values are not taken into consideration in a pairwise fashion (see \dQuote{pairwise.complete.obs} in [cor]).
#'
#' @rdname makeFilter
#' @name makeFilter
NULL

makeFilter(
  name = "linear.correlation",
  desc = "Pearson correlation between feature and target",
  pkg  = character(0L),
  supported.tasks = "regr",
  supported.features = "numerics",
  fun = function(task, nselect, ...) {
    data = getTaskData(task, target.extra = TRUE)
    abs(cor(as.matrix(data$data), data$target, use = "pairwise.complete.obs", method = "pearson")[, 1L])
  }
)

# rank.correlation ----------------

#' The absolute Pearson correlation between each feature and the target is used as an indicator of feature importance.
#' Missing values are not taken into consideration in a pairwise fashion (see \dQuote{pairwise.complete.obs} in [cor]).
#'
#' @rdname makeFilter
#' @name makeFilter
NULL

makeFilter(
  name = "rank.correlation",
  desc = "Spearman's correlation between feature and target",
  pkg  = character(0L),
  supported.tasks = "regr",
  supported.features = "numerics",
  fun = function(task, nselect, ...) {
    data = getTaskData(task, target.extra = TRUE)
    abs(cor(as.matrix(data$data), data$target, use = "pairwise.complete.obs", method = "spearman")[, 1L])
  }
)

# information.gain (FSelector)----------------

#' Filter \dQuote{information.gain} uses the entropy-based information gain
#' between each feature and target individually as an importance measure.
#'
#' @rdname makeFilter
#' @name makeFilter
makeFilter(
  name = "FSelector_information.gain",
  desc = "Entropy-based information gain between feature and target",
  pkg  = "FSelector",
  supported.tasks = c("classif", "regr"),
  supported.features = c("numerics", "factors"),
  fun = function(task, nselect, ...) {
    y = FSelector::information.gain(getTaskFormula(task), data = getTaskData(task))
    setNames(y[["attr_importance"]], getTaskFeatureNames(task))
  }
)

# gain.ratio (FSelector) ----------------

#' Filter \dQuote{gain.ratio} uses the entropy-based information gain ratio
#' between each feature and target individually as an importance measure.
#'
#' @rdname makeFilter
#' @name makeFilter
makeFilter(
  name = "FSelector_gain.ratio",
  desc = "Entropy-based gain ratio between feature and target",
  pkg  = "FSelector",
  supported.tasks = c("classif", "regr"),
  supported.features = c("numerics", "factors"),
  fun = function(task, nselect, ...) {
    y = FSelector::gain.ratio(getTaskFormula(task), data = getTaskData(task))
    setNames(y[["attr_importance"]], getTaskFeatureNames(task))
  }
)

# symmetrical.uncertainty (FSelector) ----------------

#' Filter \dQuote{symmetrical.uncertainty} uses the entropy-based symmetrical uncertainty
#' between each feature and target individually as an importance measure.
#'
#' @rdname makeFilter
#' @name makeFilter
makeFilter(
  name = "FSelector_symmetrical.uncertainty",
  desc = "Entropy-based symmetrical uncertainty between feature and target",
  pkg  = "FSelector",
  supported.tasks = c("classif", "regr"),
  supported.features = c("numerics", "factors"),
  fun = function(task, nselect, ...) {
    y = FSelector::symmetrical.uncertainty(getTaskFormula(task), data = getTaskData(task))
    setNames(y[["attr_importance"]], getTaskFeatureNames(task))
  }
)

# chi.squared (FSelector) ----------------

#' The chi-square test is a statistical test of independence to determine whether
#' two variables are independent. Filter \dQuote{chi.squared} applies this
#' test in the following way. For each feature the chi-square test statistic is
#' computed checking if there is a dependency between the feature and the target
#' variable. Low values of the test statistic indicate a poor relationship. High
#' values, i.e., high dependency identifies a feature as more important.
#'
#' @rdname makeFilter
#' @name makeFilter
NULL

makeFilter(
  name = "FSelector_chi.squared",
  desc = "Chi-squared statistic of independence between feature and target",
  pkg  = "FSelector",
  supported.tasks = c("classif", "regr"),
  supported.features = c("numerics", "factors"),
  fun = function(task, nselect, ...) {
    y = FSelector::chi.squared(getTaskFormula(task), data = getTaskData(task))
    setNames(y[["attr_importance"]], getTaskFeatureNames(task))
  }
)

# relief (FSelector) ----------------

#' Filter \dQuote{relief} is based on the feature selection algorithm \dQuote{ReliefF}
#' by Kononenko et al., which is a generalization of the orignal \dQuote{Relief}
#' algorithm originally proposed by Kira and Rendell. Feature weights are initialized
#' with zeros. Then for each instance `sample.size` instances are sampled,
#' `neighbours.count` nearest-hit and nearest-miss neighbours are computed
#' and the weight vector for each feature is updated based on these values.
#'
#' @references
#' Kira, Kenji and Rendell, Larry (1992). The Feature Selection Problem: Traditional
#' Methods and a New Algorithm. AAAI-92 Proceedings.
#'
#' Kononenko, Igor et al. Overcoming the myopia of inductive learning algorithms
#' with RELIEFF (1997), Applied Intelligence, 7(1), p39-55.
#'
#' @rdname makeFilter
#' @name makeFilter
NULL

makeFilter(
  name = "FSelector_relief",
  desc = "RELIEF algorithm",
  pkg  = "FSelector",
  supported.tasks = c("classif", "regr"),
  supported.features = c("numerics", "factors"),
  fun = function(task, nselect, ...) {
    y = FSelector::relief(getTaskFormula(task), data = getTaskData(task), ...)
    setNames(y[["attr_importance"]], getTaskFeatureNames(task))
  }
)

# oneR (FSelector) ----------------

#' Filter \dQuote{oneR} makes use of a simple \dQuote{One-Rule} (OneR) learner to
#' determine feature importance. For this purpose the OneR learner generates one
#' simple association rule for each feature in the data individually and computes
#' the total error. The lower the error value the more important the correspoding
#' feature.
#'
#' @rdname makeFilter
#' @name makeFilter
NULL

makeFilter(
  name = "FSelector_oneR",
  desc = "oneR association rule",
  pkg  = "FSelector",
  supported.tasks = c("classif", "regr"),
  supported.features = c("numerics", "factors"),
  fun = function(task, nselect, ...) {
    y = FSelector::oneR(getTaskFormula(task), data = getTaskData(task))
    setNames(y[["attr_importance"]], getTaskFeatureNames(task))
  }
)

# univariate ----------------

#' The \dQuote{univariate.model.score} feature filter resamples an \pkg{mlr}
#' learner specified via `perf.learner` for each feature individually
#' with randomForest from package \pkg{rpart} being the default learner.
#' Further parameter are the resamling strategey `perf.resampling` and
#' the performance measure `perf.measure`.
#'
#' @rdname makeFilter
#' @name makeFilter
NULL

univariate = makeFilter(
  name = "univariate.model.score",
  desc = "Resamples an mlr learner for each input feature individually. The resampling performance is used as filter score, with rpart as default learner.",
  pkg  = character(0L),
  supported.tasks = c("classif", "regr", "surv"),
  supported.features = c("numerics", "factors", "ordered"),
  fun = function(task, nselect, perf.learner = NULL, perf.measure = NULL, perf.resampling = NULL, ...) {
    typ = getTaskType(task)
    if (is.null(perf.learner)) {
      if (typ == "classif")
        perf.learner = "classif.rpart"
      else if (typ == "regr")
        perf.learner = "regr.rpart"
      else if (typ == "surv")
        perf.learner = "surv.rpart"
    }
    if (is.null(perf.measure)) {
      perf.measure = getDefaultMeasure(task)
    }
    perf.learner = checkLearner(perf.learner)
    perf.measure = checkMeasures(perf.measure, perf.learner)
    if (length(perf.measure) != 1L)
      stop("Exactly one measure must be provided")
    if (is.null(perf.resampling))
      perf.resampling = makeResampleDesc("Subsample", iters = 1L, split = 0.67)
    if (getTaskType(task) != perf.learner$type)
      stopf("Expected task of type '%s', not '%s'", getTaskType(task), perf.learner$type)

    fns = getTaskFeatureNames(task)
    res = double(length(fns))
    for (i in seq_along(fns)) {
      subtask = subsetTask(task, features = fns[i])
      res[i] = resample(learner = perf.learner, task = subtask, resampling = perf.resampling, measures = perf.measure, keep.pred = FALSE, show.info = FALSE)$aggr
    }
    if (perf.measure[[1L]]$minimize)
      res = -1.0 * res
    setNames(res, fns)
  }
)
.FilterRegister[["univariate"]] = univariate
.FilterRegister[["univariate"]]$desc = "Resamples an mlr learner for each input feature individually. The resampling performance is used as filter score, with rpart as default learner. (DEPRECATED)"
.FilterRegister[["univariate"]]$fun = function(...) {
  .Deprecated(old = "Filter 'univariate'", new = "Filter 'univariate.model.score'")
  .FilterRegister[["univariate.model.score"]]$fun(...)
}

# anova.test ----------------

#' Filter \dQuote{anova.test} is based on the Analysis of Variance (ANOVA) between
#' feature and class. The value of the F-statistic is used as a measure of feature
#' importance.
#'
#' @rdname makeFilter
#' @name makeFilter
NULL

makeFilter(
  name = "anova.test",
  desc = "ANOVA Test for binary and multiclass classification tasks",
  pkg = character(0L),
  supported.tasks = "classif",
  supported.features = "numerics",
  fun = function(task, nselect, ...) {
    data = getTaskData(task)
    vnapply(getTaskFeatureNames(task), function(feat.name) {
      f = as.formula(stri_paste(feat.name, "~", getTaskTargetNames(task)))
      aov.t = aov(f, data = data)
      summary(aov.t)[[1L]][1L, "F value"]
    })
  }
)

# kruskal.test ----------------

#' Filter \dQuote{kruskal.test} applies a Kruskal-Wallis rank sum test of the
#' null hypothesis that the location parameters of the distribution of a feature
#' are the same in each class and considers the test statistic as an variable
#' importance measure: if the location parameters do not differ in at least one
#' case, i.e., the null hypothesis cannot be rejected, there is little evidence
#' that the corresponding feature is suitable for classification.
#'
#' @rdname makeFilter
#' @name makeFilter
NULL

makeFilter(
  name = "kruskal.test",
  desc = "Kruskal Test for binary and multiclass classification tasks",
  pkg = character(0L),
  supported.tasks = "classif",
  supported.features = c("numerics", "factors"),
  fun = function(task, nselect, ...) {
    data = getTaskData(task)
    sapply(getTaskFeatureNames(task), function(feat.name) {
      f = as.formula(stri_paste(feat.name, "~", getTaskTargetNames(task)))
      t = kruskal.test(f, data = data)
      unname(t$statistic)
    })
  }
)

# variance ----------------

#' Simple filter based on the variance of the features indepentent of each other.
#' Features with higher variance are considered more important than features with
#' low importance.
#'
#' @rdname makeFilter
#' @name makeFilter
NULL

makeFilter(
  name = "variance",
  desc = "A simple variance filter",
  pkg = character(0L),
  supported.tasks = c("classif", "regr", "surv"),
  supported.features = "numerics",
  fun = function(task, nselect, na.rm = TRUE, ...) {
    data = getTaskData(task)
    sapply(getTaskFeatureNames(task), function(feat.name) {
      var(data[[feat.name]], na.rm = na.rm)
    })
  }
)

# permutation.importance ----------------

#' Filter \dQuote{permutation.importance} computes a loss function between predictions made by a
#' learner before and after a feature is permuted. Special arguments to the filter function are
#' `imp.learner`, a ([Learner] or `character(1)]) which specifies the learner
#' to use when computing the permutation importance, `contrast`, a `function` which takes two
#' numeric vectors and returns one (default is the difference), `aggregation`, a `function` which
#' takes a `numeric` and returns a `numeric(1)` (default is the mean), `nmc`,
#' an `integer(1)`, and `replace`, a `logical(1)` which determines whether the feature being
#' permuted is sampled with or without replacement.
#'
#' @rdname makeFilter
#' @name makeFilter
NULL

makeFilter(
  name = "permutation.importance",
  desc = "Aggregated difference between feature permuted and unpermuted predictions",
  pkg = character(0L),
  supported.tasks = c("classif", "regr", "surv"),
  supported.features = c("numerics", "factors", "ordered"),
  fun = function(task, imp.learner, measure, contrast = function(x, y) x - y,
                 aggregation = mean, nmc = 50L, replace = FALSE, nselect) {
    imp = generateFeatureImportanceData(task, "permutation.importance",
      imp.learner, interaction = FALSE, measure = measure,
      contrast = contrast, aggregation = aggregation,
      nmc = nmc, replace = replace, local = FALSE)
    imp = as.numeric(imp$res)
    names(imp) = getTaskFeatureNames(task)
    return(imp)
  }
)

# auc ----------------

#' Filter \dQuote{auc} determines for each feature, how well the target
#' variable can be predicted only based on this feature. More precisely, the
#' prediction rule is: class 1 if the feature exceeds a threshold and class 0
#' otherwise. The performance of this classification rule is measured by the
#' AUC and the resulting filter score is |0.5 - AUC|.
#'
#' @rdname makeFilter
#' @name makeFilter
NULL

makeFilter(
  name = "auc",
  desc = "AUC filter for binary classification tasks",
  pkg  = character(0L),
  supported.tasks = "classif",
  supported.features = "numerics",
  fun = function(task, nselect, ...) {
    data = getTaskData(task, target.extra = TRUE)
    score = vnapply(data$data, function(x, y) {
      measureAUC(x, y, task$task.desc$negative, task$task.desc$positive)
    }, y = data$target)
    abs(0.5 - score)
  }
)

#' Filters from the package \pkg{praznik} use the mutual information criteria in a greedy forward fashion:
#' \dQuote{praznik_CMIM}, \dQuote{praznik_DISR}, \dQuote{praznik_JMIM}, \dQuote{praznik_JMI},
#' \dQuote{praznik_MIM}, \dQuote{praznik_MRMR}, \dQuote{praznik_NJMIM}.
#' As the calculated feature scores are not guaranteed to be monotone, the scores returned by \pkg{mlr} reflect the
#' selection order instead. The selected features get scores \code{1}, \code{(n-1)/n}, ..., \code{1/n} where \code{n}
#' is the total number of features.
#' @rdname makeFilter
#' @name makeFilter
NULL

praznik_filter = function(fun) {
  force(fun)

  function(task, nselect, ...) {
    fun = getFromNamespace(fun, ns = "praznik")

    data = getTaskData(task)
    X = data[getTaskFeatureNames(task)]
    Y = data[[getTaskTargetNames(task)]]
    k = max(min(nselect, ncol(X)), 1L)
    selected = names(fun(X, Y, k = k)$selection)
    score = setNames(rev(seq_along(selected)) / length(selected), selected)

    if (length(score) < ncol(X)) {
      unscored = sample(setdiff(names(X), names(score)))
      score = c(score, setNames(rep.int(NA_real_, length(unscored)), unscored))
    }

    score
  }
}

# praznik_JMI ----------------

makeFilter(
  name = "praznik_JMI",
  desc = "Joint mutual information filter",
  pkg = "praznik",
  supported.tasks = "classif",
  supported.features = c("numerics", "factors", "integer", "character", "logical"),
  fun = praznik_filter("JMI")
)

# praznik_DISR ----------------

makeFilter(
  name = "praznik_DISR",
  desc = "Double input symmetrical relevance filter",
  pkg = "praznik",
  supported.tasks = "classif",
  supported.features = c("numerics", "factors", "integer", "character", "logical"),
  fun = praznik_filter("DISR")
)

# praznik_JMIM ----------------

makeFilter(
  name = "praznik_JMIM",
  desc = "Minimal joint mutual information maximisation filter",
  pkg = "praznik",
  supported.tasks = "classif",
  supported.features = c("numerics", "factors", "integer", "character", "logical"),
  fun = praznik_filter("JMIM")
)

# praznik_MIM ----------------

makeFilter(
  name = "praznik_MIM",
  desc = "conditional mutual information based feature selection filters",
  pkg = "praznik",
  supported.tasks = "classif",
  supported.features = c("numerics", "factors", "integer", "character", "logical"),
  fun = praznik_filter("MIM")
)

# praznik_NJMIM ----------------

makeFilter(
  name = "praznik_NJMIM",
  desc = "Minimal normalised joint mutual information maximisation filter",
  pkg = "praznik",
  supported.tasks = "classif",
  supported.features = c("numerics", "factors", "integer", "character", "logical"),
  fun = praznik_filter("NJMIM")
)

# praznik_MRMR ----------------

makeFilter(
  name = "praznik_MRMR",
  desc = "Minimum redundancy maximal relevancy filter",
  pkg = "praznik",
  supported.tasks = "classif",
  supported.features = c("numerics", "factors", "integer", "character", "logical"),
  fun = praznik_filter("MRMR")
)

# praznik_CMIM ----------------

makeFilter(
  name = "praznik_CMIM",
  desc = "Minimal conditional mutual information maximisation filter",
  pkg = "praznik",
  supported.tasks = c("classif", "regr"),
  supported.features = c("numerics", "factors", "integer", "character", "logical"),
  fun = praznik_filter("CMIM")
)

#' Entropy based filters from the package \pkg{FSelectorRcpp}:
#' \dQuote{FSelectorRcpp_gainratio}, dQuote{FSelectorRcpp_infogain}, \dQuote{FSelectorRcpp_symuncert}.
#' @rdname makeFilter
#' @name makeFilter
NULL

FSelectorRcpp.filter = function(type) {
  force(type)

  function(task, nselect, ...) {
    data = getTaskData(task)
    X = data[getTaskFeatureNames(task)]
    y = data[[getTaskTargetNames(task)]]
    res = FSelectorRcpp::information_gain(x = X, y = y, type = type, equal = FALSE)
    res = setNames(res$importance, res$attributes)
    replace(res, is.nan(res), 0) # FIXME: this is a technical fix, need to report upstream
  }
}

# info.gain (FSelectorRcpp) ----------------

makeFilter(
  name = "FSelectorRcpp_information.gain",
  desc = "Entropy-based Filters: Algorithms that find ranks of importance of discrete attributes, basing on their entropy with a continous class attribute",
  pkg  = "FSelectorRcpp",
  supported.tasks = c("classif", "regr"),
  supported.features = c("numerics", "factors", "integer", "logical", "character"),
  fun = FSelectorRcpp.filter("infogain")
)

# gain.ratio (FSelectorRcpp) ----------------

makeFilter(
  name = "FSelectorRcpp_gain.ratio",
  desc = "Entropy-based Filters: Algorithms that find ranks of importance of discrete attributes, basing on their entropy with a continous class attribute",
  pkg  = "FSelectorRcpp",
  supported.tasks = c("classif", "regr"),
  supported.features = c("numerics", "factors", "integer", "logical", "character"),
  fun = FSelectorRcpp.filter("gainratio")
)

# symuncert (FSelectorRcpp) ----------------

makeFilter(
  name = "FSelectorRcpp_symmetrical.uncertainty",
  desc = "Entropy-based Filters: Algorithms that find ranks of importance of discrete attributes, basing on their entropy with a continous class attribute",
  pkg  = "FSelectorRcpp",
  supported.tasks = c("classif", "regr"),
  supported.features = c("numerics", "factors", "integer", "logical", "character"),
  fun = FSelectorRcpp.filter("symuncert")
)

# ranger.permutation ----------------

#' Filter \dQuote{ranger.permutation} trains a \pkg{ranger} learner with
#' \dQuote{importance = "permutation"} and assesses the variable
#' importance for each feature.
#'
#' @rdname makeFilter
#' @name makeFilter
NULL

makeFilter(
  name = "ranger.permutation",
  desc = "Variable importance based on ranger permutation importance",
  pkg  = "ranger",
  supported.tasks = c("classif", "regr", "surv"),
  supported.features = c("numerics", "factors", "ordered"),
  fun = function(task, nselect, ...) {
    lrn.type = paste0(getTaskType(task), ".ranger")
    lrn = makeLearner(lrn.type, importance = "permutation", ...)
    mod = train(lrn, task)
    ranger::importance(mod$learner.model)
  }
)

# ranger.impurity ----------------

#' Filter \dQuote{ranger.impurity} trains a \pkg{ranger} learner with
#' \dQuote{importance = "impurity"} and assesses the variable
#' importance for each feature.
#'
#' @rdname makeFilter
#' @name makeFilter
NULL

makeFilter(
  name = "ranger.impurity",
  desc = "Variable importance based on ranger impurity importance",
  pkg  = "ranger",
  supported.tasks = c("classif", "regr"),
  supported.features = c("numerics", "factors", "ordered"),
  fun = function(task, nselect, ...) {
    lrn.type = paste0(getTaskType(task), ".ranger")
    lrn = makeLearner(lrn.type, importance = "impurity", ...)
    mod = train(lrn, task)
    ranger::importance(mod$learner.model)
  }
)<|MERGE_RESOLUTION|>--- conflicted
+++ resolved
@@ -116,50 +116,6 @@
   catf("Supported features: %s", collapse(x$supported.features))
 }
 
-<<<<<<< HEAD
-=======
-#' Minimum redundancy, maximum relevance filter \dQuote{mrmr} computes the
-#' mutual information between the target and each individual feature minus the
-#' average mutual information of previously selected features and this feature
-#' using the \pkg{mRMRe} package.
-#'
-#' @rdname makeFilter
-#' @name makeFilter
-NULL
-
-# mrmr ----------------
-
-makeFilter(
-  name = "mrmr",
-  desc = "Minimum redundancy, maximum relevance filter",
-  pkg  = "mRMRe",
-  supported.tasks = c("regr", "surv"),
-  supported.features = c("numerics", "ordered"),
-  fun = function(task, nselect, ...) {
-    if (inherits(task, "SurvTask")) {
-      data = getTaskData(task, target.extra = TRUE, recode.target = "surv")
-      data = cbind(..surv = data$target, data$data)
-      target.ind = 1L
-    } else {
-      data = getTaskData(task)
-      target.ind = match(getTaskTargetNames(task), colnames(data))
-    }
-
-    # some required conversions
-    ind = which(vlapply(data, is.integer))
-    data[ind] = lapply(data[ind], as.double)
-    data = mRMRe::mRMR.data(data = data)
-
-    threads.before = mRMRe::get.thread.count()
-    on.exit(mRMRe::set.thread.count(threads.before))
-    mRMRe::set.thread.count(1L)
-    res = mRMRe::mRMR.classic(data = data, target_indices = target.ind, feature_count = nselect, ...)
-    scores = as.numeric(mRMRe::scores(res)[[1L]])
-    setNames(scores, res@feature_names[as.integer(mRMRe::solutions(res)[[1L]])])
-  }
-)
-
->>>>>>> 5c4a48ce
 # carscore ----------------
 
 #' Filter \dQuote{carscore} determines the \dQuote{Correlation-Adjusted (marginal) coRelation
