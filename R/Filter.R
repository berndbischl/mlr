.FilterRegister = new.env()  # nolint

#' Create a feature filter.
#'
#' Creates and registers custom feature filters. Implemented filters
#' can be listed with [listFilterMethods]. Additional
#' documentation for the `fun` parameter specific to each filter can
#' be found in the description.
#'
#' @param name (`character(1)`)\cr
#'  Identifier for the filter.
#' @param desc (`character(1)`)\cr
#'  Short description of the filter.
#' @param pkg (`character(1)`)\cr
#'  Source package where the filter is implemented.
#' @param supported.tasks ([character])\cr
#'  Task types supported.
#' @param supported.features ([character])\cr
#'  Feature types supported.
#' @param fun (`function(task, nselect, ...`)\cr
#'  Function which takes a task and returns a named numeric vector of scores,
#'  one score for each feature of `task`.
#'  Higher scores mean higher importance of the feature.
#'  At least `nselect` features must be calculated, the remaining may be
#'  set to `NA` or omitted, and thus will not be selected.
#'  the original order will be restored if necessary.
#' @return Object of class \dQuote{Filter}.
#' @export
#' @family filter
makeFilter = function(name, desc, pkg, supported.tasks, supported.features, fun) {
  assertString(name)
  assertString(desc)
  assertCharacter(pkg, any.missing = FALSE)
  assertCharacter(supported.tasks, any.missing = FALSE)
  assertCharacter(supported.features, any.missing = FALSE)
  assertFunction(fun, c("task", "nselect"))
  obj =  makeS3Obj("Filter",
    name = name,
    desc = desc,
    pkg = pkg,
    supported.tasks = supported.tasks,
    supported.features = supported.features,
    fun = fun
  )
  .FilterRegister[[name]] = obj
  obj
}

#' List filter methods.
#'
#' Returns a subset-able dataframe with filter information.
#'
#' @param desc (`logical(1)`)\cr
#'  Provide more detailed information about filters.
#'  Default is `TRUE`.
#' @param tasks (`logical(1)`)\cr
#'  Provide information on supported tasks.
#'  Default is `FALSE`.
#' @param features (`logical(1)`)\cr
#'  Provide information on supported features.
#'  Default is `FALSE`.
#' @param include.deprecated (`logical(1)`)\cr
#'  Should deprecated filter methods be included in the list.
#'  Default is `FALSE`.
#' @return ([data.frame]).
#' @export
#' @family filter
listFilterMethods = function(desc = TRUE, tasks = FALSE, features = FALSE, include.deprecated = FALSE) {
  tag2df = function(tags, prefix = "") {
    unique.tags = sort(unique(unlist(tags)))
    res = asMatrixRows(lapply(tags, "%in%", x = unique.tags))
    colnames(res) = stri_paste(prefix, unique.tags)
    rownames(res) = NULL
    as.data.frame(res)
  }
  assertFlag(desc)
  assertFlag(tasks)
  assertFlag(features)

  filters = as.list(.FilterRegister)
  df = data.frame(
    id = names(filters),
    package = vcapply(extractSubList(filters, "pkg"), collapse)
  )

  description = extractSubList(filters, "desc")

  if (desc)
    df$desc = description
  if (tasks)
    df = cbind(df, tag2df(extractSubList(filters, "supported.tasks"), prefix = "task."))
  if (features)
    df = cbind(df, tag2df(extractSubList(filters, "supported.features"), prefix = "feature."))
  deprecated = stri_endswith(description, fixed = "(DEPRECATED)")
  if (include.deprecated)
    df$deprecated = deprecated
  else
    df = df[!deprecated, ]
  res = setRowNames(sortByCol(df, "id"), NULL)
  addClasses(res, "FilterMethodsList")
}

#' @export
print.FilterMethodsList = function(x, len = 40, ...) {
  if (!is.null(x$desc))
    x$desc = clipString(x$desc, len = len)
  NextMethod()
}

#' @export
print.Filter = function(x, ...) {
  catf("Filter: '%s'", x$name)
  if (!isScalarNA(x$pkg))
    catf("Packages: '%s'", collapse(cleanupPackageNames(x$pkg)))
  catf("Supported tasks: %s", collapse(x$supported.tasks))
  catf("Supported features: %s", collapse(x$supported.features))
}

#' Minimum redundancy, maximum relevance filter \dQuote{mrmr} computes the
#' mutual information between the target and each individual feature minus the
#' average mutual information of previously selected features and this feature
#' using the \pkg{mRMRe} package.
#'
#' @rdname makeFilter
#' @name makeFilter
makeFilter(
  name = "mrmr",
  desc = "Minimum redundancy, maximum relevance filter",
  pkg  = "mRMRe",
  supported.tasks = c("regr", "surv"),
  supported.features = c("numerics", "ordered"),
  fun = function(task, nselect, ...) {
    if (inherits(task, "SurvTask")) {
      data = getTaskData(task, target.extra = TRUE, recode.target = "surv")
      data = cbind(..surv = data$target, data$data)
      target.ind = 1L
    } else {
      data = getTaskData(task)
      target.ind = match(getTaskTargetNames(task), colnames(data))
    }

    # some required conversions
    ind = which(vlapply(data, is.integer))
    data[ind] = lapply(data[ind], as.double)
    data = mRMRe::mRMR.data(data = data)

    threads.before = mRMRe::get.thread.count()
    on.exit(mRMRe::set.thread.count(threads.before))
    mRMRe::set.thread.count(1L)
    res = mRMRe::mRMR.classic(data = data, target_indices = target.ind, feature_count = nselect, ...)
    scores = as.numeric(mRMRe::scores(res)[[1L]])
    setNames(scores, res@feature_names[as.integer(mRMRe::solutions(res)[[1L]])])
})

#' Filter \dQuote{carscore} determines the \dQuote{Correlation-Adjusted (marginal) coRelation
#' scores} (short CAR scores). The CAR scores for a set of features are defined as the
#' correlations between the target and the decorrelated features.
#'
#' @rdname makeFilter
#' @name makeFilter
makeFilter(
  name = "carscore",
  desc = "CAR scores",
  pkg  = "care",
  supported.tasks = "regr",
  supported.features = "numerics",
  fun = function(task, nselect, ...) {
    data = getTaskData(task, target.extra = TRUE)
    y = care::carscore(Xtrain = data$data, Ytrain = data$target, verbose = FALSE, ...)^2
    setNames(as.double(y), names(y))
  }
)

#' Filter \dQuote{randomForestSRC.rfsrc} computes the importance of random forests
#' fitted in package \pkg{randomForestSRC}. The concrete method is selected via
#' the `method` parameter. Possible values are `permute` (default), `random`,
#' `anti`, `permute.ensemble`, `random.ensemble`, `anti.ensemble`.
#' See the VIMP section in the docs for [randomForestSRC::rfsrc] for
#' details.
#'
#' @rdname makeFilter
#' @name makeFilter
rf.importance = makeFilter(
  name = "randomForestSRC.rfsrc",
  desc = "Importance of random forests fitted in package 'randomForestSRC'. Importance is calculated using argument 'permute'.",
  pkg  = "randomForestSRC",
  supported.tasks = c("classif", "regr", "surv"),
  supported.features = c("numerics", "factors", "ordered"),
  fun = function(task, nselect, method = "permute", ...) {
    assertChoice(method, choices = c("permute", "random", "anti", "permute.ensemble", "random.ensemble",  "anti.ensemble"))
    im = randomForestSRC::rfsrc(getTaskFormula(task), data = getTaskData(task), proximity = FALSE,
      forest = FALSE, importance = method, ...)$importance
    if (inherits(task, "ClassifTask")) {
      ns = rownames(im)
      y = im[, "all"]
    } else {
      ns = names(im)
      y = unname(im)
    }
    setNames(y, ns)
  }
)
.FilterRegister[["rf.importance"]] = rf.importance
.FilterRegister[["rf.importance"]]$desc = "Importance of random forests fitted in package 'randomForestSRC'. Importance is calculated using argument 'permute'. (DEPRECATED)"
.FilterRegister[["rf.importance"]]$fun = function(...) {
  .Deprecated(old = "Filter 'rf.importance'", new = "Filter 'randomForest.importance' (package randomForest) or Filter 'randomForestSRC.rfsrc' (package randomForestSRC)")
  .FilterRegister[["randomForestSRC.rfsrc"]]$fun(...)
}

#' Filter \dQuote{randomForestSRC.var.select} uses the minimal depth variable
#' selection proposed by Ishwaran et al. (2010) (`method = "md"`) or a
#' variable hunting approach (`method = "vh"` or `method = "vh.vimp"`).
#' The minimal depth measure is the default.
#'
#' @rdname makeFilter
#' @name makeFilter
rf.min.depth = makeFilter(
  name = "randomForestSRC.var.select",
  desc = "Minimal depth of / variable hunting via method var.select on random forests fitted in package 'randomForestSRC'.",
  pkg  = "randomForestSRC",
  supported.tasks = c("classif", "regr", "surv"),
  supported.features = c("numerics", "factors", "ordered"),
  fun = function(task, nselect, method = "md", ...) {
    im = randomForestSRC::var.select(getTaskFormula(task), getTaskData(task),
      method = method, verbose = FALSE, ...)$md.obj$order
    setNames(-im[, 1L], rownames(im))
  }
)
.FilterRegister[["rf.min.depth"]] = rf.min.depth
.FilterRegister[["rf.min.depth"]]$desc = "Minimal depth of random forest fitted in package 'randomForestSRC. (DEPRECATED)"
.FilterRegister[["rf.min.depth"]]$fun = function(...) {
  .Deprecated(old = "Filter 'rf.min.depth'", new = "Filter 'randomForestSRC.var.select'")
  .FilterRegister[["randomForestSRC.var.select"]]$fun(...)
}

#' Permutation importance of random forests fitted in package \pkg{party}.
#' The implementation follows the principle of mean decrese in accuracy used
#' by the \pkg{randomForest} package (see description of \dQuote{randomForest.importance})
#' filter.
#'
#' @rdname makeFilter
#' @name makeFilter
makeFilter(
  name = "cforest.importance",
  desc = "Permutation importance of random forest fitted in package 'party'",
  pkg = "party",
  supported.tasks = c("classif", "regr", "surv"),
  supported.features = c("numerics", "factors", "ordered"),
  fun = function(task, nselect, mtry = 5L, ...) {
    args = list(...)
    # we need to set mtry, which is 5 by default in cforest, to p if p < mtry
    # otherwise we get a warning
    p = getTaskNFeats(task)
    if (p < mtry)
      args$mtry = p
    cforest.args = as.list(base::args(party::cforest))
    cforest.args = args[names(args) %in% names(cforest.args)]
    control.args = as.list(base::args(party::cforest_control))
    control.args = args[names(args) %in% names(control.args)]
    varimp.args = as.list(base::args(party::varimp))
    varimp.args = args[names(args) %in% names(varimp.args)]
    ctrl = do.call(party::cforest_unbiased, control.args)
    fit = do.call(party::cforest, c(list(formula = getTaskFormula(task), data = getTaskData(task), controls = ctrl),
                                    cforest.args))
    im = do.call(party::varimp, c(list(obj = fit), varimp.args))
    im
  }
)

#' Filter \dQuote{randomForest.importance} makes use of the [randomForest::importance]
#' from package \pkg{randomForest}. The importance measure to use is selected via
#' the `method` parameter:
#' \describe{
#'   \item{oob.accuracy}{Permutation of Out of Bag (OOB) data.}
#'   \item{node.impurity}{Total decrease in node impurity.}
#' }
#'
#' @rdname makeFilter
#' @name makeFilter
makeFilter(
  name = "randomForest.importance",
  desc = "Importance based on OOB-accuracy or node inpurity of random forest fitted in package 'randomForest'.",
  pkg = "randomForest",
  supported.tasks = c("classif", "regr"),
  supported.features = c("numerics", "factors"),
  fun = function(task, nselect, method = "oob.accuracy", ...) {
    assertChoice(method, choices = c("oob.accuracy", "node.impurity"))
    type = if (method == "oob.accuracy") 1L else 2L
    # no need to set importance = TRUE for node impurity (type = 2)
    rf = randomForest::randomForest(getTaskFormula(task), data = getTaskData(task),
      keep.forest = FALSE, importance = (type != 2L))
    im = randomForest::importance(rf, type = type, ...)
    setNames(im, rownames(im))
  }
)

#' The Pearson correlation between each feature and the target is used as an indicator
#' of feature importance. Rows with NA values are not taken into consideration.
#'
#' @rdname makeFilter
#' @name makeFilter
makeFilter(
  name = "linear.correlation",
  desc = "Pearson correlation between feature and target",
  pkg  = "Rfast",
  supported.tasks = "regr",
  supported.features = "numerics",
  fun = function(task, nselect, ...) {
    d = getTaskData(task, target.extra = TRUE)
    y = Rfast::correls(d$target, d$data, type = "pearson")
    for (i in which(is.na(y[, "correlation"]))) {
      y[i, "correlation"] = cor(d$target, d$data[, i], use = "complete.obs")
    }
    setNames(abs(y[, "correlation"]), getTaskFeatureNames(task))
  }
)

#' The Spearman correlation between each feature and the target is used as an indicator
#' of feature importance. Rows with NA values are not taken into consideration.
#'
#' @rdname makeFilter
#' @name makeFilter
makeFilter(
  name = "rank.correlation",
  desc = "Spearman's correlation between feature and target",
  pkg  = "Rfast",
  supported.tasks = "regr",
  supported.features = "numerics",
  fun = function(task, nselect, ...) {
    d = getTaskData(task, target.extra = TRUE)
    y = Rfast::correls(d$target, d$data, type = "spearman")
    for (i in which(is.na(y[, "correlation"]))) {
      y[i, "correlation"] = cor(d$target, d$data[, i], use = "complete.obs", method = "spearman")
    }
    setNames(abs(y[, "correlation"]), getTaskFeatureNames(task))
  }
)

#' Filter \dQuote{information.gain} uses the entropy-based information gain
#' between each feature and target individually as an importance measure.
#'
#' @rdname makeFilter
#' @name makeFilter
makeFilter(
  name = "information.gain",
  desc = "Entropy-based information gain between feature and target",
  pkg  = "FSelector",
  supported.tasks = c("classif", "regr"),
  supported.features = c("numerics", "factors"),
  fun = function(task, nselect, ...) {
    y = FSelector::information.gain(getTaskFormula(task), data = getTaskData(task))
    setNames(y[["attr_importance"]], getTaskFeatureNames(task))
  }
)

#' Filter \dQuote{gain.ratio} uses the entropy-based information gain ratio
#' between each feature and target individually as an importance measure.
#'
#' @rdname makeFilter
#' @name makeFilter
makeFilter(
  name = "gain.ratio",
  desc = "Entropy-based gain ratio between feature and target",
  pkg  = "FSelector",
  supported.tasks = c("classif", "regr"),
  supported.features = c("numerics", "factors"),
  fun = function(task, nselect, ...) {
    y = FSelector::gain.ratio(getTaskFormula(task), data = getTaskData(task))
    setNames(y[["attr_importance"]], getTaskFeatureNames(task))
  }
)

#' Filter \dQuote{symmetrical.uncertainty} uses the entropy-based symmetrical uncertainty
#' between each feature and target individually as an importance measure.
#'
#' @rdname makeFilter
#' @name makeFilter
makeFilter(
  name = "symmetrical.uncertainty",
  desc = "Entropy-based symmetrical uncertainty between feature and target",
  pkg  = "FSelector",
  supported.tasks = c("classif", "regr"),
  supported.features = c("numerics", "factors"),
  fun = function(task, nselect, ...) {
    y = FSelector::symmetrical.uncertainty(getTaskFormula(task), data = getTaskData(task))
    setNames(y[["attr_importance"]], getTaskFeatureNames(task))
  }
)

#' The chi-square test is a statistical test of independence to determine whether
#' two variables are independent. Filter \dQuote{chi.squared} applies this
#' test in the following way. For each feature the chi-square test statistic is
#' computed checking if there is a dependency between the feature and the target
#' variable. Low values of the test statistic indicate a poor relationship. High
#' values, i.e., high dependency identifies a feature as more important.
#'
#' @rdname makeFilter
#' @name makeFilter
makeFilter(
  name = "chi.squared",
  desc = "Chi-squared statistic of independence between feature and target",
  pkg  = "FSelector",
  supported.tasks = c("classif", "regr"),
  supported.features = c("numerics", "factors"),
  fun = function(task, nselect, ...) {
    y = FSelector::chi.squared(getTaskFormula(task), data = getTaskData(task))
    setNames(y[["attr_importance"]], getTaskFeatureNames(task))
  }
)

#' Filter \dQuote{relief} is based on the feature selection algorithm \dQuote{ReliefF}
#' by Kononenko et al., which is a generalization of the orignal \dQuote{Relief}
#' algorithm originally proposed by Kira and Rendell. Feature weights are initialized
#' with zeros. Then for each instance `sample.size` instances are sampled,
#' `neighbours.count` nearest-hit and nearest-miss neighbours are computed
#' and the weight vector for each feature is updated based on these values.
#'
#' @references
#' Kira, Kenji and Rendell, Larry (1992). The Feature Selection Problem: Traditional
#' Methods and a New Algorithm. AAAI-92 Proceedings.
#'
#' Kononenko, Igor et al. Overcoming the myopia of inductive learning algorithms
#' with RELIEFF (1997), Applied Intelligence, 7(1), p39-55.
#'
#' @rdname makeFilter
#' @name makeFilter
makeFilter(
  name = "relief",
  desc = "RELIEF algorithm",
  pkg  = "FSelector",
  supported.tasks = c("classif", "regr"),
  supported.features = c("numerics", "factors"),
  fun = function(task, nselect, ...) {
    y = FSelector::relief(getTaskFormula(task), data = getTaskData(task), ...)
    setNames(y[["attr_importance"]], getTaskFeatureNames(task))
  }
)

#' Filter \dQuote{oneR} makes use of a simple \dQuote{One-Rule} (OneR) learner to
#' determine feature importance. For this purpose the OneR learner generates one
#' simple association rule for each feature in the data individually and computes
#' the total error. The lower the error value the more important the correspoding
#' feature.
#'
#' @rdname makeFilter
#' @name makeFilter
makeFilter(
  name = "oneR",
  desc = "oneR association rule",
  pkg  = "FSelector",
  supported.tasks = c("classif", "regr"),
  supported.features = c("numerics", "factors"),
  fun = function(task, nselect, ...) {
    y = FSelector::oneR(getTaskFormula(task), data = getTaskData(task))
    setNames(y[["attr_importance"]], getTaskFeatureNames(task))
  }
)

#' The \dQuote{univariate.model.score} feature filter resamples an \pkg{mlr}
#' learner specified via `perf.learner` for each feature individually
#' with randomForest from package \pkg{rpart} being the default learner.
#' Further parameter are the resamling strategey `perf.resampling` and
#' the performance measure `perf.measure`.
#'
#' @rdname makeFilter
#' @name makeFilter
univariate = makeFilter(
  name = "univariate.model.score",
  desc = "Resamples an mlr learner for each input feature individually. The resampling performance is used as filter score, with rpart as default learner.",
  pkg  = character(0L),
  supported.tasks = c("classif", "regr", "surv"),
  supported.features = c("numerics", "factors", "ordered"),
  fun = function(task, nselect, perf.learner = NULL, perf.measure = NULL, perf.resampling = NULL, ...) {
    typ = getTaskType(task)
    if (is.null(perf.learner))
      if (typ == "classif")
        perf.learner = "classif.rpart"
      else if (typ == "regr")
        perf.learner = "regr.rpart"
      else if (typ == "surv")
        perf.learner = "surv.rpart"
    if (is.null(perf.measure))
      perf.measure = getDefaultMeasure(task)
    perf.learner = checkLearner(perf.learner)
    perf.measure = checkMeasures(perf.measure, perf.learner)
    if (length(perf.measure) != 1L)
      stop("Exactly one measure must be provided")
    if (is.null(perf.resampling))
      perf.resampling = makeResampleDesc("Subsample", iters = 1L, split = 0.67)
    if (getTaskType(task) != perf.learner$type)
      stopf("Expected task of type '%s', not '%s'", getTaskType(task), perf.learner$type)

    fns = getTaskFeatureNames(task)
    res = double(length(fns))
    for (i in seq_along(fns)) {
      subtask = subsetTask(task, features = fns[i])
      res[i] = resample(learner = perf.learner, task = subtask, resampling = perf.resampling, measures = perf.measure, keep.pred = FALSE, show.info = FALSE)$aggr
    }
    if (perf.measure[[1L]]$minimize)
      res = -1.0 * res
    setNames(res, fns)
  }
)
.FilterRegister[["univariate"]] = univariate
.FilterRegister[["univariate"]]$desc = "Resamples an mlr learner for each input feature individually. The resampling performance is used as filter score, with rpart as default learner. (DEPRECATED)"
.FilterRegister[["univariate"]]$fun = function(...) {
  .Deprecated(old = "Filter 'univariate'", new = "Filter 'univariate.model.score'")
  .FilterRegister[["univariate.model.score"]]$fun(...)
}

#' Filter \dQuote{anova.test} is based on the Analysis of Variance (ANOVA) between
#' feature and class. The value of the F-statistic is used as a measure of feature
#' importance.
#'
#' @rdname makeFilter
#' @name makeFilter
makeFilter(
  name = "anova.test",
  desc = "ANOVA Test for binary and multiclass classification tasks",
  pkg = "Rfast",
  supported.tasks = "classif",
  supported.features = "numerics",
  fun = function(task, nselect, ...) {
    d = getTaskData(task, target.extra = TRUE)
    y = as.integer(d$target)
    X = as.matrix(d$data)
    an = Rfast::anovas(X, y)
    for (i in which(is.na(an[, "F value"]))) {
      j = !is.na(X[, i])
      if (any(j)) {
        an[i, ] = Rfast::anovas(X[j, i, drop = FALSE], y[j])
      }
    }
    setNames(an[, "F value"], getTaskFeatureNames(task))
  }
)

#' Filter \dQuote{kruskal.test} applies a Kruskal-Wallis rank sum test of the
#' null hypothesis that the location parameters of the distribution of a feature
#' are the same in each class and considers the test statistic as an variable
#' importance measure: if the location parameters do not differ in at least one
#' case, i.e., the null hypothesis cannot be rejected, there is little evidence
#' that the corresponding feature is suitable for classification.
#'
#' @rdname makeFilter
#' @name makeFilter
makeFilter(
  name = "kruskal.test",
  desc = "Kruskal Test for binary and multiclass classification tasks",
  pkg = character(0L),
  supported.tasks = "classif",
  supported.features = c("numerics", "factors"),
  fun = function(task, nselect, ...) {
    data = getTaskData(task)
    sapply(getTaskFeatureNames(task), function(feat.name) {
      f = as.formula(stri_paste(feat.name, "~", getTaskTargetNames(task)))
      t = kruskal.test(f, data = data)
      unname(t$statistic)
    })
  }
)

#' Simple filter based on the variance of the features indepentent of each other.
#' Features with higher variance are considered more important than features with
#' low importance.
#'
#' @rdname makeFilter
#' @name makeFilter
makeFilter(
  name = "variance",
  desc = "A simple variance filter",
  pkg = character(0L),
  supported.tasks = c("classif", "regr", "surv"),
  supported.features = "numerics",
  fun = function(task, nselect, na.rm = TRUE, ...) {
    data = getTaskData(task)
    sapply(getTaskFeatureNames(task), function(feat.name) {
      var(data[[feat.name]], na.rm = na.rm)
    })
  }
)

#' Filter \dQuote{permutation.importance} computes a loss function between predictions made by a
#' learner before and after a feature is permuted. Special arguments to the filter function are
#' `imp.learner`, a ([Learner] or `character(1)]) which specifies the learner
#' to use when computing the permutation importance, `contrast`, a `function` which takes two
#' numeric vectors and returns one (default is the difference), `aggregation`, a `function` which
#' takes a `numeric` and returns a `numeric(1)` (default is the mean), `nmc`,
#' an `integer(1)`, and `replace`, a `logical(1)` which determines whether the feature being
#' permuted is sampled with or without replacement.
#'
#' @rdname makeFilter
#' @name makeFilter
makeFilter(
  name = "permutation.importance",
  desc = "Aggregated difference between feature permuted and unpermuted predictions",
  pkg = character(0L),
  supported.tasks = c("classif", "regr", "surv"),
  supported.features = c("numerics", "factors", "ordered"),
  fun = function(task, imp.learner, measure, contrast = function(x, y) x - y,
                 aggregation = mean, nmc = 50L, replace = FALSE, nselect) {
    imp = generateFeatureImportanceData(task, "permutation.importance",
      imp.learner, interaction = FALSE, measure = measure,
      contrast = contrast, aggregation = aggregation,
      nmc = nmc, replace = replace, local = FALSE)
    imp = as.numeric(imp$res)
    names(imp) = getTaskFeatureNames(task)
    return(imp)
  }
)

#' Filter \dQuote{auc} determines for each feature, how well the target
#' variable can be predicted only based on this feature. More precisely, the
#' prediction rule is: class 1 if the feature exceeds a threshold and class 0
#' otherwise. The performance of this classification rule is measured by the
#' AUC and the resulting filter score is |0.5 - AUC|.
#'
#' @rdname makeFilter
#' @name makeFilter
makeFilter(
  name = "auc",
  desc = "AUC filter for binary classification tasks",
  pkg  = character(0L),
  supported.tasks = "classif",
  supported.features = "numerics",
  fun = function(task, nselect, ...) {
    data = getTaskData(task, target.extra = TRUE)
    score = vnapply(data$data, function(x, y) {
      measureAUC(x, y, task$task.desc$negative, task$task.desc$positive)
    }, y = data$target)
    abs(0.5 - score)
  }
)

<<<<<<< HEAD
preprocess.cmi.praznik = function(data) {
    colns = colnames(data)
    data = convertDataFrameCols(data, logicals.as.factor = TRUE, chars.as.factor = TRUE)
    int.yes = vapply(data, is.integer, FUN.VALUE = TRUE)
    if (any(int.yes)) data[int.yes] = lapply(data[int.yes], as.factor)
    numeric.yes = unlist(lapply(data, function(x) class(x) == "numeric"))
    df.num = data.frame(data[, numeric.yes])
    interval = min(as.integer(nrow(data) / 3.0), 10L)
    interval = max(interval, 2L)
    cols.unique.len = unlist(lapply(df.num, function(x) length(unique(x))))
    const.cols.yes = unlist(lapply(df.num, function(x) length(unique(x)) < 2L))
    if (any(const.cols.yes)) {
    df.num.uni =  lapply(df.num[const.cols.yes], as.factor)
    df.num.cut = df.num[!const.cols.yes]
    df.num.cut = data.frame(apply(df.num.cut, 2L, cut, interval))
    df.num = cbind(df.num.cut, df.num.uni)}
    colnames(df.num) = colns[numeric.yes]
    df.nonnum = data.frame(data[, !numeric.yes])
    colnames(df.nonnum) =  colns[!numeric.yes]
    data = cbind(df.nonnum, df.num)
    return(data)
}

helper.cmi.praznik = function(criteria) {
  candiates = c("JMI", "DISR", "JMIM", "MIM", "NJMIM", "MRMR", "CMIM")
  checkmate::assert_choice(criteria, candiates)
  criteria = paste0("praznik::", criteria)
  function(task, nselect, ...) {
    org.featnames = getTaskFeatureNames(task)
    task = removeConstantFeatures(task)  # without removing constant features, praznik will generate Rcpp error
    data = getTaskData(task)
    featnames = getTaskFeatureNames(task)
    targetname = getTaskTargetNames(task)
    data = preprocess.cmi.praznik(data)  # pre-discretizing
    X = data[, featnames]
    Y = data[, targetname]
    k = min(nselect, length(featnames))
    input = list(X = X, Y = Y, k = k)
    algo = eval(parse(text = criteria))
    tryCatch({
      res = do.call(what = algo, args = input)
    }, error = {
      input$k = min(nrow(X), k)  # this is not the right behavior, but to hack the praznik bug
      res = do.call(what = algo, args = input)
    })
    res$score
    # names.sel = names(res$selection)
    # rst.all = vector(length = length(org.featnames), mode = "numeric")
    # names(rst.all) = org.featnames
    # rst.all[names.sel] = res$score
    # rst = res$score
    # rst[setdiff(featnames, names.sel)] = 0  # replace NA with 0
    # rst.all
  }
}

helper.cmi.praznik.pureR = function(criteria) {
  candiates = c("JMI", "DISR", "JMIM", "MIM", "NJMIM", "MRMR", "CMIM")
  checkmate::assert_choice(criteria, candiates)
  criteria = paste0("praznik::pure", criteria)
  function(task, nselect, ...) {
    org.featnames = getTaskFeatureNames(task)
    task = removeConstantFeatures(task)  # without removing constant features, praznik will generate Rcpp error
    data = getTaskData(task)
    featnames = getTaskFeatureNames(task)
    targetname = getTaskTargetNames(task)
    data = preprocess.cmi.praznik(data)  # pre-discretizing
    X = data[, featnames]
    Y = data[, targetname]
    k = min(nselect, length(featnames))
    input = list(X = X, Y = Y, k = k)
    algo = eval(parse(text = criteria))
    tryCatch({
      res = do.call(what = algo, args = input)
    }, error = {
      input$k = min(nrow(X), k)  # this is not the right behavior, but to hack the praznik bug
      res = do.call(what = algo, args = input)
    })
    res$score
    names.sel = res$selection
    rst.all = vector(length = length(org.featnames), mode = "numeric")
    names(rst.all) = org.featnames
    rst.all[names.sel] = res$score
    # rst = res$score
    # rst[setdiff(featnames, names.sel)] = 0  # replace NA with 0
    # rst.all
  }
}

#' Filters in the praznik package using mutual information criteria greedy search
#' Features with higher scores are considered more important features
#' Currently only tested with classification task with non-missing values
#' candiates = c("JMI", "DISR", "JMIM", "MIM", "NJMIM", "MRMR", "CMIM")
#' @rdname makeFilter
#' @name makeFilter
#'
makeFilter(
  name = "praznik.MIM",
  desc = "conditional mutual information based feature selection filters",
  pkg = "praznik",
  supported.tasks = "classif",  # FIXME: still investigating if regression task could be used
  supported.features = c("numerics", "factors", "integer", "character", "logical"),
  fun = helper.cmi.praznik("MIM")
  )

#' Filters in the praznik package using mutual information criteria greedy search
#' Features with higher scores are considered more important features
#' Currently only tested with classification task with non-missing values
#' candiates = c("JMI", "DISR", "JMIM", "MIM", "NJMIM", "MRMR", "CMIM")
#' @rdname makeFilter
#' @name makeFilter
#'
makeFilter(
  name = "praznik.JMI",
  desc = "conditional mutual information based feature selection filters",
  pkg = "praznik",
  supported.tasks = "classif",  # FIXME: still investigating if regression task could be used
  supported.features = c("numerics", "factors", "integer", "character", "logical"),
  fun = helper.cmi.praznik("JMI")
  )

#' Filters in the praznik package using mutual information criteria greedy search
#' Features with higher scores are considered more important features
#' Currently only tested with classification task with non-missing values
#' candiates = c("JMI", "DISR", "JMIM", "MIM", "NJMIM", "MRMR", "CMIM")
#' @rdname makeFilter
#' @name makeFilter
#'
makeFilter(
  name = "praznik.DISR",
  desc = "conditional mutual information based feature selection filters",
  pkg = "praznik",
  supported.tasks = "classif",  # FIXME: still investigating if regression task could be used
  supported.features = c("numerics", "factors", "integer", "character", "logical"),
  fun = helper.cmi.praznik("DISR")
  )

#' Filters in the praznik package using mutual information criteria greedy search
#' Features with higher scores are considered more important features
#' Currently only tested with classification task with non-missing values
#' candiates = c("JMI", "DISR", "JMIM", "MIM", "NJMIM", "MRMR", "CMIM")
#' @rdname makeFilter
#' @name makeFilter
#'
makeFilter(
  name = "praznik.JMIM",
  desc = "conditional mutual information based feature selection filters",
  pkg = "praznik",
  supported.tasks = "classif",  # FIXME: still investigating if regression task could be used
  supported.features = c("numerics", "factors", "integer", "character", "logical"),
  fun = helper.cmi.praznik("JMIM")
  )

#' Filters in the praznik package using mutual information criteria greedy search
#' Features with higher scores are considered more important features
#' Currently only tested with classification task with non-missing values
#' candiates = c("JMI", "DISR", "JMIM", "MIM", "NJMIM", "MRMR", "CMIM")
#' @rdname makeFilter
#' @name makeFilter
#'
makeFilter(
  name = "praznik.NJMIM",
  desc = "conditional mutual information based feature selection filters",
  pkg = "praznik",
  supported.tasks = "classif",  # FIXME: still investigating if regression task could be used
  supported.features = c("numerics", "factors", "integer", "character", "logical"),
  fun = helper.cmi.praznik("NJMIM")
  )

#' Filters in the praznik package using mutual information criteria greedy search
#' Features with higher scores are considered more important features
#' Currently only tested with classification task with non-missing values
#' candiates = c("JMI", "DISR", "JMIM", "MIM", "NJMIM", "MRMR", "CMIM")
#' @rdname makeFilter
#' @name makeFilter
#'
makeFilter(
  name = "praznik.MRMR",
  desc = "conditional mutual information based feature selection filters",
  pkg = "praznik",
  supported.tasks = "classif",  # FIXME: still investigating if regression task could be used
  supported.features = c("numerics", "factors", "integer", "character", "logical"),
  fun = helper.cmi.praznik("MRMR")
  )

#' Filters in the praznik package using mutual information criteria greedy search
#' Features with higher scores are considered more important features
#' Currently only tested with classification task with non-missing values
#' candiates = c("JMI", "DISR", "JMIM", "MIM", "NJMIM", "MRMR", "CMIM")
#' @rdname makeFilter
#' @name makeFilter
#'
makeFilter(
  name = "praznik.CMIM",
  desc = "conditional mutual information based feature selection filters",
  pkg = "praznik",
  supported.tasks = "classif",  # FIXME: still investigating if regression task could be used
  supported.features = c("numerics", "factors", "integer", "character", "logical"),
  fun = helper.cmi.praznik("CMIM")
  )

helper.fun.FSelectorRcpp = function(type = "infogain") {
  type.candidate = c("infogain", "gainratio", "symuncert")
  fun = function(task, nselect, ...) {
    mdata = getTaskData(task)
    fns = getTaskFeatureNames(task)
    tns = getTaskTargetNames(task)
    X = mdata[, fns]
    y = mdata[[tns]]
    df.res = FSelectorRcpp::information_gain(x = X, y = y, type = type, equal = FALSE)
    ns = df.res[["attributes"]]
    imp = df.res[["importance"]]
    names(imp) = ns
    imp
  }
  return(fun)
}

#' Simple entropy based filter with Rcpp implementation
#' @rdname makeFilter
#' @name makeFilter
makeFilter(
  name = "FSelectorRcpp.infogain",
  desc = "info.gain: entropy based filter with Rcpp",
  pkg  = "FSelectorRcpp",
  supported.tasks = "classif",
  supported.features = c("numerics", "factors", "integer", "logical", "character"),
  fun = function(task, nselect, ...) {
    type = "infogain"
    mdata = getTaskData(task)
    fns = getTaskFeatureNames(task)
    tns = getTaskTargetNames(task)
    X = mdata[, fns]
    y = mdata[[tns]]
    df.res = FSelectorRcpp::information_gain(x = X, y = y, type = type, equal = FALSE)
    ns = df.res[["attributes"]]
    imp = df.res[["importance"]]
    names(imp) = ns
    imp
  }
)

#' Simple entropy based filter with Rcpp implementation
#' @rdname makeFilter
#' @name makeFilter
makeFilter(
  name = "FSelectorRcpp.gainratio",
  desc = "gain.ratio: entropy based filter with Rcpp",
  pkg  = "FSelectorRcpp",
  supported.tasks = "classif",
  supported.features = c("numerics", "factors", "integer", "logical", "character"),
  fun = function(task, nselect, ...) {
    type = "gainratio"
    mdata = getTaskData(task)
    fns = getTaskFeatureNames(task)
    tns = getTaskTargetNames(task)
    X = mdata[, fns]
    y = mdata[[tns]]
    df.res = FSelectorRcpp::information_gain(x = X, y = y, type = type, equal = equal)
    ns = df.res[["attributes"]]
    imp = df.res[["importance"]]
    names(imp) = ns
    imp
  }
)

#' Simple entropy based filter with Rcpp implementation
#' @rdname makeFilter
#' @name makeFilter
makeFilter(
  name = "FSelectorRcpp.symuncert",
  desc = "symmetric uncertainty: entropy based filter with Rcpp",
  pkg  = "FSelectorRcpp",
  supported.tasks = "classif",
  supported.features = c("numerics", "factors", "integer", "logical", "character"),
  fun = function(task, nselect, ...) {
    type = "symuncert"
    mdata = getTaskData(task)
    fns = getTaskFeatureNames(task)
    tns = getTaskTargetNames(task)
    X = mdata[, fns]
    y = mdata[[tns]]
    df.res = FSelectorRcpp::information_gain(x = X, y = y, type = type, equal = FALSE)
    ns = df.res[["attributes"]]
    imp = df.res[["importance"]]
    names(imp) = ns
    imp
=======

#' Filter \dQuote{ranger.permutation} trains a ranger learner with
#' \dQuote{importance = "permutation"} and assesses the variable
#' importance for each feature.
#'
#' @rdname makeFilter
#' @name makeFilter
makeFilter(
  name = "ranger.permutation",
  desc = "Variable importance based on ranger permutation importance",
  pkg  = "ranger",
  supported.tasks = c("classif", "regr", "surv"),
  supported.features = c("numerics", "factors", "ordered"),
  fun = function(task, nselect, ...) {
    lrn.type = paste0(getTaskType(task), ".ranger")
    lrn = makeLearner(lrn.type, importance = "permutation", ...)
    mod = train(lrn, task)
    ranger::importance(mod$learner.model)
  }
)


#' Filter \dQuote{ranger.impurity} trains a ranger learner with
#' \dQuote{importance = "impurity"} and assesses the variable
#' importance for each feature.
#'
#' @rdname makeFilter
#' @name makeFilter
makeFilter(
  name = "ranger.impurity",
  desc = "Variable importance based on ranger impurity importance",
  pkg  = "ranger",
  supported.tasks = c("classif", "regr"),
  supported.features = c("numerics", "factors", "ordered"),
  fun = function(task, nselect, ...) {
    lrn.type = paste0(getTaskType(task), ".ranger")
    lrn = makeLearner(lrn.type, importance = "impurity", ...)
    mod = train(lrn, task)
    ranger::importance(mod$learner.model)
>>>>>>> 386939ea
  }
)
<|MERGE_RESOLUTION|>--- conflicted
+++ resolved
@@ -632,7 +632,6 @@
   }
 )
 
-<<<<<<< HEAD
 preprocess.cmi.praznik = function(data) {
     colns = colnames(data)
     data = convertDataFrameCols(data, logicals.as.factor = TRUE, chars.as.factor = TRUE)
@@ -920,7 +919,8 @@
     imp = df.res[["importance"]]
     names(imp) = ns
     imp
-=======
+  }
+)
 
 #' Filter \dQuote{ranger.permutation} trains a ranger learner with
 #' \dQuote{importance = "permutation"} and assesses the variable
@@ -942,7 +942,6 @@
   }
 )
 
-
 #' Filter \dQuote{ranger.impurity} trains a ranger learner with
 #' \dQuote{importance = "impurity"} and assesses the variable
 #' importance for each feature.
@@ -960,6 +959,5 @@
     lrn = makeLearner(lrn.type, importance = "impurity", ...)
     mod = train(lrn, task)
     ranger::importance(mod$learner.model)
->>>>>>> 386939ea
-  }
-)
+  }
+)
