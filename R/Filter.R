--- conflicted
+++ resolved
@@ -631,6 +631,7 @@
     numeric.yes = vlapply(data, is.numeric)
     df.num = data.frame(data[, numeric.yes])
     interval = max(min(as.integer(nrow(data) / 3L), 10L), 2L)
+	cols.unique.len = viapply(df.num, function(x) length(unique(x)))
     const.cols.yes = vlapply(df.num, function(x) length(unique(x)) < 2L)
     if (any(const.cols.yes)) {
       df.num.uni =  lapply(df.num[const.cols.yes], as.factor)
@@ -666,13 +667,7 @@
     Y = data[, targetname]
     k = min(nselect, length(featnames))
     k = max(k, 1)
-<<<<<<< HEAD
-    input = list(X = X, Y = Y, k = k)
-    algo = criteria
-    res = do.call(what = algo, args = input)
-=======
     fun(X = X, Y = Y, k = k)$score
->>>>>>> a40ae748
   }
 }
 
