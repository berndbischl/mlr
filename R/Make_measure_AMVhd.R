--- conflicted
+++ resolved
@@ -71,11 +71,8 @@
 #' performance(pred = pred_amww, measures = list(AMVhd), model = mod_amww,
 #' task = task, feats = data[test.inds, 1:9])
 
-<<<<<<< HEAD
-makeAMVhdMeasure = function(id = "AMVhd", minimize = TRUE, amv.iters = 50, amv.feats = 5, alphas = c(0.9, 0.99), n.alpha = 50, n.sim = 1e+04, best = 0, worst = NULL, name = id, note = "") {
-=======
+
 makeAMVhdMeasure = function(id = "AMVhd", minimize = TRUE, amv.iters = 50, amv.feats = 5, alphas = c(0.9, 0.99), n.alpha = 50, n.sim = 10e4, best = 0, worst = NULL, name = id, note = "") {
->>>>>>> 94079290
   assertString(id)
   assertFlag(minimize)
   assertNumeric(alphas, lower = 0, upper = 1)
