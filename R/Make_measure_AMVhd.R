--- conflicted
+++ resolved
@@ -105,12 +105,8 @@
       # wrapped prediction
       pred_amvw = predict(mod_amvw, task, subset = test.inds)
 
-<<<<<<< HEAD
-      measureAMV = makeAMVMeasure(id = "AMV", minimize = minimize, alphas = alphas, n.alpha = n.alpha, n.sim = n.sim, best = best, worst = worst, name = id)
-=======
       measureAMV = makeAMVMeasure(id = "AMV", minimize = minimize, alphas = alphas,
         n.alpha = n.alpha, n.sim = n.sim, best = best, worst = worst, name = id)
->>>>>>> 2f31ecea
 
       # get the prediction of submodels, which has sampled features
       subpred = attr(pred_amvw, "AMVhdSubpredict")
