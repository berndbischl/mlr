--- conflicted
+++ resolved
@@ -28,15 +28,9 @@
   )
 }
 
-<<<<<<< HEAD
-#' @S3method trainLearner regr.nnet
-trainLearner.regr.nnet = function(.learner, .task, .subset, .weights = NULL,  ...) {
-  if (is.null(.weights)) {
-=======
 #' @export
 trainLearner.regr.nnet = function(.learner, .task, .subset, .weights,  ...) {
   if (missing(.weights)) {
->>>>>>> f885d31d
     f = getTaskFormula(.task)
     nnet(f, data=getTaskData(.task, .subset), linout=TRUE, ...)
   } else  {
