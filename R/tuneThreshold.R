--- conflicted
+++ resolved
@@ -82,11 +82,7 @@
     names(th) = cls
     perf = or$val
   } else { # classif with k = 2
-<<<<<<< HEAD
-    if ( (pred$task.desc$type == "oneclass" & abs(diff(probs)) < 0.05) | grepl("AMV", measure$id)) {
-=======
-    if (pred$task.desc$type == "oneclass" & abs(diff(range(probs))) < 0.05) {
->>>>>>> 8d9f4979
+    if ( (pred$task.desc$type == "oneclass" & abs(diff(range(probs))) < 0.05) | grepl("AMV", measure$id)) {
       or = optimizeSubInts(f = fitn, lower = min(probs), upper = max(probs), maximum = !measure$minimize, nsub = 2)
     } else {
       or = optimizeSubInts(f = fitn, lower = 0, upper = 1, maximum = !measure$minimize, nsub = nsub)
