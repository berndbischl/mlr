#' @export
makeRLearner.classif.cforest = function() {

  makeRLearnerClassif(
    cl = "classif.cforest",
    package = "party",
    par.set = makeParamSet(
      makeIntegerLearnerParam(id = "ntree", lower = 1L, default = 500L),
      makeIntegerLearnerParam(id = "mtry", lower = 1L, default = 5L),
      makeLogicalLearnerParam(id = "replace", default = FALSE),
      makeNumericLearnerParam(id = "fraction", lower = 0, upper = 1, default = 0.632,
        requires = quote(replace == FALSE)),
      makeLogicalLearnerParam(id = "trace", default = FALSE, tunable = FALSE),
      makeDiscreteLearnerParam(id = "teststat", values = c("quad", "max"), default = "quad"),
      makeDiscreteLearnerParam(id = "testtype",
        values = c("Bonferroni", "MonteCarlo", "Univariate", "Teststatistic"),
        default = "Univariate"),
      makeNumericLearnerParam(id = "mincriterion", lower = 0, default = 0),
      makeIntegerLearnerParam(id = "minsplit", lower = 1L, default = 20L),
      makeIntegerLearnerParam(id = "minbucket", lower = 1L, default = 7L),
      makeLogicalLearnerParam(id = "stump", default = FALSE),
      makeIntegerLearnerParam(id = "nresample", lower = 1L, default = 9999L),
      makeIntegerLearnerParam(id = "maxsurrogate", lower = 0L, default = 0L),
      makeIntegerLearnerParam(id = "maxdepth", lower = 0L, default = 0L),
      makeLogicalLearnerParam(id = "savesplitstats", default = FALSE, tunable = FALSE)
    ),
    properties = c("twoclass", "multiclass", "prob", "factors", "numerics", "ordered", "weights", "missings", "featimp"),
    par.vals = list(),
    name = "Random forest based on conditional inference trees",
    short.name = "cforest",
    note = "See `?ctree_control` for possible breakage for nominal features with missingness.",
    callees = c("cforest", "cforest_control", "ctree_control")
  )
}

#' @export
trainLearner.classif.cforest = function(.learner, .task, .subset,
  .weights = NULL, ntree, mtry, replace, fraction, trace, teststat,
  testtype, mincriterion, minsplit, minbucket, stump,
  nresample, maxsurrogate, maxdepth, savesplitstats, ...) {
<<<<<<< HEAD
  browser()
=======

>>>>>>> c13c2b0f
  f = getTaskFormula(.task)
  d = getTaskData(.task, .subset)
  ctrl = learnerArgsToControl(party::cforest_control, ntree, mtry, replace,
    fraction, trace, teststat, testtype, mincriterion,
    minsplit, minbucket, stump, nresample, maxsurrogate,
    maxdepth, savesplitstats)
  party::cforest(f, data = d, controls = ctrl, weights = .weights, ...)
}

#' @export
predictLearner.classif.cforest = function(.learner, .model, .newdata, ...) {

  if (.learner$predict.type == "prob") {
    p = predict(.model$learner.model, newdata = .newdata, type = "prob", ...)
    # FIXME: this will break for nrow(.newdata) == 1? do not use sapply!
    p = t(sapply(p, "["))
    colnames(p) = .model$task.desc$class.levels
  } else {
    p = predict(.model$learner.model, newdata = .newdata, ...)
  }
  p
}

#' @export
getFeatureImportanceLearner.classif.cforest = function(.learner, .model, auc = FALSE, ...) {

  mod = getLearnerModel(.model, more.unwrap = TRUE)
  if (auc) {
    party::varimpAUC(mod, ...)
  } else {
    party::varimp(mod, ...)
  }
}<|MERGE_RESOLUTION|>--- conflicted
+++ resolved
@@ -38,11 +38,7 @@
   .weights = NULL, ntree, mtry, replace, fraction, trace, teststat,
   testtype, mincriterion, minsplit, minbucket, stump,
   nresample, maxsurrogate, maxdepth, savesplitstats, ...) {
-<<<<<<< HEAD
-  browser()
-=======
 
->>>>>>> c13c2b0f
   f = getTaskFormula(.task)
   d = getTaskData(.task, .subset)
   ctrl = learnerArgsToControl(party::cforest_control, ntree, mtry, replace,
