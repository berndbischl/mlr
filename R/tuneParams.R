#FIXME: check whether optimization can be paralleized if req. by user

#' @title Hyperparameter tuning.
#'
#' @description
#' Optimizes the hyperparameters of a learner.
#' Allows for different optimization methods, such as grid search, evolutionary strategies,
#' iterated F-race, etc. You can select such an algorithm (and its settings)
#' by passing a corresponding control object. For a complete list of implemented algorithms look at
#' \code{\link{TuneControl}}.
#'
#' Multi-criteria tuning can be done with \code{\link{tuneParamsMultiCrit}}.
#'
#' @template arg_learner
#' @template arg_task
#' @param resampling [\code{\link{ResampleInstance}} | \code{\link{ResampleDesc}}]\cr
#'   Resampling strategy to evaluate points in hyperparameter space. If you pass a description,
#'   it is instantiated once at the beginning by default, so all points are
#'   evaluated on the same training/test sets.
#'   If you want to change that behavior, look at \code{\link{TuneControl}}.
#' @template arg_measures_opt
#' @param par.set [\code{\link[ParamHelpers]{ParamSet}}]\cr
#'   Collection of parameters and their constraints for optimization.
#'   Dependent parameters with a \code{requires} field must use \code{quote} and not
#'   \code{expression} to define it.
#' @param control [\code{\link{TuneControl}}]\cr
#'   Control object for search method. Also selects the optimization algorithm for tuning.
#' @template arg_showinfo
#' @return [\code{\link{TuneResult}}].
#' @family tune
#' @note If you would like to include results from the training data set, make
#' sure to appropriately adjust the resampling strategy and the aggregation for
#' the measure. See example code below.
#' @export
#' @examples
#' # a grid search for an SVM (with a tiny number of points...)
#' # note how easily we can optimize on a log-scale
#' ps = makeParamSet(
#'   makeNumericParam("C", lower = -12, upper = 12, trafo = function(x) 2^x),
#'   makeNumericParam("sigma", lower = -12, upper = 12, trafo = function(x) 2^x)
#' )
#' ctrl = makeTuneControlGrid(resolution = 2L)
#' rdesc = makeResampleDesc("CV", iters = 2L)
#' res = tuneParams("classif.ksvm", iris.task, rdesc, par.set = ps, control = ctrl)
#' print(res)
#' # access data for all evaluated points
#' print(head(as.data.frame(res$opt.path)))
#' print(head(as.data.frame(res$opt.path, trafo = TRUE)))
#' # access data for all evaluated points - alternative
#' print(head(generateHyperParsEffectData(res)))
#' print(head(generateHyperParsEffectData(res, trafo = TRUE)))
#'
#' \dontrun{
#' # we optimize the SVM over 3 kernels simultanously
#' # note how we use dependent params (requires = ...) and iterated F-racing here
#' ps = makeParamSet(
#'   makeNumericParam("C", lower = -12, upper = 12, trafo = function(x) 2^x),
#'   makeDiscreteParam("kernel", values = c("vanilladot", "polydot", "rbfdot")),
#'   makeNumericParam("sigma", lower = -12, upper = 12, trafo = function(x) 2^x,
#'     requires = quote(kernel == "rbfdot")),
#'   makeIntegerParam("degree", lower = 2L, upper = 5L,
#'     requires = quote(kernel == "polydot"))
#' )
#' print(ps)
#' ctrl = makeTuneControlIrace(maxExperiments = 5, nbIterations = 1, minNbSurvival = 1)
#' rdesc = makeResampleDesc("Holdout")
#' res = tuneParams("classif.ksvm", iris.task, rdesc, par.set = ps, control = ctrl)
#' print(res)
#' print(head(as.data.frame(res$opt.path)))
#'
#' # include the training set performance as well
#' rdesc = makeResampleDesc("Holdout", predict = "both")
#' res = tuneParams("classif.ksvm", iris.task, rdesc, par.set = ps,
#'   control = ctrl, measures = list(mmce, setAggregation(mmce, train.mean)))
#' print(res)
#' print(head(as.data.frame(res$opt.path)))
#' }
<<<<<<< HEAD

=======
#' @seealso \code{\link{generateHyperParsEffectData}}
>>>>>>> 99653060
tuneParams = function(learner, task, resampling, measures, par.set, control, show.info = getMlrOption("show.info")) {
  learner = checkLearner(learner)
  assertClass(task, classes = "Task")
  measures = checkMeasures(measures, learner)
  assertClass(par.set, classes = "ParamSet")
  assertClass(control, classes = "TuneControl")
  if (!inherits(resampling, "ResampleDesc") &&  !inherits(resampling, "ResampleInstance"))
    stop("Argument resampling must be of class ResampleDesc or ResampleInstance!")
  if (inherits(resampling, "ResampleDesc") && control$same.resampling.instance)
    resampling = makeResampleInstance(resampling, task = task)
  assertFlag(show.info)
  checkTunerParset(learner, par.set, measures, control)
  control = setDefaultImputeVal(control, measures)

  cl = getClass1(control)
  sel.func = switch(cl,
    TuneControlRandom = tuneRandom,
    TuneControlGrid = tuneGrid,
    TuneControlDesign = tuneDesign,
    TuneControlCMAES = tuneCMAES,
    TuneControlGenSA = tuneGenSA,
    TuneControlMBO = tuneMBO,
    TuneControlIrace = tuneIrace,
    TuneControlGA = tuneGA,
    TuneControlPSO = tunePSO, 
    TuneControlEDA = tuneEDA,
    stopf("Tuning algorithm for '%s' does not exist!", cl)
  )
  opt.path = makeOptPathDFFromMeasures(par.set, measures, include.extra = (control$tune.threshold))
  if (show.info) {
    messagef("[Tune] Started tuning learner %s for parameter set:", learner$id)
    messagef(printToChar(par.set))
    messagef("With control class: %s", cl)
    messagef("Imputation value: %g", control$impute.val)
  }
  or = sel.func(learner, task, resampling, measures, par.set, control, opt.path, show.info)
  if (show.info)
    messagef("[Tune] Result: %s : %s", paramValueToString(par.set, or$x), perfsToString(or$y))
  return(or)
}

<|MERGE_RESOLUTION|>--- conflicted
+++ resolved
@@ -75,11 +75,7 @@
 #' print(res)
 #' print(head(as.data.frame(res$opt.path)))
 #' }
-<<<<<<< HEAD
-
-=======
 #' @seealso \code{\link{generateHyperParsEffectData}}
->>>>>>> 99653060
 tuneParams = function(learner, task, resampling, measures, par.set, control, show.info = getMlrOption("show.info")) {
   learner = checkLearner(learner)
   assertClass(task, classes = "Task")
@@ -104,7 +100,7 @@
     TuneControlMBO = tuneMBO,
     TuneControlIrace = tuneIrace,
     TuneControlGA = tuneGA,
-    TuneControlPSO = tunePSO, 
+    TuneControlPSO = tunePSO,
     TuneControlEDA = tuneEDA,
     stopf("Tuning algorithm for '%s' does not exist!", cl)
   )
