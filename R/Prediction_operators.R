#' @export
as.data.frame.Prediction = function(x, row.names = NULL, optional = FALSE, ...) {

  x$data
}

#' Get probabilities for some classes.
#'
#' @template arg_pred
#' @param cl ([character])\cr
#'   Names of classes.
#'   Default is either all classes for multi-class / multilabel problems or the positive class for binary classification.
#' @return ([data.frame]) with numerical columns or a numerical vector if length of `cl` is 1.
#'   Order of columns is defined by `cl`.
#' @export
#' @family predict
#' @examples
#' task = makeClassifTask(data = iris, target = "Species")
#' lrn = makeLearner("classif.lda", predict.type = "prob")
#' mod = train(lrn, task)
#' # predict probabilities
#' pred = predict(mod, newdata = iris)
#' 
#' # Get probabilities for all classes
#' head(getPredictionProbabilities(pred))
#' 
#' # Get probabilities for a subset of classes
#' head(getPredictionProbabilities(pred, c("setosa", "virginica")))
getPredictionProbabilities = function(pred, cl) {

  assertClass(pred, classes = "Prediction")
  ttype = pred$task.desc$type
<<<<<<< HEAD
  if (ttype %nin% c("classif", "cluster", "multilabel", "surv"))
    stop("Prediction was not generated from a ClassifTask, SurvTask, MultilabelTask or ClusterTask!")
=======
  if (ttype %nin% c("classif", "cluster", "multilabel")) {
    stop("Prediction was not generated from a ClassifTask, MultilabelTask or ClusterTask!")
  }
>>>>>>> c13c2b0f
  if (missing(cl)) {
    if (ttype == "classif") {
      if (length(pred$task.desc$class.levels) == 2L) {
        cl = pred$task.desc$positive
      } else {
        cl = pred$task.desc$class.levels
      }
    } else if (ttype == "multilabel") {
      cl = pred$task.desc$class.levels
    }
  } else {
<<<<<<< HEAD
    if (ttype == "surv")
      stopf("You cannot set classes for survival analysis!")
    if (ttype == "cluster")
=======
    if (ttype == "cluster") {
>>>>>>> c13c2b0f
      stopf("You can only ask for probs of all classes currently in clustering!")
    } else {
      assertCharacter(cl, any.missing = FALSE)
    }
  }
  if (pred$predict.type != "prob") {
    stop("Probabilities not present in Prediction object!")
  }
  cns = colnames(pred$data)
  if (ttype %in% c("classif", "multilabel")) {
    cl2 = stri_paste("prob", cl, sep = ".")
    if (!all(cl2 %in% cns)) {
      stopf("Trying to get probabilities for nonexistant classes: %s", collapse(cl))
    }
    y = pred$data[, cl2]
    if (length(cl) > 1L) {
      colnames(y) = cl
    }
  } else if (ttype == "cluster") {
    y = pred$data[, stri_startswith_fixed(cns, "prob.")]
    colnames(y) = seq_col(y)
  } else if (ttype == "surv") {
    y = pred$data[, stri_startswith_fixed(cns, "prob.")]
  }
  return(y)
}

#' @title Get summarizing task description from prediction.
#'
#' @description See title.
#'
#' @template arg_pred
#' @return ret_taskdesc
#' @export
#' @family predict
getPredictionTaskDesc = function(pred) {

  assertClass(pred, "Prediction")
  pred$task.desc
}

#' Deprecated, use `getPredictionProbabilities` instead.
#' @param pred Deprecated.
#' @param cl Deprecated.
#' @export
getProbabilities = function(pred, cl) {

  .Deprecated("getPredictionProbabilities")
  getPredictionProbabilities(pred, cl)
}

# c.Prediction = function(...) {
#  preds = list(...)
#  id = Reduce(c, lapply(preds, function(x) x@id))
#  response = Reduce(c, lapply(preds, function(x) x@response))
#  target = Reduce(c, lapply(preds, function(x) x@target))
#  weights = Reduce(c, lapply(preds, function(x) x@weights))
#  prob = Reduce(rbind, lapply(preds, function(x) x@prob))
#  return(new("Prediction", task.desc = preds[[1]]@desc, id = id, response = response, target = target, weights = weights, prob = prob));
# }


#' @title Get response / truth from prediction object.
#'
#' @description
#' The following types are returned, depending on task type:
#'  \tabular{ll}{
#'    classif     \tab factor\cr
#'    regr        \tab numeric\cr
#'    se          \tab numeric\cr
#'    cluster     \tab integer\cr
#'    surv        \tab numeric\cr
#'    multilabel  \tab logical matrix, columns named with labels\cr
#' }
#'
#' @template arg_pred
#' @return See above.
#' @export
#' @family predict
getPredictionResponse = function(pred) {

  UseMethod("getPredictionResponse")
}

#' @export
getPredictionResponse.default = function(pred) {

  # this should work for classif, regr and cluster and surv
  pred$data[["response"]]
}

#' @export
getPredictionResponse.PredictionMultilabel = function(pred) {

  i = stri_detect_regex(colnames(pred$data), "^response\\.")
  m = as.matrix(pred$data[, i])
  setColNames(m, pred$task.desc$class.levels)
}

#' @rdname getPredictionResponse
#' @export
getPredictionSE = function(pred) {

  UseMethod("getPredictionSE")
}

#' @export
getPredictionSE.default = function(pred) {

  pred$data[["se"]]
}

#' @rdname getPredictionResponse
#' @export
getPredictionTruth = function(pred) {

  UseMethod("getPredictionTruth")
}

#' @export
getPredictionTruth.default = function(pred) {

  pred$data[["truth"]]
}

#' @export
getPredictionTruth.PredictionCluster = function(pred) {

  stop("There is no truth for cluster tasks")
}

#' @export
getPredictionTruth.PredictionSurv = function(pred) {

  Surv(pred$data$truth.time, pred$data$truth.event, type = "right")
}

#' @export
getPredictionTruth.PredictionMultilabel = function(pred) {

  i = stri_detect_regex(colnames(pred$data), "^truth\\.")
  m = as.matrix(pred$data[, i])
  setColNames(m, pred$task.desc$class.levels)
}

#' @title Return the error dump of a failed Prediction.
#'
#' @description
#' Returns the error dump that can be used with `debugger()` to evaluate errors.
#' If [configureMlr] configuration `on.error.dump` is `FALSE` or if the
#' prediction did not fail, this returns `NULL`.
#'
#' @template arg_pred
#' @return (`last.dump`).
#' @family debug
#' @export
getPredictionDump = function(pred) {

  pred$dump
}<|MERGE_RESOLUTION|>--- conflicted
+++ resolved
@@ -30,14 +30,8 @@
 
   assertClass(pred, classes = "Prediction")
   ttype = pred$task.desc$type
-<<<<<<< HEAD
   if (ttype %nin% c("classif", "cluster", "multilabel", "surv"))
     stop("Prediction was not generated from a ClassifTask, SurvTask, MultilabelTask or ClusterTask!")
-=======
-  if (ttype %nin% c("classif", "cluster", "multilabel")) {
-    stop("Prediction was not generated from a ClassifTask, MultilabelTask or ClusterTask!")
-  }
->>>>>>> c13c2b0f
   if (missing(cl)) {
     if (ttype == "classif") {
       if (length(pred$task.desc$class.levels) == 2L) {
@@ -49,13 +43,9 @@
       cl = pred$task.desc$class.levels
     }
   } else {
-<<<<<<< HEAD
     if (ttype == "surv")
       stopf("You cannot set classes for survival analysis!")
     if (ttype == "cluster")
-=======
-    if (ttype == "cluster") {
->>>>>>> c13c2b0f
       stopf("You can only ask for probs of all classes currently in clustering!")
     } else {
       assertCharacter(cl, any.missing = FALSE)
