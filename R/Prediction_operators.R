#' @export
as.data.frame.Prediction = function(x, row.names = NULL, optional = FALSE, ...) {
  x$data
}

#' Get probabilities for some classes.
#'
#' @template arg_pred
#' @param cl [\code{character}]\cr
#'   Names of classes.
#'   Default is either all classes for multi-class / multilabel problems or the positive class for binary classification.
#' @return [\code{data.frame}] with numerical columns or a numerical vector if length of \code{cl} is 1.
#'   Order of columns is defined by \code{cl}.
#' @export
#' @family predict
#' @examples
#' task = makeClassifTask(data = iris, target = "Species")
#' lrn = makeLearner("classif.lda", predict.type = "prob")
#' mod = train(lrn, task)
#' # predict probabilities
#' pred = predict(mod, newdata = iris)
#'
#' # Get probabilities for all classes
#' head(getPredictionProbabilities(pred))
#'
#' # Get probabilities for a subset of classes
#' head(getPredictionProbabilities(pred, c("setosa", "virginica")))
getPredictionProbabilities = function(pred, cl) {
  assertClass(pred, classes = "Prediction")
  ttype = pred$task.desc$type
  if (ttype %nin% c("oneclass", "classif", "cluster", "multilabel"))
<<<<<<< HEAD
    stop("Prediction was not generated from a ClassifTask, MultilabelTask, ClusterTask or OneClassTask!")
=======
    stop("Prediction was not generated from a ClassifTask, MultilabelTask or ClusterTask!")
>>>>>>> 0bd5ba01
  if (missing(cl)) {
    if (ttype == "classif") {
      if (length(pred$task.desc$class.levels) == 2L)
        cl = pred$task.desc$positive
      else
        cl = pred$task.desc$class.levels
    } else if (ttype == "multilabel") {
      cl = pred$task.desc$class.levels
    } else if (ttype == "oneclass") {
      cl = pred$task.desc$positive
    }
  } else {
    if (ttype == "cluster")
      stopf("You can only ask for probs of all classes currently in clustering!")
    else
      assertCharacter(cl, any.missing = FALSE)
  }
  if ( ttype == "oneclass") {
    cl = pred$task.desc$positive
  }
  if (pred$predict.type != "prob")
    stop("Probabilities not present in Prediction object!")
  cns = colnames(pred$data)
  if (ttype %in% c("oneclass", "classif", "multilabel")) {
    cl2 = stri_paste("prob", cl, sep = ".")
    if (!all(cl2 %in% cns))
      stopf("Trying to get probabilities for nonexistant classes: %s", collapse(cl))
    y = pred$data[, cl2]
    if (length(cl) > 1L)
      colnames(y) = cl
  } else if (ttype == "cluster") {
    y = pred$data[, stri_detect_regex(cns, "prob\\.")]
    colnames(y) = seq_col(y)
  }
  return(y)
}

#' @title Get summarizing task description from prediction.
#'
#' @description See title.
#'
#' @template arg_pred
#' @return ret_taskdesc
#' @export
#' @family predict
getPredictionTaskDesc = function(pred) {
  assertClass(pred, "Prediction")
  pred$task.desc
}

#' Deprecated, use \code{getPredictionProbabilities} instead.
#' @param pred Deprecated.
#' @param cl Deprecated.
#' @export
getProbabilities = function(pred, cl) {
  .Deprecated("getPredictionProbabilities")
  getPredictionProbabilities(pred, cl)
}

#c.Prediction = function(...) {
#  preds = list(...)
#  id = Reduce(c, lapply(preds, function(x) x@id))
#  response = Reduce(c, lapply(preds, function(x) x@response))
#  target = Reduce(c, lapply(preds, function(x) x@target))
#  weights = Reduce(c, lapply(preds, function(x) x@weights))
#  prob = Reduce(rbind, lapply(preds, function(x) x@prob))
#  return(new("Prediction", task.desc = preds[[1]]@desc, id = id, response = response, target = target, weights = weights, prob = prob));
#}


#' @title Get response / truth from prediction object.
#'
#' @description
#' The following types are returned, depending on task type:
#'  \tabular{ll}{
#'    classif     \tab factor\cr
#'    regr        \tab numeric\cr
#'    se          \tab numeric\cr
#'    cluster     \tab integer\cr
#'    surv        \tab numeric\cr
#'    multilabel  \tab logical matrix, columns named with labels\cr
#' }
#'
#' @template arg_pred
#' @return See above.
#' @export
#' @family predict
getPredictionResponse = function(pred) {
  UseMethod("getPredictionResponse")
}

#' @export
getPredictionResponse.default = function(pred) {
  # this should work for classif, regr and cluster and surv
  pred$data[["response"]]
}

#' @export
getPredictionResponse.PredictionMultilabel = function(pred) {
  i = stri_detect_regex(colnames(pred$data), "^response\\.")
  m = as.matrix(pred$data[, i])
  setColNames(m, pred$task.desc$class.levels)
}

#' @rdname getPredictionResponse
#' @export
getPredictionSE = function(pred) {
  UseMethod("getPredictionSE")
}

#' @export
getPredictionSE.default = function(pred) {
  pred$data[["se"]]
}

#' @rdname getPredictionResponse
#' @export
getPredictionTruth = function(pred) {
  UseMethod("getPredictionTruth")
}

#' @export
getPredictionTruth.default = function(pred) {
  pred$data[["truth"]]
}

#' @export
getPredictionTruth.PredictionCluster = function(pred) {
  stop("There is no truth for cluster tasks")
}

#' @export
getPredictionTruth.PredictionSurv = function(pred) {
  lookup = setNames(c("left", "right", "interval2"), c("lcens", "rcens", "icens"))
  Surv(pred$data$truth.time, pred$data$truth.event, type = lookup[pred$task.desc$censoring])
}

#' @export
getPredictionTruth.PredictionMultilabel = function(pred) {
  i = stri_detect_regex(colnames(pred$data), "^truth\\.")
  m = as.matrix(pred$data[, i])
  setColNames(m, pred$task.desc$class.levels)
}

#' @title Return the error dump of a failed Prediction.
#'
#' @description
#' Returns the error dump that can be used with \code{debugger()} to evaluate errors.
#' If \code{\link{configureMlr}} configuration \code{on.error.dump} is \code{FALSE} or if the
#' prediction did not fail, this returns \code{NULL}.
#'
#' @template arg_pred
#' @return [\code{last.dump}].
#' @family debug
#' @export
getPredictionDump = function(pred) {
  pred$dump
}<|MERGE_RESOLUTION|>--- conflicted
+++ resolved
@@ -29,11 +29,7 @@
   assertClass(pred, classes = "Prediction")
   ttype = pred$task.desc$type
   if (ttype %nin% c("oneclass", "classif", "cluster", "multilabel"))
-<<<<<<< HEAD
     stop("Prediction was not generated from a ClassifTask, MultilabelTask, ClusterTask or OneClassTask!")
-=======
-    stop("Prediction was not generated from a ClassifTask, MultilabelTask or ClusterTask!")
->>>>>>> 0bd5ba01
   if (missing(cl)) {
     if (ttype == "classif") {
       if (length(pred$task.desc$class.levels) == 2L)
