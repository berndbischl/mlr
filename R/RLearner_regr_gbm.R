#' @export
makeRLearner.regr.gbm = function() {
  makeRLearnerRegr(
    cl = "regr.gbm",
    package = "gbm",
    par.set = makeParamSet(
      makeDiscreteLearnerParam(id = "distribution", default = "gaussian", values = c("gaussian", "laplace", "poisson", "tdist")),
      # FIXME default for distribution in gbm() is bernoulli
      makeIntegerLearnerParam(id = "n.trees", default = 100L, lower = 1L),
      makeIntegerLearnerParam(id = "cv.folds", default = 0L),
      makeIntegerLearnerParam(id = "interaction.depth", default = 1L, lower = 1L),
      makeIntegerLearnerParam(id = "n.minobsinnode", default = 10L, lower = 1L),
      makeNumericLearnerParam(id = "shrinkage", default = 0.001, lower = 0),
      makeNumericLearnerParam(id = "bag.fraction", default = 0.5, lower = 0, upper = 1),
      makeNumericLearnerParam(id = "train.fraction", default = 1, lower = 0, upper = 1),
      makeLogicalLearnerParam(id = "keep.data", default = TRUE, tunable = FALSE),
      makeLogicalLearnerParam(id = "verbose", default = FALSE, tunable = FALSE)
    ),
<<<<<<< HEAD
    mlr.defaults = list(distribution = "gaussian", keep.data = FALSE),
    properties = c("missings", "numerics", "factors", "weights"),
=======
    par.vals = list(distribution = "gaussian", keep.data = FALSE),
    properties = c("missings", "numerics", "factors", "weights", "featimp"),
>>>>>>> c60b17d0
    name = "Gradient Boosting Machine",
    short.name = "gbm",
    note = '`keep.data` is set to FALSE to reduce memory requirements, `distribution` has been set to `"gaussian"` by default.'
  )
}

#' @export
trainLearner.regr.gbm = function(.learner, .task, .subset, .weights = NULL,  ...) {
  f = getTaskFormula(.task)
  if (is.null(.weights)) {
    f = getTaskFormula(.task)
    gbm::gbm(f, data = getTaskData(.task, .subset), ...)
  } else  {
    f = getTaskFormula(.task)
    gbm::gbm(f, data = getTaskData(.task, .subset), weights = .weights, ...)
  }
}

#' @export
predictLearner.regr.gbm = function(.learner, .model, .newdata, ...) {
  m = .model$learner.model
  gbm::predict.gbm(m, newdata = .newdata, n.trees = length(m$trees), ...)
}

#' @export
getFeatureImportanceLearner.regr.gbm = function(.learner, .model, ...) {
  getFeatureImportanceLearner.classif.gbm(.learner, .model, ...)
  }<|MERGE_RESOLUTION|>--- conflicted
+++ resolved
@@ -16,13 +16,8 @@
       makeLogicalLearnerParam(id = "keep.data", default = TRUE, tunable = FALSE),
       makeLogicalLearnerParam(id = "verbose", default = FALSE, tunable = FALSE)
     ),
-<<<<<<< HEAD
     mlr.defaults = list(distribution = "gaussian", keep.data = FALSE),
-    properties = c("missings", "numerics", "factors", "weights"),
-=======
-    par.vals = list(distribution = "gaussian", keep.data = FALSE),
     properties = c("missings", "numerics", "factors", "weights", "featimp"),
->>>>>>> c60b17d0
     name = "Gradient Boosting Machine",
     short.name = "gbm",
     note = '`keep.data` is set to FALSE to reduce memory requirements, `distribution` has been set to `"gaussian"` by default.'
