--- conflicted
+++ resolved
@@ -43,11 +43,7 @@
 #' @return [\code{\link{Learner}}].
 #' @family learner
 #' @export
-<<<<<<< HEAD
-#' @note Learners can contain task dependent expressions, see \code{\link{evaluateLearner}} for more information.
-=======
 #' @note Learners can contain task dependent expressions, see \code{\link{evaluateParamExpressions}} for more information.
->>>>>>> 42c92e4e
 #' @aliases Learner
 #' @examples
 #' makeLearner("classif.rpart")
