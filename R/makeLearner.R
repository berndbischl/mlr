#' @title Create learner object.
#'
#' @description
#' For a classification learner the \code{predict.type} can be set
#' to \dQuote{prob} to predict probabilities and the maximum
#' value selects the label. The threshold used to assign the label can later be changed using the
#' \code{\link{setThreshold}} function.
#'
#' To see all possible properties of a learner, go to: \code{\link{LearnerProperties}}.
#'
#' @template arg_lrncl
#' @param id [\code{character(1)}]\cr
#'   Id string for object. Used to display object.
#'   Default is \code{cl}.
#' @param predict.type [\code{character(1)}]\cr
#'   Classification: \dQuote{response} (= labels) or \dQuote{prob} (= probabilities and labels by selecting the ones with maximal probability).
#'   Regression: \dQuote{response} (= mean response) or \dQuote{se} (= standard errors and mean response).
#'   Survival: \dQuote{response} (= some sort of orderable risk) or \dQuote{prob} (= time dependent probabilities).
#'   Clustering: \dQuote{response} (= cluster IDS) or \dQuote{prob} (= fuzzy cluster membership probabilities),
#'   Multilabel: \dQuote{response} (= logical matrix indicating the predicted class labels) or \dQuote{prob} (= probabilities and corresponding logical matrix indicating class labels).
#'   Default is \dQuote{response}.
#' @template arg_predictthreshold
#' @param fix.factors.prediction [\code{logical(1)}]\cr
#'   In some cases, problems occur in underlying learners for factor features during prediction.
#'   If the new features have LESS factor levels than during training (a strict subset),
#'   the learner might produce an  error like
#'   \dQuote{type of predictors in new data do not match that of the training data}.
#'   In this case one can repair this problem by setting this option to \code{TRUE}.
#'   We will simply add the missing factor levels missing from the test feature
#'   (but present in training) to that feature.
#'   Default is \code{FALSE}.
#' @param ... [any]\cr
#'   Optional named (hyper)parameters.
#'   Alternatively these can be given using the \code{par.vals} argument.
#' @param par.vals [\code{list}]\cr
#'   Optional list of named (hyper)parameters. The arguments in
#'   \code{...} take precedence over values in this list. We strongly
#'   encourage you to use one or the other to pass (hyper)parameters
#'   to the learner but not both.
#' @param config [\code{named list}]\cr
#'   Named list of config option to overwrite global settings set via \code{\link{configureMlr}}
#'   for this specific learner.
#' @return [\code{\link{Learner}}].
#' @family learner
#' @export
#' @aliases Learner
#' @seealso [\code{\link{resample}}], [\code{\link{predict.WrappedModel}}]
#' @examples
#' makeLearner("classif.rpart")
#' makeLearner("classif.lda", predict.type = "prob")
#' lrn = makeLearner("classif.lda", method = "t", nu = 10)
#' print(lrn$par.vals)
makeLearner = function(cl, id = cl, predict.type = "response", predict.threshold = NULL,
  fix.factors.prediction = FALSE, ..., par.vals = list(), config = list()) {

  assertString(cl)
  assertFlag(fix.factors.prediction)
<<<<<<< HEAD
  assertList(config, names = "named")
  # FIXME: maybe forbid show.info here issue #1098:
  assertSubset(names(config), choices = names(getMlrOptions()))
  constructor = getS3method("makeRLearner", class = cl)
=======

  constructor = try(getS3method("makeRLearner", class = cl), silent = TRUE)
  if (inherits(constructor, "try-error")) {
    possibles = getNameProposals(cl, possible.inputs = suppressWarnings(listLearners()$class))
    stopf("Couldn't find learner '%s'\nDid you mean one of these learners instead: %s",
      cl, stri_flatten(possibles, collapse = " "))
  }
>>>>>>> ea4f9b80
  wl = do.call(constructor, list())
  wl$config = config

  if (!missing(id)) {
    assertString(id)
    wl$id = id
  }
  # predict.threshold is checked in setter below
  assertList(par.vals)
  if (stri_isempty(cl))
    stop("Cannot create learner from empty string!")
  if (!inherits(wl, "RLearner"))
    stop("Learner must be a basic RLearner!")
  wl = setHyperPars(learner = wl, ..., par.vals = par.vals)
  wl = setPredictType(learner = wl, predict.type = predict.type)
  if (!is.null(predict.threshold))
    wl = setPredictThreshold(wl, predict.threshold)
  wl$fix.factors.prediction = fix.factors.prediction
  return(wl)
}
<|MERGE_RESOLUTION|>--- conflicted
+++ resolved
@@ -55,20 +55,15 @@
 
   assertString(cl)
   assertFlag(fix.factors.prediction)
-<<<<<<< HEAD
   assertList(config, names = "named")
   # FIXME: maybe forbid show.info here issue #1098:
   assertSubset(names(config), choices = names(getMlrOptions()))
-  constructor = getS3method("makeRLearner", class = cl)
-=======
-
   constructor = try(getS3method("makeRLearner", class = cl), silent = TRUE)
   if (inherits(constructor, "try-error")) {
     possibles = getNameProposals(cl, possible.inputs = suppressWarnings(listLearners()$class))
     stopf("Couldn't find learner '%s'\nDid you mean one of these learners instead: %s",
       cl, stri_flatten(possibles, collapse = " "))
   }
->>>>>>> ea4f9b80
   wl = do.call(constructor, list())
   wl$config = config
 
