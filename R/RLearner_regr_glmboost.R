#' @export
makeRLearner.regr.glmboost = function() {
  makeRLearnerRegr(
    cl = "regr.glmboost",
    package = "mboost",
    par.set = makeParamSet(
      makeDiscreteLearnerParam(id = "family", default = mboost::Gaussian(), values = list(Gaussian = mboost::Gaussian(), Laplace = mboost::Laplace())),
      makeIntegerLearnerParam(id = "mstop", default = 100L, lower = 1L),
      makeNumericLearnerParam(id = "nu", default = 0.1, lower = 0, upper = 1),
      makeDiscreteLearnerParam(id = "risk", values = c("inbag", "oobag", "none")),
      makeLogicalLearnerParam(id = "stopintern", default = FALSE),
      makeLogicalLearnerParam(id = "center", default = FALSE),
      makeLogicalLearnerParam(id = "trace", default = FALSE, tunable = FALSE),
      makeDiscreteLearnerParam(id = "m", default = "mstop", values = c("mstop", "cv", "aic"))
      ),
<<<<<<< HEAD
    mlr.defaults = list(m = "mstop"),
=======
    par.vals = list(m = "mstop"),
    # FIXME Parameter m not found in help of glmboost() or mboost_fit() nor in mstop(), par.vals and LernerParam default are same
>>>>>>> 1f6b8550
    properties = c("numerics", "factors", "weights"),
    name = "Boosting for GLMs",
    short.name = "glmboost",
    note = "Maximum number of boosting iterations is set via `mstop`, the actual number used is controlled by `m`."
  )
}
#' @export
trainLearner.regr.glmboost = function(.learner, .task, .subset, .weights = NULL, mstop, nu, m, risk, trace, stopintern, ...) {
  ctrl = learnerArgsToControl(mboost::boost_control, mstop, nu, risk, trace, stopintern)
  d = getTaskData(.task, .subset)
  f = getTaskFormula(.task)
  if (is.null(.weights)) {
    model = mboost::glmboost(f, data = d, control = ctrl, ...)
  } else {
    model = mboost::glmboost(f, data = d, control = ctrl, weights = .weights, ...)
  }
  if (m == "cv") {
    mboost::mstop(model) = mboost::mstop(mboost::cvrisk(model, papply = lapply))
  } else if (m == "aic") {
    mboost::mstop(model) = mboost::mstop(AIC(model, method = "classical"))
  }
  model
}
#' @export
predictLearner.regr.glmboost = function(.learner, .model, .newdata, ...) {
  p = predict(.model$learner.model, newdata = .newdata, ...)
  return(as.vector(p))
}<|MERGE_RESOLUTION|>--- conflicted
+++ resolved
@@ -13,12 +13,9 @@
       makeLogicalLearnerParam(id = "trace", default = FALSE, tunable = FALSE),
       makeDiscreteLearnerParam(id = "m", default = "mstop", values = c("mstop", "cv", "aic"))
       ),
-<<<<<<< HEAD
+
     mlr.defaults = list(m = "mstop"),
-=======
-    par.vals = list(m = "mstop"),
     # FIXME Parameter m not found in help of glmboost() or mboost_fit() nor in mstop(), par.vals and LernerParam default are same
->>>>>>> 1f6b8550
     properties = c("numerics", "factors", "weights"),
     name = "Boosting for GLMs",
     short.name = "glmboost",
