#' @export
makeRLearner.surv.coxph = function() {
  makeRLearnerSurv(
    cl = "surv.coxph",
    package = "survival",
    par.set = makeParamSet(
      makeDiscreteLearnerParam(id = "ties", default = "efron", values = c("efron", "breslow", "exact")),
      makeLogicalLearnerParam(id = "singular.ok", default = TRUE),
      makeNumericLearnerParam(id = "eps", default = 1e-09, lower = 0),
      makeNumericLearnerParam(id = "toler.chol", default = .Machine$double.eps^0.75, lower = 0),
      makeIntegerLearnerParam(id = "iter.max", default = 20L, lower = 1L),
      makeNumericLearnerParam(id = "toler.inf", default = sqrt(.Machine$double.eps^0.75), lower = 0),
      makeIntegerLearnerParam(id = "outer.max", default = 10L, lower = 1L),
      makeLogicalLearnerParam(id = "model", default = FALSE, tunable = FALSE),
      makeLogicalLearnerParam(id = "x", default = FALSE, tunable = FALSE),
      makeLogicalLearnerParam(id = "y", default = TRUE, tunable = FALSE)
    ),
    properties = c("numerics", "factors", "weights", "rcens"),
    name = "Cox Proportional Hazard Model",
    short.name = "coxph",
    callees = c("coxph", "coxph.control")
  )
}

#' @export
trainLearner.surv.coxph = function(.learner, .task, .subset, .weights = NULL,  ...) {
  f = getTaskFormula(.task)
  data = getTaskData(.task, subset = .subset)
  if (is.null(.weights)) {
    mod = survival::coxph(formula = f, data = data, ...)
  } else  {
    mod = survival::coxph(formula = f, data = data, weights = .weights, ...)
  }
  attachTrainingInfo(mod, list(surv.train = getTaskTargets(.task, .subset, recode.target = "rcens")))
}

#' @export
predictLearner.surv.coxph = function(.learner, .model, .newdata, ...) {
  if (.learner$predict.type == "response") {
    predict(.model$learner.model, newdata = .newdata, type = "lp", ...)
  }
<<<<<<< HEAD
=======
    # else if (.learner$predict.type == "prob") {
    # surv.range = getTrainingInfo(.model$learner.model)$surv.range
    # times = seq(from = surv.range[1L], to = surv.range[2L], length.out = 1000)
    # t(summary(survival::survfit(.model$learner.model, newdata = .newdata, se.fit = FALSE, conf.int = FALSE), times = times)$surv)
    # }
>>>>>>> 43b6a9c0
}<|MERGE_RESOLUTION|>--- conflicted
+++ resolved
@@ -39,12 +39,4 @@
   if (.learner$predict.type == "response") {
     predict(.model$learner.model, newdata = .newdata, type = "lp", ...)
   }
-<<<<<<< HEAD
-=======
-    # else if (.learner$predict.type == "prob") {
-    # surv.range = getTrainingInfo(.model$learner.model)$surv.range
-    # times = seq(from = surv.range[1L], to = surv.range[2L], length.out = 1000)
-    # t(summary(survival::survfit(.model$learner.model, newdata = .newdata, se.fit = FALSE, conf.int = FALSE), times = times)$surv)
-    # }
->>>>>>> 43b6a9c0
 }