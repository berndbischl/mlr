#' @export
makeRLearner.surv.coxph = function() {
  makeRLearnerSurv(
    cl = "surv.coxph",
    package = "survival",
    par.set = makeParamSet(
      makeDiscreteLearnerParam(id = "ties", default = "efron", values = c("efron", "breslow", "exact")),
      makeLogicalLearnerParam(id = "singular.ok", default = TRUE),
      makeNumericLearnerParam(id = "eps", default = 1e-09, lower = 0),
      makeNumericLearnerParam(id = "toler.chol", default = .Machine$double.eps^0.75, lower = 0),
      makeIntegerLearnerParam(id = "iter.max", default = 20L, lower = 1L),
      makeNumericLearnerParam(id = "toler.inf", default = sqrt(.Machine$double.eps^0.75), lower = 0),
      makeIntegerLearnerParam(id = "outer.max", default = 10L, lower = 1L),
      makeLogicalLearnerParam(id = "model", default = FALSE, tunable = FALSE),
      makeLogicalLearnerParam(id = "x", default = FALSE, tunable = FALSE),
      makeLogicalLearnerParam(id = "y", default = TRUE, tunable = FALSE)
    ),
    properties = c("numerics", "factors", "weights", "prob"),
    name = "Cox Proportional Hazard Model",
    short.name = "coxph",
    callees = c("coxph", "coxph.control")
  )
}

#' @export
trainLearner.surv.coxph = function(.learner, .task, .subset, .weights = NULL, ...) {
  f = getTaskFormula(.task)
  data = getTaskData(.task, subset = .subset)
  if (.learner$predict.type == "response") {
    survival::coxph(formula = f, data = data, weights = .weights, ...)
  } else  {
    model = survival::coxph(formula = f, data = data, weights = .weights, ...)
    model = attachTrainingTime(model, .task, data)
    model
  }
}

#' @export
predictLearner.surv.coxph = function(.learner, .model, .newdata, ...) {
<<<<<<< HEAD
  if (.learner$predict.type == "response") {
    predict(.model$learner.model, newdata = .newdata, type = "lp", ...)
  } else {
    preds = predict(.model$learner.model, newdata = .newdata, type = "lp", ...)
    train.times = sort(unique(c(0, .model$learner.model$times)))
    probs = pec::predictSurvProb(.model$learner.model, newdata = .newdata, times = train.times)
    list(preds = preds, probs = probs, train.times = train.times)
  }
=======
  predict(.model$learner.model, newdata = .newdata, type = "lp", ...)
>>>>>>> e710dd0a
}<|MERGE_RESOLUTION|>--- conflicted
+++ resolved
@@ -37,7 +37,6 @@
 
 #' @export
 predictLearner.surv.coxph = function(.learner, .model, .newdata, ...) {
-<<<<<<< HEAD
   if (.learner$predict.type == "response") {
     predict(.model$learner.model, newdata = .newdata, type = "lp", ...)
   } else {
@@ -46,7 +45,4 @@
     probs = pec::predictSurvProb(.model$learner.model, newdata = .newdata, times = train.times)
     list(preds = preds, probs = probs, train.times = train.times)
   }
-=======
-  predict(.model$learner.model, newdata = .newdata, type = "lp", ...)
->>>>>>> e710dd0a
 }