--- conflicted
+++ resolved
@@ -242,11 +242,7 @@
       p = p.df >= predict.threshold
       p = factor(p, levels = c("FALSE", "TRUE"), labels = label)
   } else {
-<<<<<<< HEAD
-    p = convertingScoresToProbability(p.df, parainit = c(1, 0))$p
-=======
     p = convertingScoresToProbability(p.df)$probability
->>>>>>> f6f2aac5
     p = cbind(p, 1-p)
     colnames(p) = label
   }
