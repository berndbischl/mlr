--- conflicted
+++ resolved
@@ -8,54 +8,34 @@
 #' \item{id (`character(1)`)}{Id string of task.}
 #' \item{type (`character(1)`)}{Type of task, \dQuote{classif} for classification,
 #'   \dQuote{regr} for regression, \dQuote{surv} for survival and \dQuote{cluster} for
-<<<<<<< HEAD
 #'   cluster analysis, \dQuote{costsens} for cost-sensitive classification,
 #'   \dQuote{multilabel} for multilabel classification and \dQuote{oneclass} for one-class classification (anomaly detection).}
-#' \item{target [\code{character(0)} | \code{character(1)} | \code{character(2)} | \code{character(n.classes)}]}{
-=======
-#'   cluster analysis, \dQuote{costsens} for cost-sensitive classification, and
-#'   \dQuote{multilabel} for multilabel classification.}
 #' \item{target (`character(0)` | `character(1)` | `character(2)` | `character(n.classes)`)}{
->>>>>>> 57f099ee
 #'   Name(s) of the target variable(s).
 #'   For \dQuote{surv} these are the names of the survival time and event columns, so it has length 2.
 #'   For \dQuote{costsens} it has length 0, as there is no target column, but a cost matrix instead.
 #'   For \dQuote{multilabel} these are the names of logical columns that indicate whether a
 #'   class label is present and the number of target variables corresponds to the number of
-<<<<<<< HEAD
 #'   classes.
 #'   For \dQuote{oneclass} there is always a defined target column, so this is also \code{character(1)}
 #'   (so supervised evaluation is possible for test sets).
 #'   The denoted column is of type factor with two levels (\code{positive} (anomaly class) and
 #'   \code{negative} (normal class)). The target column will be ignored during training.}
-#' \item{size [\code{integer(1)}]}{Number of cases in data set.}
-#' \item{n.feat [\code{integer(2)}]}{Number of features, named vector with entries:
-=======
-#'   classes.}
 #' \item{size (`integer(1)`)}{Number of cases in data set.}
 #' \item{n.feat (`integer(2)`)}{Number of features, named vector with entries:
->>>>>>> 57f099ee
 #'   \dQuote{numerics}, \dQuote{factors}, \dQuote{ordered}, \dQuote{functionals}.}
 #' \item{has.missings (`logical(1)`)}{Are missing values present?}
 #' \item{has.weights (`logical(1)`)}{Are weights specified for each observation?}
 #' \item{has.blocking (`logical(1)`)}{Is a blocking factor for cases available in the task?}
 #' \item{class.levels ([character])}{All possible classes.
 #'   Only present for \dQuote{classif}, \dQuote{costsens}, and \dQuote{multilabel}.}
-<<<<<<< HEAD
-#' \item{positive [\code{character(1)}]}{Only present for \dQuote{classif}, \dQuote{oneclass}.
+#' \item{positive (`character(1)`)}{Only present for \dQuote{classif}, \dQuote{oneclass}.
 #'  Positive class label for binary classification, NA for multiclass,
 #'  normal class label for one-class classification.}
-#' \item{negative [\code{character(1)}]}{Only present for \dQuote{classif}, \dQuote{oneclass}.
+#' \item{negative (`character(1)`)}{Only present for \dQuote{classif}, \dQuote{oneclass}.
 #'   Negative class label for binary classification, NA for multiclass,
 #'   anomaly class for one-class classification.}
 #'}
-=======
-#' \item{positive (`character(1)`)}{Positive class label for binary classification.
-#'   Only present for \dQuote{classif}, NA for multiclass.}
-#' \item{negative (`character(1)`)}{Negative class label for binary classification.
-#'   Only present for \dQuote{classif}, NA for multiclass.}
-#' }
->>>>>>> 57f099ee
 #' @name TaskDesc
 #' @rdname TaskDesc
 NULL
