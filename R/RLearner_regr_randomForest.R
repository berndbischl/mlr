#' regression using randomForest.
#'
#' a mlr learner for regrssion tasks using \code{\link[randomForest]{randomForest}}.
#'
#' if \code{predict.type = "se"} the \code{se.method} (by default \dQuote{jackknife})
#' is estimated, using the methods described in Sexton and Laake (2009).
#'
#' If \code{se.method = "bootstrap"} the standard error of a prediction is estimated by bootstrapping the random forest, where the number of bootstrap replicates and the number of trees in the ensemble are controlled by \code{se.boot} and \code{ntree.for.se} respectively, and then taking the standard deviation of the predictions.
#'
#' If \code{se.method = "jackknife"}, the default, the standard error of a prediction is estimated by computing the jackknife-after-bootstrap, the mean-squared difference between the prediction made by only using trees which did not contain said observation and the ensemble prediction.
#'
#' For both \dQuote{jackknife} and \dQuote{bootstrap}, a Monte-Carlo bias correction is applied and, in the case that this results in a negative variance estimate, the values are truncated at 0.
#'
#' @references [Joseph Sexton] and [Petter Laake],; [Standard errors for bagged and random forest estimators], Computational Statistics and Data Analysis Volume 53, 2009, [801-811].
#'
#' @name regr.randomForest
NULL

#' @export
makeRLearner.regr.randomForest = function() {
  makeRLearnerRegr(
    cl = "regr.randomForest",
    package = "randomForest",
    par.set = makeParamSet(
      makeIntegerLearnerParam(id = "ntree", default = 500L, lower = 1L),
      makeIntegerLearnerParam(id = "ntree.for.se", default = 100L, lower = 1L),
      makeLogicalLearnerParam(id = "calibrate", default = TRUE, tunable = FALSE),
      makeDiscreteLearnerParam(id = "se.method", default = "infjackknife",
                               values = c("bootstrap", "jackknife", "infjackknife", "sd"),
                               requires = quote(se.method %in% c("jackknife", "infjackknife") && keep.inbag == TRUE)),
      makeIntegerLearnerParam(id = "se.boot", default = 50L, lower = 1L),
      makeIntegerLearnerParam(id = "mtry", lower = 1L),
      makeLogicalLearnerParam(id = "replace", default = TRUE),
      makeUntypedLearnerParam(id = "strata", tunable = FALSE),
      makeIntegerVectorLearnerParam(id = "sampsize", lower = 1L),
      makeIntegerLearnerParam(id = "nodesize", default = 5L, lower = 1L),
      makeIntegerLearnerParam(id = "maxnodes", lower = 1L),
      makeLogicalLearnerParam(id = "importance", default = FALSE),
      makeLogicalLearnerParam(id = "localImp", default = FALSE),
      makeIntegerLearnerParam(id = "nPerm", default = 1L),
      makeLogicalLearnerParam(id = "proximity", default = FALSE, tunable = FALSE),
      makeLogicalLearnerParam(id = "oob.prox", requires = quote(proximity == TRUE), tunable = FALSE),
      makeLogicalLearnerParam(id = "do.trace", default = FALSE, tunable = FALSE),
      makeLogicalLearnerParam(id = "keep.forest", default = TRUE, tunable = FALSE),
      makeLogicalLearnerParam(id = "keep.inbag", default = FALSE, tunable = FALSE)
    ),
    par.vals = list(
      se.method = "bootstrap",
      se.boot = 50L,
      ntree.for.se = 100L
    ),
    properties = c("numerics", "factors", "ordered", "se", "oobpreds", "featimp"),
    name = "Random Forest",
    short.name = "rf",
    note = "See `?regr.randomForest` for information about se estimation. Note that the rf can freeze the R process if trained on a task with 1 feature which is constant. This can happen in feature forward selection, also due to resampling, and you need to remove such features with removeConstantFeatures."
  )
}

#' @export
trainLearner.regr.randomForest = function(.learner, .task, .subset, .weights = NULL, ...) {
  if (.learner$predict.type == "se" &
        .learner$par.vals$se.method == "bootstrap") {
    base.lrn = setPredictType(.learner, "response")
    base.lrn = setHyperPars(base.lrn, ntree = .learner$par.vals$ntree.for.se)
    bag.rf = makeBaggingWrapper(base.lrn, .learner$par.vals$se.boot, bw.replace = TRUE)
    m = train(bag.rf, .task, .subset, .weights)
  } else {
    data = getTaskData(.task, .subset, target.extra = TRUE)
    m = randomForest::randomForest(x = data[["data"]], y = data[["target"]], ...)
    ## ugly hack
    ## if the formula interface is used the training data is saved, but not with the default interface
    ## the training data is used when predict.type = "se" and calibration is not FALSE
    if (.learner$predict.type == "se") {
      if (is.null(.learner$par.vals$calibrate)) {
        m$data = data[["data"]]
      } else {
        if (.learner$par.vals$calibrate) {
          m$data = data[["data"]]
        }
      }
    }
  }
  return(m)
}

#' @export
predictLearner.regr.randomForest = function(.learner, .model, .newdata, ...) {
  if (.learner$predict.type == "se") {
    se.fun = switch(.learner$par.vals$se.method,
      bootstrap = bootstrapStandardError,
      jackknife = jackknifeStandardError,
      infjackknife = infinitesimalJackknifeStandardError,
      sd = sdStandardError
    )
    se.fun(.learner, .model, .newdata, ...)
  } else {
    predict(.model$learner.model, newdata = .newdata, ...)
  }
}

<<<<<<< HEAD

=======
>>>>>>> a29178ae
#' @export
getOOBPredsLearner.regr.randomForest = function(.learner, .model) {
  .model$learner.model$predicted
}

# Computes brute force or noisy bootstrap
# Set ntree = ntree.for.se for the brute force bootstrap
# Set ntree.for.se << ntree for the noisy bootstrap (mc bias corrected)
bootstrapStandardError = function(.learner, .model, .newdata, ...) {
  pred.all.boot = lapply(getLearnerModel(.model$learner.model), function(x)
    predict(x$learner.model, newdata = .newdata, predict.all = TRUE)$individual)
  B = .learner$par.vals$se.boot
  R = .learner$par.vals$ntree.for.se
  M = .learner$par.vals$ntree
  bias = ((1 / R) - (1 / M)) / (B * R * (R - 1)) *
    rowSums(matrix(sapply(pred.all.boot, function(p) rowSums((p - mean(p))^2)),
                   nrow = nrow(.newdata), ncol = R, byrow = TRUE))
  pred = getPredictionResponse(predict(.model$learner.model, newdata = .newdata))
  pred.boot = lapply(getLearnerModel(.model$learner.model), predict, newdata = .newdata, ...)
  pred.boot = extractSubList(pred.boot, c("data", "response"))
  if (is.vector(pred.boot)) {
    pred.boot = matrix(pred.boot, nrow = nrow(.newdata), ncol = R, byrow = TRUE)
  }
  var.boot = apply(pred.boot, 1, var) - bias
  var.boot[var.boot <= 0] = 0
  cbind(pred, sqrt(var.boot))
}

# Computes the mc bias-corrected jackknife after bootstrap
jackknifeStandardError = function(.learner, .model, .newdata, ...) {
  model = .model$learner.model
  n = nrow(model$inbag)
  ntree = model$ntree
  pred = predict(model, newdata = .newdata, predict.all = TRUE)
  oob = t(sapply(seq_len(n), function(i) model$inbag[i, ] == 0))
  jack_n = apply(oob, 1, function(x) rowMeans(pred$individual[, x, drop = FALSE]))
  if (is.vector(jack_n)) {
    jack_n = t(as.matrix(jack_n))
  }
  jack = (n - 1) / n * rowSums((jack_n - pred$aggregate)^2)
  bias = (exp(1) - 1) * n / ntree^2 * rowSums((pred$individual - pred$aggregate)^2)
  jab = jack - bias
  jab[jab < 0] = 0
  return(cbind(pred$aggregate, sqrt(jab)))
}

# computes the mc bias corrected infintesimal jackknife using randomForestCI
infinitesimalJackknifeStandardError = function(.learner, .model, .newdata, ...) {
  ## ugly, must be a better way to do this
  idx <- seq_len(nrow(.newdata))
  if (!is.null(.learner$par.vals$calibrate)) {
    if (.learner$par.vals$calibrate) {
      calibrate = TRUE
    } else {
      calibrate = FALSE
    }
  } else {
    calibrate = TRUE
  }
  if (nrow(.newdata) <= 20L & calibrate) {
    .newdata = rbind(.newdata, .model$learner.model$data)
  }
  ret = randomForestCI::randomForestInfJack(.model$learner.model, .newdata, calibrate, ...)
  ret$var.hat[ret$var.hat < 0] = 0
  return(cbind(ret$y.hat[idx], sqrt(ret$var.hat)[idx]))
}

# computes the standard deviation across trees
sdStandardError = function(.learner, .model, .newdata, ...) {
  pred = predict(.model$learner.model, newdata = .newdata, predict.all = TRUE, ...)
  se = apply(pred$individual, 1, sd)
  return(cbind(pred$aggregate, se))
}

#' @export
getFeatureImportanceLearner.regr.randomForest = function(.learner, .model, ...) {
  getFeatureImportanceLearner.classif.randomForest(.learner, .model, ...)
}<|MERGE_RESOLUTION|>--- conflicted
+++ resolved
@@ -98,10 +98,6 @@
   }
 }
 
-<<<<<<< HEAD
-
-=======
->>>>>>> a29178ae
 #' @export
 getOOBPredsLearner.regr.randomForest = function(.learner, .model) {
   .model$learner.model$predicted
