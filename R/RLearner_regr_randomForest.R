--- conflicted
+++ resolved
@@ -48,11 +48,7 @@
       se.boot = 50L,
       ntree.for.se = 100L
     ),
-<<<<<<< HEAD
-    properties = c("numerics", "factors", "ordered", "se", "oobpreds"),
-=======
-    properties = c("numerics", "factors", "ordered", "se", "featimp"),
->>>>>>> ee282f36
+    properties = c("numerics", "factors", "ordered", "se", "oobpreds", "featimp"),
     name = "Random Forest",
     short.name = "rf",
     note = "See `?regr.randomForest` for information about se estimation. Note that the rf can freeze the R process if trained on a task with 1 feature which is constant. This can happen in feature forward selection, also due to resampling, and you need to remove such features with removeConstantFeatures."
