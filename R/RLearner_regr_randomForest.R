--- conflicted
+++ resolved
@@ -33,13 +33,8 @@
   )
 }
 
-<<<<<<< HEAD
-#' @S3method trainLearner regr.randomForest
-trainLearner.regr.randomForest = function(.learner, .task, .subset, .weights = NULL, ...) {
-=======
 #' @export
 trainLearner.regr.randomForest = function(.learner, .task, .subset, .weights, ...) {
->>>>>>> f885d31d
   f = getTaskFormula(.task)
   par.vals = .learner$par.vals
 
