#' regression using randomForest.
#'
#' a mlr learner for regrssion tasks using \code{\link[randomForest]{randomForest}}.
#'
#' if \code{predict.type = "se"} the \code{se.method} (by default \dQuote{jackknife})
#' is estimated, using the methods described in Sexton and Laake (2009).
#'
#' If \code{se.method = "bootstrap"} the standard error of a prediction is estimated by bootstrapping the random forest, where the number of bootstrap replicates and the number of trees in the ensemble are controlled by \code{se.boot} and \code{ntree.for.se} respectively, and then taking the standard deviation of the predictions.
#'
#' If \code{se.method = "jackknife"}, the default, the standard error of a prediction is estimated by computing the jackknife-after-bootstrap, the mean-squared difference between the prediction made by only using trees which did not contain said observation and the ensemble prediction.
#'
#' For both \dQuote{jackknife} and \dQuote{bootstrap}, a Monte-Carlo bias correction is applied and, in the case that this results in a negative variance estimate, the values are truncated at 0.
#'
#' @references [Joseph Sexton] and [Petter Laake],; [Standard errors for bagged and random forest estimators], Computational Statistics and Data Analysis Volume 53, 2009, [801-811].
#'
#' @name regr.randomForest
NULL

#' @export
makeRLearner.regr.randomForest = function() {
  makeRLearnerRegr(
    cl = "regr.randomForest",
    package = "randomForest",
    par.set = makeParamSet(
      makeIntegerLearnerParam(id = "ntree", default = 500L, lower = 1L),
      makeIntegerLearnerParam(id = "ntree.for.se", default = 100L, lower = 1L),
<<<<<<< HEAD
      makeDiscreteLearnerParam(id = "se.method", default = "infjackknife",
                               values = c("bootstrap", "jackknife", "infjackknife", "sd"),
                               requires = quote(se.method %in% c("jackknife", "infjackknife") &&
                                                  keep.inbag == TRUE)),
      makeIntegerLearnerParam(id = "se.boot", default = 50L, lower = 1L),
      makeLogicalLearnerParam(id = "calibrate", default = TRUE, tunable = FALSE),
=======
      makeDiscreteLearnerParam(id = "se.method", default = "jackknife",
                               values = c("bootstrap", "jackknife",  "sd"),
                               requires = quote(se.method %in% c("jackknife") && keep.inbag == TRUE)),
      makeIntegerLearnerParam(id = "se.boot", default = 50L, lower = 1L),
>>>>>>> 9f48e7db
      makeIntegerLearnerParam(id = "mtry", lower = 1L),
      makeLogicalLearnerParam(id = "replace", default = TRUE),
      makeUntypedLearnerParam(id = "strata", tunable = FALSE),
      makeIntegerVectorLearnerParam(id = "sampsize", lower = 1L),
      makeIntegerLearnerParam(id = "nodesize", default = 5L, lower = 1L),
      makeIntegerLearnerParam(id = "maxnodes", lower = 1L),
      makeLogicalLearnerParam(id = "importance", default = FALSE),
      makeLogicalLearnerParam(id = "localImp", default = FALSE),
      makeIntegerLearnerParam(id = "nPerm", default = 1L),
      makeLogicalLearnerParam(id = "proximity", default = FALSE, tunable = FALSE),
      makeLogicalLearnerParam(id = "oob.prox", requires = quote(proximity == TRUE), tunable = FALSE),
      makeLogicalLearnerParam(id = "do.trace", default = FALSE, tunable = FALSE),
      makeLogicalLearnerParam(id = "keep.forest", default = TRUE, tunable = FALSE),
      makeLogicalLearnerParam(id = "keep.inbag", default = FALSE, tunable = FALSE)
    ),
    par.vals = list(
      se.method = "bootstrap",
      se.boot = 50L,
      ntree.for.se = 100L
    ),
    properties = c("numerics", "factors", "ordered", "se", "oobpreds", "featimp"),
    name = "Random Forest",
    short.name = "rf",
    note = "See `?regr.randomForest` for information about se estimation. Note that the rf can freeze the R process if trained on a task with 1 feature which is constant. This can happen in feature forward selection, also due to resampling, and you need to remove such features with removeConstantFeatures."
  )
}

#' @export
trainLearner.regr.randomForest = function(.learner, .task, .subset, .weights = NULL, ...) {
  if (.learner$predict.type == "se" &
        .learner$par.vals$se.method == "bootstrap") {
    base.lrn = setPredictType(.learner, "response")
    base.lrn = setHyperPars(base.lrn, ntree = .learner$par.vals$ntree.for.se)
    bag.rf = makeBaggingWrapper(base.lrn, .learner$par.vals$se.boot, bw.replace = TRUE)
    m = train(bag.rf, .task, .subset, .weights)
  } else {
    data = getTaskData(.task, .subset, target.extra = TRUE)
    m = randomForest::randomForest(x = data[["data"]], y = data[["target"]], ...)
<<<<<<< HEAD
    ## ugly hack
    ## if the formula interface is used the training data is saved, but not with the default interface
    ## the training data is used when predict.type = "se" and calibration is not FALSE
    if (.learner$predict.type == "se") {
      if (is.null(.learner$par.vals$calibrate)) {
        m$data = data[["data"]]
      } else {
        if (.learner$par.vals$calibrate) {
          m$data = data[["data"]]
        }
      }
    }
=======
>>>>>>> 9f48e7db
  }
  return(m)
}


#' @export
predictLearner.regr.randomForest = function(.learner, .model, .newdata, ...) {
  if (.learner$predict.type == "se") {
    se.fun = switch(.learner$par.vals$se.method,
      bootstrap = bootstrapStandardError,
      jackknife = jackknifeStandardError,
<<<<<<< HEAD
      infjackknife = infinitesimalJackknifeStandardError,
=======
>>>>>>> 9f48e7db
      sd = sdStandardError
    )
    se.fun(.learner, .model, .newdata, ...)
  } else {
    predict(.model$learner.model, newdata = .newdata, ...)
  }
}

<<<<<<< HEAD
=======
#' @export
getOOBPredsLearner.regr.randomForest = function(.learner, .model) {
  .model$learner.model$predicted
}

>>>>>>> 9f48e7db
# Computes brute force or noisy bootstrap
# Set ntree = ntree.for.se for the brute force bootstrap
# Set ntree.for.se << ntree for the noisy bootstrap (mc bias corrected)
bootstrapStandardError = function(.learner, .model, .newdata, ...) {
  pred.all.boot = lapply(getLearnerModel(.model$learner.model), function(x)
    predict(x$learner.model, newdata = .newdata, predict.all = TRUE)$individual)
  B = .learner$par.vals$se.boot
  R = .learner$par.vals$ntree.for.se
  M = .learner$par.vals$ntree
  bias = ((1 / R) - (1 / M)) / (B * R * (R - 1)) *
    rowSums(matrix(sapply(pred.all.boot, function(p) rowSums((p - mean(p))^2)),
                   nrow = nrow(.newdata), ncol = R, byrow = TRUE))
  pred = getPredictionResponse(predict(.model$learner.model, newdata = .newdata))
  pred.boot = lapply(getLearnerModel(.model$learner.model), predict, newdata = .newdata, ...)
  pred.boot = extractSubList(pred.boot, c("data", "response"))
  if (is.vector(pred.boot)) {
    pred.boot = matrix(pred.boot, nrow = nrow(.newdata), ncol = R, byrow = TRUE)
  }
  var.boot = apply(pred.boot, 1, var) - bias
  var.boot[var.boot <= 0] = 0
  cbind(pred, sqrt(var.boot))
}

# Computes the mc bias-corrected jackknife after bootstrap
jackknifeStandardError = function(.learner, .model, .newdata, ...) {
  model = .model$learner.model
  n = nrow(model$inbag)
  ntree = model$ntree
  pred = predict(model, newdata = .newdata, predict.all = TRUE)
  oob = t(sapply(seq_len(n), function(i) model$inbag[i, ] == 0))
  jack_n = apply(oob, 1, function(x) rowMeans(pred$individual[, x, drop = FALSE]))
  if (is.vector(jack_n)) {
    jack_n = t(as.matrix(jack_n))
  }
  jack = (n - 1) / n * rowSums((jack_n - pred$aggregate)^2)
  bias = (exp(1) - 1) * n / ntree^2 * rowSums((pred$individual - pred$aggregate)^2)
  jab = jack - bias
  jab[jab < 0] = 0
  return(cbind(pred$aggregate, sqrt(jab)))
}
<<<<<<< HEAD


# computes the mc bias corrected infintesimal jackknife using randomForestCI
infinitesimalJackknifeStandardError = function(.learner, .model, .newdata, ...) {
  ## ugly, must be a better way to do this
  idx <- seq_len(nrow(.newdata))
  if (!is.null(.learner$par.vals$calibrate)) {
    if (.learner$par.vals$calibrate) {
      calibrate = TRUE
    } else {
      calibrate = FALSE
    }
  } else {
    calibrate = TRUE
  }
  if (nrow(.newdata) <= 20L & calibrate) {
    .newdata = rbind(.newdata, .model$learner.model$data)
  }
  ret = randomForestCI::randomForestInfJack(.model$learner.model, .newdata, calibrate, ...)
  ret$var.hat[ret$var.hat < 0] = 0
  return(cbind(ret$y.hat[idx], sqrt(ret$var.hat)[idx]))
}

# computes the standard deviation across trees
sdStandardError = function(.learner, .model, .newdata, ...) {
  pred = predict(.model$learner.model, newdata = .newdata, predict.all = TRUE, ...)
  se = apply(pred$individual, 1, sd)
  return(cbind(pred$aggregate, se))
=======

# computes the standard deviation across trees
sdStandardError = function(.learner, .model, .newdata, ...) {
  pred = predict(.model$learner.model, newdata = .newdata, predict.all = TRUE, ...)
  se = apply(pred$individual, 1, sd)
  return(cbind(pred$aggregate, se))
}

#' @export
getFeatureImportanceLearner.regr.randomForest = function(.learner, .model, ...) {
  getFeatureImportanceLearner.classif.randomForest(.learner, .model, ...)
>>>>>>> 9f48e7db
}<|MERGE_RESOLUTION|>--- conflicted
+++ resolved
@@ -24,19 +24,11 @@
     par.set = makeParamSet(
       makeIntegerLearnerParam(id = "ntree", default = 500L, lower = 1L),
       makeIntegerLearnerParam(id = "ntree.for.se", default = 100L, lower = 1L),
-<<<<<<< HEAD
+      makeLogicalLearnerParam(id = "calibrate", default = TRUE, tunable = FALSE),
       makeDiscreteLearnerParam(id = "se.method", default = "infjackknife",
                                values = c("bootstrap", "jackknife", "infjackknife", "sd"),
-                               requires = quote(se.method %in% c("jackknife", "infjackknife") &&
-                                                  keep.inbag == TRUE)),
+                               requires = quote(se.method %in% c("jackknife", "infjackknife") && keep.inbag == TRUE)),
       makeIntegerLearnerParam(id = "se.boot", default = 50L, lower = 1L),
-      makeLogicalLearnerParam(id = "calibrate", default = TRUE, tunable = FALSE),
-=======
-      makeDiscreteLearnerParam(id = "se.method", default = "jackknife",
-                               values = c("bootstrap", "jackknife",  "sd"),
-                               requires = quote(se.method %in% c("jackknife") && keep.inbag == TRUE)),
-      makeIntegerLearnerParam(id = "se.boot", default = 50L, lower = 1L),
->>>>>>> 9f48e7db
       makeIntegerLearnerParam(id = "mtry", lower = 1L),
       makeLogicalLearnerParam(id = "replace", default = TRUE),
       makeUntypedLearnerParam(id = "strata", tunable = FALSE),
@@ -75,7 +67,6 @@
   } else {
     data = getTaskData(.task, .subset, target.extra = TRUE)
     m = randomForest::randomForest(x = data[["data"]], y = data[["target"]], ...)
-<<<<<<< HEAD
     ## ugly hack
     ## if the formula interface is used the training data is saved, but not with the default interface
     ## the training data is used when predict.type = "se" and calibration is not FALSE
@@ -88,8 +79,6 @@
         }
       }
     }
-=======
->>>>>>> 9f48e7db
   }
   return(m)
 }
@@ -101,10 +90,7 @@
     se.fun = switch(.learner$par.vals$se.method,
       bootstrap = bootstrapStandardError,
       jackknife = jackknifeStandardError,
-<<<<<<< HEAD
       infjackknife = infinitesimalJackknifeStandardError,
-=======
->>>>>>> 9f48e7db
       sd = sdStandardError
     )
     se.fun(.learner, .model, .newdata, ...)
@@ -113,14 +99,12 @@
   }
 }
 
-<<<<<<< HEAD
-=======
+
 #' @export
 getOOBPredsLearner.regr.randomForest = function(.learner, .model) {
   .model$learner.model$predicted
 }
 
->>>>>>> 9f48e7db
 # Computes brute force or noisy bootstrap
 # Set ntree = ntree.for.se for the brute force bootstrap
 # Set ntree.for.se << ntree for the noisy bootstrap (mc bias corrected)
@@ -161,8 +145,6 @@
   jab[jab < 0] = 0
   return(cbind(pred$aggregate, sqrt(jab)))
 }
-<<<<<<< HEAD
-
 
 # computes the mc bias corrected infintesimal jackknife using randomForestCI
 infinitesimalJackknifeStandardError = function(.learner, .model, .newdata, ...) {
@@ -190,17 +172,8 @@
   pred = predict(.model$learner.model, newdata = .newdata, predict.all = TRUE, ...)
   se = apply(pred$individual, 1, sd)
   return(cbind(pred$aggregate, se))
-=======
-
-# computes the standard deviation across trees
-sdStandardError = function(.learner, .model, .newdata, ...) {
-  pred = predict(.model$learner.model, newdata = .newdata, predict.all = TRUE, ...)
-  se = apply(pred$individual, 1, sd)
-  return(cbind(pred$aggregate, se))
-}
 
 #' @export
 getFeatureImportanceLearner.regr.randomForest = function(.learner, .model, ...) {
   getFeatureImportanceLearner.classif.randomForest(.learner, .model, ...)
->>>>>>> 9f48e7db
 }