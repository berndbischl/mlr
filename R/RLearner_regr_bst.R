#' @export
makeRLearner.regr.bst = function() {
  makeRLearnerRegr(
    cl = "regr.bst",
    package = "bst",
    par.set = makeParamSet(
      makeNumericLearnerParam(id = "cost", default = 0.5, lower = 0, upper = 1),
      makeIntegerLearnerParam(id = "mstop", default = 50L, lower = 1L, when = "both"),
      makeNumericLearnerParam(id = "nu", default = 0.1),
      makeLogicalLearnerParam(id = "twinboost", default = FALSE),
      makeUntypedLearnerParam(id = "f.init", default = NULL),
      makeUntypedLearnerParam(id = "xselect.init", default = NULL),
      makeLogicalLearnerParam(id = "center", default = FALSE),
      makeLogicalLearnerParam(id = "trace", default = FALSE, tunable = FALSE),
      makeIntegerLearnerParam(id = "numsample", default = 50L, lower = 1L),
      makeIntegerLearnerParam(id = "df", default = 4L, lower = 1L),
      makeIntegerLearnerParam(id = "minsplit", default = 20L, lower = 1L),
      makeIntegerLearnerParam(id = "minbucket", lower = 1L),
      makeNumericLearnerParam(id = "cp", default = 0.01, lower = 0, upper = 1),
      makeIntegerLearnerParam(id = "maxcompete", default = 4L, lower = 0L),
      makeIntegerLearnerParam(id = "maxsurrogate", default = 5L, lower = 0L),
      makeDiscreteLearnerParam(id = "usesurrogate", default = 2L, values = 0:2),
      makeIntegerLearnerParam(id = "xval", default = 10L, lower = 0L, tunable = FALSE),
      makeDiscreteLearnerParam(id = "surrogatestyle", default = 0L, values = 0:1),
      makeIntegerLearnerParam(id = "maxdepth", default = 1L, lower = 1L, upper = 30L),
      makeDiscreteLearnerParam(id = "Learner", default = "ls", values = c("ls", "sm", "tree"))
      # FIXME bst() seems to have no default for Learner. But if "ls" is correct, it is not needed in par.vals
    ),
<<<<<<< HEAD
    mlr.defaults = list(Learner = "ls", maxdepth = 1L, xval = 0L),
=======
    par.vals = list(Learner = "ls", maxdepth = 1L, xval = 0L),
    # FIXME par.vals default for maxdepth is the same as the default of LearnerParam and the function
>>>>>>> 1f6b8550
    properties = c("numerics"),
    name = "Gradient Boosting",
    short.name = "bst",
    note = 'Renamed parameter `learner` to `Learner` due to nameclash with `setHyperPars`. Default changes: `Learner = "ls"`, `xval = 0`, and `maxdepth = 1`.'
  )
}

#' @export
trainLearner.regr.bst = function(.learner, .task, .subset, .weights = NULL, mstop, nu, twinboost,
  f.init, xselect.init, center, trace, numsample, df, minsplit, minbucket, cp, maxsurrogate,
  usesurrogate, surrogatestyle, maxdepth, xval, Learner, ...) {
  d = getTaskData(.task, .subset, target.extra = TRUE)
  ctrl = learnerArgsToControl(bst::bst_control, mstop, nu, twinboost, f.init,
    xselect.init, center, trace, numsample, df)
  control.tree = learnerArgsToControl(list,  minsplit, minbucket, cp, maxsurrogate,
    usesurrogate, surrogatestyle, maxdepth, xval)
  bst::bst(x = d$data, y = d$target, family = "gaussian", ctrl = ctrl,
    control.tree = control.tree, learner = Learner, ...)
}

#' @export
predictLearner.regr.bst = function(.learner, .model, .newdata, ...) {
  predict(.model$learner.model, .newdata, ...)
}<|MERGE_RESOLUTION|>--- conflicted
+++ resolved
@@ -26,12 +26,8 @@
       makeDiscreteLearnerParam(id = "Learner", default = "ls", values = c("ls", "sm", "tree"))
       # FIXME bst() seems to have no default for Learner. But if "ls" is correct, it is not needed in par.vals
     ),
-<<<<<<< HEAD
     mlr.defaults = list(Learner = "ls", maxdepth = 1L, xval = 0L),
-=======
-    par.vals = list(Learner = "ls", maxdepth = 1L, xval = 0L),
     # FIXME par.vals default for maxdepth is the same as the default of LearnerParam and the function
->>>>>>> 1f6b8550
     properties = c("numerics"),
     name = "Gradient Boosting",
     short.name = "bst",
