--- conflicted
+++ resolved
@@ -23,13 +23,8 @@
   )
 }
 
-<<<<<<< HEAD
-#' @S3method trainLearner classif.mda
-trainLearner.classif.mda = function(.learner, .task, .subset, .weights = NULL,  ...) {
-=======
 #' @export
 trainLearner.classif.mda = function(.learner, .task, .subset, .weights,  ...) {
->>>>>>> f885d31d
   f = getTaskFormula(.task)
   mda(f, data=getTaskData(.task, .subset), ...)
 }
