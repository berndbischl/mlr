--- conflicted
+++ resolved
@@ -16,15 +16,10 @@
   )
 }
 
-<<<<<<< HEAD
-#' @S3method trainLearner regr.lm
-trainLearner.regr.lm = function(.learner, .task, .subset, .weights = NULL,  ...) {
-=======
 #' @export
 trainLearner.regr.lm = function(.learner, .task, .subset, .weights,  ...) {
->>>>>>> f885d31d
   d = getTaskData(.task, .subset)
-  if (is.null(.weights)) {
+  if (missing(.weights)) {
     f = getTaskFormula(.task)
     lm(f, data=d, ...)
   } else  {
