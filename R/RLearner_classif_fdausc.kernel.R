--- conflicted
+++ resolved
@@ -29,12 +29,7 @@
 }
 
 #' @export
-<<<<<<< HEAD
 trainLearner.classif.fdausc.kernel = function(.learner, .task, .subset, .weights = NULL, trim, draw, metric, Ker, ...) {
-=======
-trainLearner.classif.fdausc.kernel = function(.learner, .task, .subset, .weights = NULL, trim, draw, ...) {
-
->>>>>>> b186ba03
   # Get and transform functional data
   d = getTaskData(.task, subset = .subset, target.extra = TRUE, functionals.as = "matrix")
   fd = getFunctionalFeatures(d$data)
