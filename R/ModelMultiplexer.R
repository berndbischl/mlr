--- conflicted
+++ resolved
@@ -116,15 +116,11 @@
 
 #' @export
 makeWrappedModel.ModelMultiplexer = function(learner, learner.model, task.desc, subset, features, factor.levels, time) {
-<<<<<<< HEAD
-  addClasses(NextMethod(), "ModelMultiplexerModel")
-=======
   x = NextMethod()
   if (!isFailureModel(x)) {
     x = addClasses(x, "ModelMultiplexerModel")
   }
   return(x)
->>>>>>> 92d65ece
 }
 
 #' @export
