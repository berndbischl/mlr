--- conflicted
+++ resolved
@@ -118,16 +118,11 @@
 
 #' @export
 makeWrappedModel.ModelMultiplexer = function(learner, learner.model, task.desc, subset, features, factor.levels, time) {
-<<<<<<< HEAD
   x = NextMethod()
   if (!isFailureModel(x)) {
     x = addClasses(x, "ModelMultiplexerModel")
   }
   return(x)
-=======
-
-  addClasses(NextMethod(), "ModelMultiplexerModel")
->>>>>>> c13c2b0f
 }
 
 #' @export
