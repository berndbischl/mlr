#' @rdname Task
#' @export
<<<<<<< HEAD
makeSurvTask = function(id = deparse(substitute(data)), data, target, censoring = "rcens", weights = NULL, blocking = NULL, spatial = FALSE, fixup.data = "warn", check.data = TRUE) {
=======
makeSurvTask = function(id = deparse(substitute(data)), data, target, weights = NULL, blocking = NULL, fixup.data = "warn", check.data = TRUE) {
>>>>>>> 7f7369bd
  assertString(id)
  assertDataFrame(data)
  assertCharacter(target, any.missing = FALSE, len = 2L)
  assertChoice(fixup.data, choices = c("no", "quiet", "warn"))
  assertFlag(check.data)


  if (fixup.data != "no") {
    time = data[[target[1L]]]
    event = data[[target[2L]]]

    if (is.integer(time))
      data[[target[1L]]] = as.double(time)

    if (is.numeric(event)) {
      if (testIntegerish(event) && all(as.integer(event) %in% c(0L, 1L)))
        data[[target[2L]]] = (as.integer(event) == 1L)
    } else if (is.factor(event)) {
      lvls = levels(event)
      if (length(lvls) == 2L) {
        if (all(lvls %in% c("TRUE", "FALSE"))) {
          data[[target[2L]]] = (event == "TRUE")
        } else if (all(lvls %in% c("0", "1"))) {
          data[[target[2L]]] = (as.character(event) == "1")
        }
      }
    }
  }

  task = makeSupervisedTask("regr", data, target, weights, blocking, spatial, fixup.data = fixup.data, check.data = check.data)

  if (check.data) {
    time = data[[target[1L]]]
    event = data[[target[2L]]]
    assertNumeric(time, lower = 0, finite = TRUE, any.missing = FALSE, .var.name = "target column time")
    assertLogical(event, any.missing = FALSE, .var.name = "target column event")
  }

<<<<<<< HEAD
  task$task.desc = makeSurvTaskDesc(id, data, target, weights, blocking, spatial, censoring)
  addClasses(task, "SurvTask")
}

makeSurvTaskDesc = function(id, data, target, weights, blocking, censoring, spatial) {
  td = makeTaskDescInternal("surv", id, data, target, weights, blocking, spatial)
  td$censoring = censoring
=======
  task$task.desc = makeSurvTaskDesc(id, data, target, weights, blocking)
  addClasses(task, "SurvTask")
}

makeSurvTaskDesc = function(id, data, target, weights, blocking) {
  td = makeTaskDescInternal("surv", id, data, target, weights, blocking)
>>>>>>> 7f7369bd
  addClasses(td, c("SurvTaskDesc", "SupervisedTaskDesc"))
}<|MERGE_RESOLUTION|>--- conflicted
+++ resolved
@@ -1,10 +1,6 @@
 #' @rdname Task
 #' @export
-<<<<<<< HEAD
 makeSurvTask = function(id = deparse(substitute(data)), data, target, censoring = "rcens", weights = NULL, blocking = NULL, spatial = FALSE, fixup.data = "warn", check.data = TRUE) {
-=======
-makeSurvTask = function(id = deparse(substitute(data)), data, target, weights = NULL, blocking = NULL, fixup.data = "warn", check.data = TRUE) {
->>>>>>> 7f7369bd
   assertString(id)
   assertDataFrame(data)
   assertCharacter(target, any.missing = FALSE, len = 2L)
@@ -43,7 +39,6 @@
     assertLogical(event, any.missing = FALSE, .var.name = "target column event")
   }
 
-<<<<<<< HEAD
   task$task.desc = makeSurvTaskDesc(id, data, target, weights, blocking, spatial, censoring)
   addClasses(task, "SurvTask")
 }
@@ -51,13 +46,5 @@
 makeSurvTaskDesc = function(id, data, target, weights, blocking, censoring, spatial) {
   td = makeTaskDescInternal("surv", id, data, target, weights, blocking, spatial)
   td$censoring = censoring
-=======
-  task$task.desc = makeSurvTaskDesc(id, data, target, weights, blocking)
-  addClasses(task, "SurvTask")
-}
-
-makeSurvTaskDesc = function(id, data, target, weights, blocking) {
-  td = makeTaskDescInternal("surv", id, data, target, weights, blocking)
->>>>>>> 7f7369bd
   addClasses(td, c("SurvTaskDesc", "SupervisedTaskDesc"))
 }