#' @rdname Task
#' @export
makeSurvTask = function(id = deparse(substitute(data)), data, target, censoring = "rcens", weights = NULL, blocking = NULL, spatial = FALSE, fixup.data = "warn", check.data = TRUE) {
  assertString(id)
  assertDataFrame(data)
  assertCharacter(target, any.missing = FALSE, len = 2L)
  assertChoice(fixup.data, choices = c("no", "quiet", "warn"))
  assertFlag(check.data)


  if (fixup.data != "no") {
    time = data[[target[1L]]]
    event = data[[target[2L]]]

    if (is.integer(time))
      data[[target[1L]]] = as.double(time)

    if (is.numeric(event)) {
      if (testIntegerish(event) && all(as.integer(event) %in% c(0L, 1L)))
        data[[target[2L]]] = (as.integer(event) == 1L)
    } else if (is.factor(event)) {
      lvls = levels(event)
      if (length(lvls) == 2L) {
        if (all(lvls %in% c("TRUE", "FALSE"))) {
          data[[target[2L]]] = (event == "TRUE")
        } else if (all(lvls %in% c("0", "1"))) {
          data[[target[2L]]] = (as.character(event) == "1")
        }
      }
    }
  }

  task = makeSupervisedTask("regr", data, target, weights, blocking, spatial, fixup.data = fixup.data, check.data = check.data)

  if (check.data) {
    time = data[[target[1L]]]
    event = data[[target[2L]]]
    assertNumeric(time, lower = 0, finite = TRUE, any.missing = FALSE, .var.name = "target column time")
    assertLogical(event, any.missing = FALSE, .var.name = "target column event")
  }
<<<<<<< HEAD
  task$task.desc = makeSurvTaskDesc(id, data, target, weights, blocking)
=======

  task$task.desc = makeSurvTaskDesc(id, data, target, weights, blocking, spatial, censoring)
>>>>>>> f6fee5a2
  addClasses(task, "SurvTask")
}

makeSurvTaskDesc = function(id, data, target, weights, blocking, censoring, spatial) {
  td = makeTaskDescInternal("surv", id, data, target, weights, blocking, spatial)
  td$censoring = censoring
  addClasses(td, c("SurvTaskDesc", "SupervisedTaskDesc"))
}<|MERGE_RESOLUTION|>--- conflicted
+++ resolved
@@ -38,17 +38,11 @@
     assertNumeric(time, lower = 0, finite = TRUE, any.missing = FALSE, .var.name = "target column time")
     assertLogical(event, any.missing = FALSE, .var.name = "target column event")
   }
-<<<<<<< HEAD
-  task$task.desc = makeSurvTaskDesc(id, data, target, weights, blocking)
-=======
-
-  task$task.desc = makeSurvTaskDesc(id, data, target, weights, blocking, spatial, censoring)
->>>>>>> f6fee5a2
+  task$task.desc = makeSurvTaskDesc(id, data, target, weights, blocking, spatial)
   addClasses(task, "SurvTask")
 }
 
-makeSurvTaskDesc = function(id, data, target, weights, blocking, censoring, spatial) {
+makeSurvTaskDesc = function(id, data, target, weights, blocking, spatial) {
   td = makeTaskDescInternal("surv", id, data, target, weights, blocking, spatial)
-  td$censoring = censoring
   addClasses(td, c("SurvTaskDesc", "SupervisedTaskDesc"))
 }