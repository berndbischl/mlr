#' @export
makeRLearner.classif.PART = function() {
  makeRLearnerClassif(
   cl = "classif.PART",
   package = "RWeka",
   par.set = makeParamSet(
     makeNumericLearnerParam(id="C", default=0.25, lower=0),
     makeIntegerLearnerParam(id="M", default=2L, lower=1L),
     makeLogicalLearnerParam(id="R"),
     makeIntegerLearnerParam(id="N", default=3L, lower=2L),
     makeLogicalLearnerParam(id="B"),
     makeLogicalLearnerParam(id="U"),
     makeLogicalLearnerParam(id="J")
   ),
   twoclass = TRUE,
   multiclass = TRUE,
   missings = TRUE,
   numerics = TRUE,
   factors = TRUE,
   prob = TRUE
  )
}

<<<<<<< HEAD
#' @S3method trainLearner classif.PART
trainLearner.classif.PART = function(.learner, .task, .subset, .weights = NULL,  ...) {
=======
#' @export
trainLearner.classif.PART = function(.learner, .task, .subset, .weights,  ...) {
>>>>>>> f885d31d
  f = getTaskFormula(.task)
  ctrl = Weka_control(..., Q=as.integer(runif(1L, min=-.Machine$integer.max, max=.Machine$integer.max)))
  PART(f, data=getTaskData(.task, .subset), control=ctrl, na.action=na.pass)
}

#' @export
predictLearner.classif.PART = function(.learner, .model, .newdata, ...) {
  type = switch(.learner$predict.type, prob="prob", "class")
  predict(.model$learner.model, newdata=.newdata, type=type, ...)
}<|MERGE_RESOLUTION|>--- conflicted
+++ resolved
@@ -21,13 +21,8 @@
   )
 }
 
-<<<<<<< HEAD
-#' @S3method trainLearner classif.PART
-trainLearner.classif.PART = function(.learner, .task, .subset, .weights = NULL,  ...) {
-=======
 #' @export
 trainLearner.classif.PART = function(.learner, .task, .subset, .weights,  ...) {
->>>>>>> f885d31d
   f = getTaskFormula(.task)
   ctrl = Weka_control(..., Q=as.integer(runif(1L, min=-.Machine$integer.max, max=.Machine$integer.max)))
   PART(f, data=getTaskData(.task, .subset), control=ctrl, na.action=na.pass)
