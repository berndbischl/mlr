--- conflicted
+++ resolved
@@ -537,15 +537,11 @@
 #' @rdname measures
 #' @format none
 measureAUNP = function(probabilities, truth) {
-<<<<<<< HEAD
   if(length(unique(truth)) != nlevels(truth)){
     warning("Measure is undefined if there isn't at least one sample per class.")
 	return(NA_real_)
   }
-  sum(vnapply(1:nlevels(truth), function(i) mean(truth == levels(truth)[i]) * colAUC(probabilities[,i], truth == levels(truth)[i])))  
-=======
   sum(vnapply(1:nlevels(truth), function(i) mean(truth == levels(truth)[i]) * colAUC(probabilities[,i], truth == levels(truth)[i])))
->>>>>>> 5cd1ab7d
 }
 
 #' @export multiclass.au1u
