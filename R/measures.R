#' @title Performance measures.
#' @name measures
#'
#' @description
#' A performance measure is evaluated after a single train/predict step and returns a single number to assess the quality
#' of the prediction (or maybe only the model, think AIC).
#' The measure itself knows whether it wants to be minimized or maximized and for what tasks it is applicable.
#'
#' All supported measures can be found by [listMeasures] or as a table
#' in the tutorial appendix: <https://mlr.mlr-org.com/articles/tutorial/measures.html>.
#'
#' If you want a measure for a misclassification cost matrix, look at [makeCostMeasure].
#' If you want to implement your own measure, look at [makeMeasure].
#'
#' Most measures can directly be accessed via the function named after the scheme measureX (e.g. measureSSE).
#'
#' For clustering measures, we compact the predicted cluster IDs such that they form a continuous series
#' starting with 1. If this is not the case, some of the measures will generate warnings.
#'
#' Some measure have parameters. Their defaults are set in the constructor [makeMeasure] and can be
#' overwritten using [setMeasurePars].
#'
#' @param truth ([factor])\cr
#'   Vector of the true class.
#' @param response ([factor])\cr
#'   Vector of the predicted class.
#' @param negative (`character(1)`)\cr
#'   The name of the negative class.
#' @param positive (`character(1)`)\cr
#'   The name of the positive class.
#' @param probabilities ([numeric] | [matrix])\cr
#'   a) For purely binary classification measures: The predicted probabilities for the positive class as a numeric vector.
#'   b) For multiclass classification measures: The predicted probabilities for all classes, always as a numeric matrix, where
#'   columns are named with class labels.
#' @name measures
#' @rdname measures
#' @family performance
NULL

###############################################################################
### general ###
###############################################################################
#' @export
#' @rdname measures
#' @format none
featperc = makeMeasure(id = "featperc", minimize = TRUE, best = 0, worst = 1,
  properties = c("classif", "classif.multi", "multilabel", "regr", "surv", "costsens", "cluster", "req.model", "req.pred"),
  name = "Percentage of original features used for model",
  note = "Useful for feature selection.",
  fun = function(task, model, pred, feats, extra.args) {

    length(model$features) / sum(pred$task.desc$n.feat)
  })

#' @export timetrain
#' @rdname measures
#' @format none
timetrain = makeMeasure(id = "timetrain", minimize = TRUE, best = 0, worst = Inf,
  properties = c("classif", "classif.multi", "multilabel", "regr", "surv", "costsens", "cluster", "req.model"),
  name = "Time of fitting the model",
  fun = function(task, model, pred, feats, extra.args) {

    model$time
  })

#' @export timepredict
#' @rdname measures
#' @format none
timepredict = makeMeasure(id = "timepredict", minimize = TRUE, best = 0, worst = Inf,
  properties = c("classif", "classif.multi", "multilabel", "regr", "surv", "costsens", "cluster", "req.pred"),
  name = "Time of predicting test set",
  fun = function(task, model, pred, feats, extra.args) {

    pred$time
  })

#' @export timeboth
#' @rdname measures
#' @format none
timeboth = makeMeasure(id = "timeboth", minimize = TRUE, best = 0, worst = Inf,
  properties = c("classif", "classif.multi", "multilabel", "regr", "surv", "costsens", "cluster", "req.model", "req.pred"),
  name = "timetrain + timepredict",
  fun = function(task, model, pred, feats, extra.args) {

    model$time + pred$time
  })

###############################################################################
### regression ###
###############################################################################

#' @export sse
#' @rdname measures
#' @format none
sse = makeMeasure(id = "sse", minimize = TRUE, best = 0, worst = Inf,
  properties = c("regr", "req.pred", "req.truth"),
  name = "Sum of squared errors",
  note = "Defined as: sum((response - truth)^2)",
  fun = function(task, model, pred, feats, extra.args) {

    measureSSE(pred$data$truth, pred$data$response)
  })

#' @export measureSSE
#' @rdname measures
#' @format none
measureSSE = function(truth, response) {

  sum((response - truth)^2)
}

#' @export mse
#' @rdname measures
#' @format none
mse = makeMeasure(id = "mse", minimize = TRUE, best = 0, worst = Inf,
  properties = c("regr", "req.pred", "req.truth"),
  name = "Mean of squared errors",
  note = "Defined as: mean((response - truth)^2)",
  fun = function(task, model, pred, feats, extra.args) {

    measureMSE(pred$data$truth, pred$data$response)
  })

#' @export measureMSE
#' @rdname measures
#' @format none
measureMSE = function(truth, response) {

  mean((response - truth)^2)
}

#' @export rmse
#' @format none
#' @rdname measures
#' @format none
rmse = makeMeasure(id = "rmse", minimize = TRUE, best = 0, worst = Inf,
  properties = c("regr", "req.pred", "req.truth"),
  name = "Root mean squared error",
  note = "The RMSE is aggregated as sqrt(mean(rmse.vals.on.test.sets^2)). If you don't want that, you could also use `test.mean`.",
  fun = function(task, model, pred, feats, extra.args) {

    measureRMSE(pred$data$truth, pred$data$response)
  },
  aggr = test.rmse
)

#' @export measureRMSE
#' @rdname measures
#' @format none
measureRMSE = function(truth, response) {

  sqrt(measureMSE(truth, response))
}

#' @export medse
#' @rdname measures
#' @format none
medse = makeMeasure(id = "medse", minimize = TRUE, best = 0, worst = Inf,
  properties = c("regr", "req.pred", "req.truth"),
  name = "Median of squared errors",
  note = "Defined as: median((response - truth)^2).",
  fun = function(task, model, pred, feats, extra.args) {

    measureMEDSE(pred$data$truth, pred$data$response)
  })

#' @export measureMEDSE
#' @rdname measures
#' @format none
measureMEDSE = function(truth, response) {

  median((response - truth)^2)
}

#' @export sae
#' @rdname measures
#' @format none
sae = makeMeasure(id = "sae", minimize = TRUE, best = 0, worst = Inf,
  properties = c("regr", "req.pred", "req.truth"),
  name = "Sum of absolute errors",
  note = "Defined as: sum(abs(response - truth))",
  fun = function(task, model, pred, feats, extra.args) {

    measureSAE(pred$data$truth, pred$data$response)
  })

#' @export measureSAE
#' @rdname measures
#' @format none
measureSAE = function(truth, response) {

  sum(abs(response - truth))
}

#' @export mae
#' @rdname measures
#' @format none
mae = makeMeasure(id = "mae", minimize = TRUE, best = 0, worst = Inf,
  properties = c("regr", "req.pred", "req.truth"),
  name = "Mean of absolute errors",
  note = "Defined as: mean(abs(response - truth))",
  fun = function(task, model, pred, feats, extra.args) {

    measureMAE(pred$data$truth, pred$data$response)
  })

#' @export measureMAE
#' @rdname measures
#' @format none
measureMAE = function(truth, response) {

  mean(abs(response - truth))
}

#' @export medae
#' @rdname measures
#' @format none
medae = makeMeasure(id = "medae", minimize = TRUE, best = 0, worst = Inf,
  properties = c("regr", "req.pred", "req.truth"),
  name = "Median of absolute errors",
  note = "Defined as: median(abs(response - truth)).",
  fun = function(task, model, pred, feats, extra.args) {

    measureMEDAE(pred$data$truth, pred$data$response)
  })

#' @export measureMEDAE
#' @rdname measures
#' @format none
measureMEDAE = function(truth, response) {

  median(abs(response - truth))
}

#' @export rsq
#' @rdname measures
#' @format none
rsq = makeMeasure(id = "rsq", minimize = FALSE, best = 1, worst = -Inf,
  properties = c("regr", "req.pred", "req.truth"),
  name = "Coefficient of determination",
  note = "Also called R-squared, which is 1 - residual_sum_of_squares / total_sum_of_squares.",
  fun = function(task, model, pred, feats, extra.args) {

    measureRSQ(pred$data$truth, pred$data$response)
  })

#' @export measureRSQ
#' @rdname measures
#' @format none
measureRSQ = function(truth, response) {

  rss = measureSSE(truth, response)
  ess = sum((truth - mean(truth))^2L)
  if (ess == 0) {
    warning("Measure is undefined if all truth values are equal.")
    return(NA_real_)
  }
  1 - rss / ess
}

#' @export expvar
#' @rdname measures
#' @format none
expvar = makeMeasure(id = "expvar", minimize = FALSE, best = 1, worst = 0,
  properties = c("regr", "req.pred", "req.truth"),
  name = "Explained variance",
  note = "Similar to measure rsq (R-squared). Defined as explained_sum_of_squares / total_sum_of_squares.",
  fun = function(task, model, pred, feats, extra.args) {

    measureEXPVAR(pred$data$truth, pred$data$response)
  })

#' @export measureEXPVAR
#' @rdname measures
#' @format none
measureEXPVAR = function(truth, response) {

  regss = sum((response - mean(truth))^2L)
  ess = sum((truth - mean(truth))^2L)
  if (ess == 0) {
    warning("Measure is undefined if all truth values are equal.")
    return(NA_real_)
  }
  regss / ess
}

#' @export arsq
#' @rdname measures
#' @format none
arsq = makeMeasure(id = "arsq", minimize = FALSE, best = 1, worst = 0,
  properties = c("regr", "req.pred", "req.truth"),
  name = "Adjusted coefficient of determination",
  note = "Defined as: 1 - (1 - rsq) * (p / (n - p - 1L)). Adjusted R-squared is only defined for normal linear regression.",
  fun = function(task, model, pred, feats, extra.args) {

    n = length(pred$data$truth)
    p = length(model$features)
    if (n == p + 1) {
      warning("Adjusted R-squared is undefined if the number observations is equal to the number of independent variables plus one.")
      return(NA_real_)
    }
    1 - (1 - measureRSQ(pred$data$truth, pred$data$response)) * (p / (n - p - 1L))
  })

#' @export rrse
#' @rdname measures
#' @format none
rrse = makeMeasure(id = "rrse", minimize = TRUE, best = 0, worst = Inf,
  properties = c("regr", "req.pred", "req.truth"),
  name = "Root relative squared error",
  note = "Defined as sqrt (sum_of_squared_errors / total_sum_of_squares). Undefined for single instances and when every truth value is identical. In this case the output will be NA.",
  fun = function(task, model, pred, feats, extra.args) {

    measureRRSE(pred$data$truth, pred$data$response)
  })

#' @export measureRRSE
#' @rdname measures
#' @format none
measureRRSE = function(truth, response) {

  tss = sum((truth - mean(truth))^2L)
  if (tss == 0) {
    warning("Measure is undefined if all truth values are equal.")
    return(NA_real_)
  }
  sqrt(measureSSE(truth, response) / tss)
}

#' @export rae
#' @rdname measures
#' @format none
rae = makeMeasure(id = "rae", minimize = TRUE, best = 0, worst = Inf,
  properties = c("regr", "req.pred", "req.truth"),
  name = "Relative absolute error",
  note = "Defined as sum_of_absolute_errors / mean_absolute_deviation. Undefined for single instances and when every truth value is identical. In this case the output will be NA.",
  fun = function(task, model, pred, feats, extra.args) {

    measureRAE(pred$data$truth, pred$data$response)
  })

#' @export measureRAE
#' @rdname measures
#' @format none
measureRAE = function(truth, response) {

  meanad = sum(abs(truth - mean(truth)))
  if (meanad == 0) {
    warning("Measure is undefined if all truth values are equal.")
    return(NA_real_)
  }
  return(measureSAE(truth, response) / meanad)
}

#' @export mape
#' @rdname measures
#' @format none
mape = makeMeasure(id = "mape", minimize = TRUE, best = 0, worst = Inf,
  properties = c("regr", "req.pred", "req.truth"),
  name = "Mean absolute percentage error",
  note = "Defined as the abs(truth_i - response_i) / truth_i. Won't work if any truth value is equal to zero. In this case the output will be NA.",
  fun = function(task, model, pred, feats, extra.args) {

    measureMAPE(pred$data$truth, pred$data$response)
  })

#' @export measureMAPE
#' @rdname measures
#' @format none
measureMAPE = function(truth, response) {

  if (any(truth == 0)) {
    warning("Measure is undefined if any truth value is equal to 0.")
    return(NA_real_)
  }
  return(mean(abs((truth - response) / truth)))
}

#' @export msle
#' @rdname measures
#' @format none
msle = makeMeasure(id = "msle", minimize = TRUE, best = 0, worst = Inf,
  properties = c("regr", "req.pred", "req.truth"),
  name = "Mean squared logarithmic error",
  note = "Defined as: mean((log(response + 1, exp(1)) - log(truth + 1, exp(1)))^2).
  This measure is mostly used for count data, note that all predicted and actual target values must be greater or equal '-1'
  to compute the measure.",
  fun = function(task, model, pred, feats, extra.args) {

    measureMSLE(pred$data$truth, pred$data$response)
  })

#' @export measureMSLE
#' @rdname measures
#' @format none
measureMSLE = function(truth, response) {

  if (any(truth < -1)) {
    stop("All truth values must be greater or equal -1")
  }
  if (any(response < -1)) {
    stop("All predicted values must be greater or equal -1")
  }

  mean((log(response + 1) - log(truth + 1))^2)
}

#' @export rmsle
#' @rdname measures
#' @format none
rmsle = makeMeasure(id = "rmsle", minimize = TRUE, best = 0, worst = Inf,
  properties = c("regr", "req.pred", "req.truth"),
  name = "Root mean squared logarithmic error",
  note = "Defined as: sqrt(msle). Definition taken from:
  Definition taken from: https: / /www.kaggle.com / wiki / RootMeanSquaredLogarithmicError.
  This measure is mostly used for count data, note that all predicted and actual target values
  must be greater or equal '-1' to compute the measure.",
  fun = function(task, model, pred, feats, extra.args) {

    measureRMSLE(pred$data$truth, pred$data$response)
  })

#' @export measureRMSLE
#' @rdname measures
#' @format none
measureRMSLE = function(truth, response) {

  sqrt(measureMSLE(truth, response))
}

#' @export kendalltau
#' @rdname measures
#' @format none
kendalltau = makeMeasure(id = "kendalltau", minimize = FALSE, best = 1, worst = -1,
  properties = c("regr", "req.pred", "req.truth"),
  name = "Kendall's tau",
  note = "Defined as: Kendall's tau correlation between truth and response. Only looks at the order.
  See Rosset et al.: http://citeseerx.ist.psu.edu/viewdoc/download?doi=10.1.1.95.1398&rep=rep1&type=pdf.",
  fun = function(task, model, pred, feats, extra.args) {

    measureKendallTau(pred$data$truth, pred$data$response)
  })

#' @export measureKendallTau
#' @rdname measures
#' @format none
measureKendallTau = function(truth, response) {

  cor(truth, response, use = "na.or.complete", method = "kendall")
}

#' @export spearmanrho
#' @rdname measures
#' @format none
spearmanrho = makeMeasure(id = "spearmanrho", minimize = FALSE, best = 1, worst = -1,
  properties = c("regr", "req.pred", "req.truth"),
  name = "Spearman's rho",
  note = "Defined as: Spearman's rho correlation between truth and response. Only looks at the order.
  See Rosset et al.: http://citeseerx.ist.psu.edu/viewdoc/download?doi=10.1.1.95.1398&rep=rep1&type=pdf.",
  fun = function(task, model, pred, feats, extra.args) {

    measureSpearmanRho(pred$data$truth, pred$data$response)
  })

#' @export measureSpearmanRho
#' @rdname measures
#' @format none
measureSpearmanRho = function(truth, response) {

  cor(truth, response, use = "na.or.complete", method = "spearman")
}

###############################################################################
### classif multi ###
###############################################################################
#' @export mmce
#' @rdname measures
#' @format none
mmce = makeMeasure(id = "mmce", minimize = TRUE, best = 0, worst = 1,
  properties = c("classif", "classif.multi", "req.pred", "req.truth"),
  name = "Mean misclassification error",
  note = "Defined as: mean(response != truth)",
  fun = function(task, model, pred, feats, extra.args) {

    measureMMCE(pred$data$truth, pred$data$response)
  })

#' @export measureMMCE
#' @rdname measures
#' @format none
measureMMCE = function(truth, response) {

  mean(response != truth)
}

#' @export acc
#' @rdname measures
#' @format none
acc = makeMeasure(id = "acc", minimize = FALSE, best = 1, worst = 0,
  properties = c("classif", "classif.multi", "req.pred", "req.truth"),
  name = "Accuracy",
  note = "Defined as: mean(response == truth)",
  fun = function(task, model, pred, feats, extra.args) {

    measureACC(pred$data$truth, pred$data$response)
  })

#' @export measureACC
#' @rdname measures
#' @format none
measureACC = function(truth, response) {

  mean(response == truth)
}

#' @export ber
#' @rdname measures
#' @format none
ber = makeMeasure(id = "ber", minimize = TRUE, best = 0, worst = 1,
  properties = c("classif", "classif.multi", "req.pred", "req.truth"),
  name = "Balanced error rate",
  note = "Mean of misclassification error rates on all individual classes.",
  fun = function(task, model, pred, feats, extra.args) {

    measureBER(pred$data$truth, pred$data$response)
  })

#' @export measureBER
#' @rdname measures
#' @format none
measureBER = function(truth, response) {

  # special case for predictions from FailureModel
  if (anyMissing(response)) {
    return(NA_real_)
  }
  mean(diag(1 - (table(truth, response) / table(truth, truth))))
}

#' @export multiclass.aunu
#' @rdname measures
#' @format none
multiclass.aunu = makeMeasure(id = "multiclass.aunu", minimize = FALSE, best = 1, worst = 0.5,
  properties = c("classif", "classif.multi", "req.pred", "req.truth", "req.prob"),
  name = "Average 1 vs. rest multiclass AUC",
  note = "Computes the AUC treating a c-dimensional classifier as c two-dimensional classifiers, where classes are assumed to have uniform distribution, in order to have a measure which is independent of class distribution change. See Ferri et al.: https://www.math.ucdavis.edu/~saito/data/roc/ferri-class-perf-metrics.pdf.",
  fun = function(task, model, pred, feats, extra.args) {

    measureAUNU(getPredictionProbabilities(pred, pred$task.desc$class.levels), pred$data$truth)
  })

#' @export measureAUNU
#' @rdname measures
#' @format none
measureAUNU = function(probabilities, truth) {

  if (length(unique(truth)) != nlevels(truth)) {
    warning("Measure is undefined if there isn't at least one sample per class.")
    return(NA_real_)
  }
  mean(vnapply(1:nlevels(truth), function(i) colAUC(probabilities[, i], truth == levels(truth)[i])))
}

#' @export multiclass.aunp
#' @rdname measures
#' @format none
multiclass.aunp = makeMeasure(id = "multiclass.aunp", minimize = FALSE, best = 1, worst = 0.5,
  properties = c("classif", "classif.multi", "req.pred", "req.truth", "req.prob"),
  name = "Weighted average 1 vs. rest multiclass AUC",
  note = "Computes the AUC treating a c-dimensional classifier as c two-dimensional classifiers, taking into account the prior probability of each class. See Ferri et al.: https://www.math.ucdavis.edu/~saito/data/roc/ferri-class-perf-metrics.pdf.",
  fun = function(task, model, pred, feats, extra.args) {

    measureAUNP(getPredictionProbabilities(pred, pred$task.desc$class.levels), pred$data$truth)
  })

#' @export measureAUNP
#' @rdname measures
#' @format none
measureAUNP = function(probabilities, truth) {

  if (length(unique(truth)) != nlevels(truth)) {
    warning("Measure is undefined if there isn't at least one sample per class.")
    return(NA_real_)
  }
  sum(vnapply(1:nlevels(truth), function(i) mean(truth == levels(truth)[i]) * colAUC(probabilities[, i], truth == levels(truth)[i])))
}

#' @export multiclass.au1u
#' @rdname measures
#' @format none
multiclass.au1u = makeMeasure(id = "multiclass.au1u", minimize = FALSE, best = 1, worst = 0.5,
  properties = c("classif", "classif.multi", "req.pred", "req.truth", "req.prob"),
  name = "Average 1 vs. 1 multiclass AUC",
  note = "Computes AUC of c(c - 1) binary classifiers (all possible pairwise combinations) while considering uniform distribution of the classes. See Ferri et al.: https://www.math.ucdavis.edu/~saito/data/roc/ferri-class-perf-metrics.pdf.",
  fun = function(task, model, pred, feats, extra.args) {

    measureAU1U(getPredictionProbabilities(pred, pred$task.desc$class.levels), pred$data$truth)
  })

#' @export measureAU1U
#' @rdname measures
#' @format none
measureAU1U = function(probabilities, truth) {

  m = colAUC(probabilities, truth)
  c = c(combn(1:nlevels(truth), 2))
  mean(m[cbind(rep(seq_len(nrow(m)), each = 2), c)])
}

#' @export multiclass.au1p
#' @rdname measures
#' @format none
multiclass.au1p = makeMeasure(id = "multiclass.au1p", minimize = FALSE, best = 1, worst = 0.5,
  properties = c("classif", "classif.multi", "req.pred", "req.truth", "req.prob"),
  name = "Weighted average 1 vs. 1 multiclass AUC",
  note = "Computes AUC of c(c - 1) binary classifiers while considering the a priori distribution of the classes. See Ferri et al.: https://www.math.ucdavis.edu/~saito/data/roc/ferri-class-perf-metrics.pdf.",
  fun = function(task, model, pred, feats, extra.args) {

    measureAU1P(getPredictionProbabilities(pred, pred$task.desc$class.levels), pred$data$truth)
  })

#' @export measureAU1P
#' @rdname measures
#' @format none
measureAU1P = function(probabilities, truth) {

  m = colAUC(probabilities, truth)
  weights = table(truth) / length(truth)
  m = m * matrix(rep(weights, each = nrow(m)), ncol = length(weights))
  c = c(combn(1:nlevels(truth), 2))
  sum(m[cbind(rep(seq_len(nrow(m)), each = 2), c)]) / (nlevels(truth) - 1)
}

#' @export multiclass.brier
#' @rdname measures
#' @format none
multiclass.brier = makeMeasure(id = "multiclass.brier", minimize = TRUE, best = 0, worst = 2,
  properties = c("classif", "classif.multi", "req.pred", "req.truth", "req.prob"),
  name = "Multiclass Brier score",
  note = "Defined as: (1/n) sum_i sum_j (y_ij - p_ij)^2, where y_ij = 1 if observation i has class j (else 0), and p_ij is the predicted probability of observation i for class j. From http://docs.lib.noaa.gov/rescue/mwr/078/mwr-078-01-0001.pdf.",
  fun = function(task, model, pred, feats, extra.args) {

    measureMulticlassBrier(getPredictionProbabilities(pred, pred$task.desc$class.levels), pred$data$truth)
  })

#' @export measureMulticlassBrier
#' @rdname measures
#' @format none
measureMulticlassBrier = function(probabilities, truth) {

  truth = factor(truth, levels = colnames(probabilities))
  mat01 = createDummyFeatures(truth)
  mean(rowSums((probabilities - mat01)^2))
}

#' @export logloss
#' @rdname measures
#' @format none
logloss = makeMeasure(id = "logloss", minimize = TRUE, best = 0, worst = Inf,
  properties = c("classif", "classif.multi", "req.truth", "req.prob"),
  name = "Logarithmic loss",
  note = "Defined as: -mean(log(p_i)), where p_i is the predicted probability of the true class of observation i. Inspired by https://www.kaggle.com/wiki/MultiClassLogLoss.",
  fun = function(task, model, pred, feats, extra.args) {

    measureLogloss(getPredictionProbabilities(pred, cl = pred$task.desc$class.levels), pred$data$truth)
  })

#' @export measureLogloss
#' @rdname measures
#' @format none
measureLogloss = function(probabilities, truth) {

  eps = 1e-15
  # let's confine the predicted probabilities to [eps,1 - eps], so logLoss doesn't reach infinity under any circumstance
  probabilities[probabilities > 1 - eps] = 1 - eps
  probabilities[probabilities < eps] = eps
  truth = match(as.character(truth), colnames(probabilities))
  p = getRowEls(probabilities, truth)
  -1 * mean(log(p))
}

#' @export ssr
#' @rdname measures
#' @format none
ssr = makeMeasure(id = "ssr", minimize = FALSE, best = 1, worst = 0,
  properties = c("classif", "classif.multi", "req.truth", "req.prob"),
  name = "Spherical Scoring Rule",
  note = "Defined as: mean(p_i(sum_j(p_ij))), where p_i is the predicted probability of the true class of observation i and p_ij is the predicted probablity of observation i for class j.
  See: Bickel, J. E. (2007). Some comparisons among quadratic, spherical, and logarithmic scoring rules. Decision Analysis, 4(2), 49-65.",
  fun = function(task, model, pred, feats, extra.args) {

    measureSSR(getPredictionProbabilities(pred, cl = pred$task.desc$class.levels), pred$data$truth)
  })

#' @export measureSSR
#' @rdname measures
#' @format none
measureSSR = function(probabilities, truth) {

  truth = match(as.character(truth), colnames(probabilities))
  p = getRowEls(probabilities, truth)
  mean(p / sqrt(rowSums(probabilities^2)))
}

#' @export qsr
#' @rdname measures
#' @format none
qsr = makeMeasure(id = "qsr", minimize = FALSE, best = 1, worst = -1,
  properties = c("classif", "classif.multi", "req.truth", "req.prob"),
  name = "Quadratic Scoring Rule",
  note = "Defined as: 1 - (1/n) sum_i sum_j (y_ij - p_ij)^2, where y_ij = 1 if observation i has class j (else 0), and p_ij is the predicted probablity of observation i for class j.
  This scoring rule is the same as 1 - multiclass.brier.
  See: Bickel, J. E. (2007). Some comparisons among quadratic, spherical, and logarithmic scoring rules. Decision Analysis, 4(2), 49-65.",
  fun = function(task, model, pred, feats, extra.args) {

    measureQSR(getPredictionProbabilities(pred, cl = pred$task.desc$class.levels), pred$data$truth)
  })

#' @export measureQSR
#' @rdname measures
#' @format none
measureQSR = function(probabilities, truth) {

  # We add this line because binary tasks only output one probability column
  if (is.null(dim(probabilities))) probabilities = cbind(probabilities, 1 - probabilities)
  truth = factor(truth, levels = colnames(probabilities))
  1 - mean(rowSums((probabilities - createDummyFeatures(truth))^2))
}

#' @export lsr
#' @rdname measures
#' @format none
lsr = makeMeasure(id = "lsr", minimize = FALSE, best = 0, worst = -Inf,
  properties = c("classif", "classif.multi", "req.truth", "req.prob"),
  name = "Logarithmic Scoring Rule",
  note = "Defined as: mean(log(p_i)), where p_i is the predicted probability of the true class of observation i.
  This scoring rule is the same as the negative logloss, self-information or surprisal.
  See: Bickel, J. E. (2007). Some comparisons among quadratic, spherical, and logarithmic scoring rules. Decision Analysis, 4(2), 49-65.",
  fun = function(task, model, pred, feats, extra.args) {

    measureLSR(getPredictionProbabilities(pred, cl = pred$task.desc$class.levels), pred$data$truth)
  })

#' @export measureLSR
#' @rdname measures
#' @format none
measureLSR = function(probabilities, truth) {

  -1 * measureLogloss(probabilities, truth)
}

#' @export kappa
#' @rdname measures
#' @format none
kappa = makeMeasure(id = "kappa", minimize = FALSE, best = 1, worst = -1,
  properties = c("classif", "classif.multi", "req.pred", "req.truth"),
  name = "Cohen's kappa",
  note = "Defined as: 1 - (1 - p0) / (1 - pe). With: p0 = 'observed frequency of
    agreement' and pe = 'expected agremeent frequency under independence",
  fun = function(task, model, pred, feats, extra.args) {

    measureKAPPA(pred$data$truth, pred$data$response)
  })

#' @export measureKAPPA
#' @rdname measures
#' @format none
measureKAPPA = function(truth, response) {

  # get confusion matrix
  conf.mat = table(truth, response)
  conf.mat = conf.mat / sum(conf.mat)

  # observed agreement frequency
  p0 = sum(diag(conf.mat))

  # get expected probs under independence
  rowsum = rowSums(conf.mat)
  colsum = colSums(conf.mat)
  pe = sum(rowsum * colsum) / sum(conf.mat)^2

  # calculate kappa
  1 - (1 - p0) / (1 - pe)
}

#' @export wkappa
#' @rdname measures
#' @format none
wkappa = makeMeasure(id = "wkappa", minimize = FALSE, best = 1, worst = -1,
  properties = c("classif", "classif.multi", "req.pred", "req.truth"),
  name = "Mean quadratic weighted kappa",
  note = "Defined as: 1 - sum(weights * conf.mat) / sum(weights * expected.mat),
    the weight matrix measures seriousness of disagreement with the squared euclidean metric.",
  fun = function(task, model, pred, feats, extra.args) {

    measureWKAPPA(pred$data$truth, pred$data$response)
  })

#' @export measureWKAPPA
#' @rdname measures
#' @format none
measureWKAPPA = function(truth, response) {

  # get confusion matrix
  conf.mat = table(truth, response)
  conf.mat = conf.mat / sum(conf.mat)

  # get expected probs under independence
  rowsum = rowSums(conf.mat)
  colsum = colSums(conf.mat)
  expected.mat = rowsum %*% t(colsum)

  # get weights
  class.values = seq_along(levels(truth)) - 1L
  weights = outer(class.values, class.values, FUN = function(x, y) (x - y)^2)

  # calculate weighted kappa
  1 - sum(weights * conf.mat) / sum(weights * expected.mat)
}

###############################################################################
### classif binary ###
###############################################################################
#' @export auc
#' @rdname measures
#' @format none
auc = makeMeasure(id = "auc", minimize = FALSE, best = 1, worst = 0,
  properties = c("classif", "req.pred", "req.truth", "req.prob"),
  name = "Area under the curve",
  note = "Integral over the graph that results from computing fpr and tpr for many different thresholds.",
  fun = function(task, model, pred, feats, extra.args) {

    if (anyMissing(pred$data$response) || length(unique(pred$data$truth)) == 1L) {
      return(NA_real_)
    }
    measureAUC(getPredictionProbabilities(pred), pred$data$truth, pred$task.desc$negative, pred$task.desc$positive)
  })

#' @export measureAUC
#' @rdname measures
#' @format none
measureAUC = function(probabilities, truth, negative, positive) {

  if (is.factor(truth)) {
    i = as.integer(truth) == which(levels(truth) == positive)
  } else {
    i = truth == positive
  }
  if (length(unique(i)) < 2L) {
    stop("truth vector must have at least two classes")
  }
  # Use fast ranking function from data.table for larger vectors
  if (length(i) > 5000L) {
    r = frankv(probabilities)
  } else {
    r = rank(probabilities)
  }
  n.pos = as.numeric(sum(i))
  n.neg = length(i) - n.pos
  (sum(r[i]) - n.pos * (n.pos + 1) / 2) / (n.pos * n.neg)
}

#' @export brier
#' @rdname measures
#' @format none
brier = makeMeasure(id = "brier", minimize = TRUE, best = 0, worst = 1,
  properties = c("classif", "req.pred", "req.truth", "req.prob"),
  name = "Brier score",
  note = "The Brier score is defined as the quadratic difference between the probability and the value (1,0) for the class.
  That means we use the numeric representation 1 and 0 for our target classes. It is similiar to the mean squared error in regression.
  multiclass.brier is the sum over all one vs. all comparisons and for a binary classifcation 2 * brier.",
  fun = function(task, model, pred, feats, extra.args) {

    measureBrier(getPredictionProbabilities(pred), pred$data$truth, pred$task.desc$negative, pred$task.desc$positive)
  })

#' @export measureBrier
#' @rdname measures
#' @format none
measureBrier = function(probabilities, truth, negative, positive) {

  y = as.numeric(truth == positive)
  mean((y - probabilities)^2)
}

#' @export brier.scaled
#' @rdname measures
#' @format none
brier.scaled = makeMeasure(id = "brier.scaled", minimize = FALSE, best = 1, worst = 0,
  properties = c("classif", "req.pred", "req.truth", "req.prob"),
  name = "Brier scaled",
  note = "Brier score scaled to [0,1], see http://www.ncbi.nlm.nih.gov/pmc/articles/PMC3575184/.",
  fun = function(task, model, pred, feats, extra.args) {

    measureBrierScaled(getPredictionProbabilities(pred), pred$data$truth, pred$task.desc$negative, pred$task.desc$positive)
  })

#' @export measureBrierScaled
#' @rdname measures
#' @format none
measureBrierScaled = function(probabilities, truth, negative, positive) {

  y = as.numeric(truth == positive)
  brier = mean((y - probabilities)^2)
  inc = mean(probabilities)
  brier.max = inc * (1 - inc)^2 + (1 - inc) * inc^2
  1 - brier / brier.max
}

#' @export bac
#' @rdname measures
#' @format none
bac = makeMeasure(id = "bac", minimize = FALSE, best = 1, worst = 0,
  properties = c("classif", "classif.multi", "req.pred", "req.truth"),
  name = "Balanced accuracy",
  note = "For binary tasks, mean of true positive rate and true negative rate.",
  fun = function(task, model, pred, feats, extra.args) {

    measureBAC(pred$data$truth, pred$data$response)
  })

#' @export measureBAC
#' @rdname measures
#' @format none
measureBAC = function(truth, response) {

  mean(diag(table(truth, response) / table(truth, truth)))
}

#' @export tp
#' @rdname measures
#' @format none
tp = makeMeasure(id = "tp", minimize = FALSE, best = Inf, worst = 0,
  properties = c("classif", "req.pred", "req.truth"),
  name = "True positives",
  note = "Sum of all correctly classified observations in the positive class.",
  fun = function(task, model, pred, feats, extra.args) {

    measureTP(pred$data$truth, pred$data$response, pred$task.desc$positive)
  })

#' @export measureTP
#' @rdname measures
#' @format none
measureTP = function(truth, response, positive) {

  sum(truth == response & response == positive)
}

#' @export tn
#' @rdname measures
#' @format none
tn = makeMeasure(id = "tn", minimize = FALSE, best = Inf, worst = 0,
  properties = c("classif", "req.pred", "req.truth"),
  name = "True negatives",
  note = "Sum of correctly classified observations in the negative class. Also called correct rejections.",
  fun = function(task, model, pred, feats, extra.args) {

    measureTN(pred$data$truth, pred$data$response, pred$task.desc$negative)
  })

#' @export measureTN
#' @rdname measures
#' @format none
measureTN = function(truth, response, negative) {

  sum(truth == response & response == negative)
}

#' @export fp
#' @rdname measures
#' @format none
fp = makeMeasure(id = "fp", minimize = TRUE, best = 0, worst = Inf,
  properties = c("classif", "req.pred", "req.truth"),
  name = "False positives",
  note = "Sum of misclassified observations in the positive class. Also called false alarms.",
  fun = function(task, model, pred, feats, extra.args) {

    measureFP(pred$data$truth, pred$data$response, pred$task.desc$positive)
  })

#' @export measureFP
#' @rdname measures
#' @format none
measureFP = function(truth, response, positive) {

  sum(truth != response & response == positive)
}

#' @export fn
#' @rdname measures
#' @format none
fn = makeMeasure(id = "fn", minimize = TRUE, best = 0, worst = Inf,
  properties = c("classif", "req.pred", "req.truth"),
  name = "False negatives",
  note = "Sum of misclassified observations in the negative class. Also called misses.",
  fun = function(task, model, pred, feats, extra.args) {

    measureFN(pred$data$truth, pred$data$response, pred$task.desc$negative)
  })

#' @export measureFN
#' @rdname measures
#' @format none
measureFN = function(truth, response, negative) {

  sum(truth != response & response == negative)
}

#' @export tpr
#' @rdname measures
#' @format none
tpr = makeMeasure(id = "tpr", minimize = FALSE, best = 1, worst = 0,
  properties = c("classif", "req.pred", "req.truth"),
  name = "True positive rate",
  note = "Percentage of correctly classified observations in the positive class. Also called hit rate or recall or sensitivity.",
  fun = function(task, model, pred, feats, extra.args) {

    measureTPR(pred$data$truth, pred$data$response, pred$task.desc$positive)
  })

#' @export measureTPR
#' @rdname measures
#' @format none
measureTPR = function(truth, response, positive) {

  measureTP(truth, response, positive) / sum(truth == positive)
}

#' @export tnr
#' @rdname measures
#' @format none
tnr = makeMeasure(id = "tnr", minimize = FALSE, best = 1, worst = 0,
  properties = c("classif", "req.pred", "req.truth"),
  name = "True negative rate",
  note = "Percentage of correctly classified observations in the negative class. Also called specificity.",
  fun = function(task, model, pred, feats, extra.args) {

    measureTNR(pred$data$truth, pred$data$response, pred$task.desc$negative)
  })

#' @export measureTNR
#' @rdname measures
#' @format none
measureTNR = function(truth, response, negative) {

  measureTN(truth, response, negative) / sum(truth == negative)
}

#' @export fpr
#' @rdname measures
#' @format none
fpr = makeMeasure(id = "fpr", minimize = TRUE, best = 0, worst = 1,
  properties = c("classif", "req.pred", "req.truth"),
  name = "False positive rate",
  note = "Percentage of misclassified observations in the positive class. Also called false alarm rate or fall-out.",
  fun = function(task, model, pred, feats, extra.args) {

    measureFPR(pred$data$truth, pred$data$response, pred$task.desc$negative, pred$task.desc$positive)
  })

#' @export measureFPR
#' @rdname measures
#' @format none
measureFPR = function(truth, response, negative, positive) {

  measureFP(truth, response, positive) / sum(truth == negative)
}

#' @export fnr
#' @rdname measures
#' @format none
fnr = makeMeasure(id = "fnr", minimize = TRUE, best = 0, worst = 1,
  properties = c("classif", "req.pred", "req.truth"),
  name = "False negative rate",
  note = "Percentage of misclassified observations in the negative class.",
  fun = function(task, model, pred, feats, extra.args) {

    measureFNR(pred$data$truth, pred$data$response, pred$task.desc$negative, pred$task.desc$positive)
  })

#' @export measureFNR
#' @rdname measures
#' @format none
measureFNR = function(truth, response, negative, positive) {

  measureFN(truth, response, negative) / sum(truth == positive)
}

#' @export ppv
#' @rdname measures
#' @format none
ppv = makeMeasure(id = "ppv", minimize = FALSE, best = 1, worst = 0,
  properties = c("classif", "req.pred", "req.truth"),
  name = "Positive predictive value",
  note = "Defined as: tp / (tp + fp). Also called precision. If the denominator is 0, PPV is set to be either 1 or 0 depending on whether the highest probability prediction is positive (1) or negative (0).",
  fun = function(task, model, pred, feats, extra.args) {

    if (pred$predict.type == "prob") {
      prob = getPredictionProbabilities(pred)
    } else {
      prob = NULL
    }
    measurePPV(pred$data$truth, pred$data$response, pred$task.desc$positive, prob)
  })

#' @export measurePPV
#' @rdname measures
#' @format none

measurePPV = function(truth, response, positive, probabilities = NULL) {

  denominator = sum(response == positive)
  ifelse(denominator == 0, measureEdgeCase(truth, positive, probabilities), measureTP(truth, response, positive) / denominator)
}
measureEdgeCase = function(truth, positive, prob) {

  if (!is.null(prob)) {
    rs = sort(prob, index.return = TRUE)
    erst = ifelse(truth[getLast(rs$ix)] == positive, 1, 0)
  } else {
    erst = NA
  }
  erst
}


#' @export npv
#' @rdname measures
#' @format none
npv = makeMeasure(id = "npv", minimize = FALSE, best = 1, worst = 0,
  properties = c("classif", "req.pred", "req.truth"),
  name = "Negative predictive value",
  note = "Defined as: tn / (tn + fn).",
  fun = function(task, model, pred, feats, extra.args) {

    measureNPV(pred$data$truth, pred$data$response, pred$task.desc$negative)
  })

#' @export measureNPV
#' @rdname measures
#' @format none
measureNPV = function(truth, response, negative) {

  measureTN(truth, response, negative) / sum(response == negative)
}

#' @export fdr
#' @rdname measures
#' @format none
fdr = makeMeasure(id = "fdr", minimize = TRUE, best = 0, worst = 1,
  properties = c("classif", "req.pred", "req.truth"),
  name = "False discovery rate",
  note = "Defined as: fp / (tp + fp).",
  fun = function(task, model, pred, feats, extra.args) {

    measureFDR(pred$data$truth, pred$data$response, pred$task.desc$positive)
  })

#' @export measureFDR
#' @rdname measures
#' @format none
measureFDR = function(truth, response, positive) {

  measureFP(truth, response, positive) / sum(response == positive)
}

#' @export mcc
#' @rdname measures
#' @format none
mcc = makeMeasure(id = "mcc", minimize = FALSE,
  properties = c("classif", "req.pred", "req.truth"), best = 1, worst = -1,
  name = "Matthews correlation coefficient",
  note = "Defined as (tp * tn - fp * fn) / sqrt((tp + fp) * (tp + fn) * (tn + fp) * (tn + fn)), denominator set to 1 if 0",
  fun = function(task, model, pred, feats, extra.args) {

    measureMCC(pred$data$truth, pred$data$response, pred$task.desc$negative, pred$task.desc$positive)
  })

#' @export measureMCC
#' @rdname measures
#' @format none
measureMCC = function(truth, response, negative, positive) {

  tn = as.numeric(measureTN(truth, response, negative))
  tp = as.numeric(measureTP(truth, response, positive))
  fn = as.numeric(measureFN(truth, response, negative))
  fp = as.numeric(measureFP(truth, response, positive))

  denom = sqrt((tp + fp) * (tp + fn) * (tn + fp) * (tn + fn))
  # According to Wikipedia, the denominator can be set arbitrarily if it's 0. 1 seems to make as much sense as anything else.
  if (denom == 0) denom = 1

  (tp * tn - fp * fn) / denom
}

#' @export f1
#' @rdname measures
#' @format none
f1 = makeMeasure(id = "f1", minimize = FALSE, best = 1, worst = 0,
  properties = c("classif", "req.pred", "req.truth"),
  name = "F1 measure",
  note = "Defined as: 2 * tp/ (sum(truth == positive) + sum(response == positive))",
  fun = function(task, model, pred, feats, extra.args) {

    measureF1(pred$data$truth, pred$data$response, pred$task.desc$positive)
  })

#' @export measureF1
#' @rdname measures
#' @format none
measureF1 = function(truth, response, positive) {

  2 * measureTP(truth, response, positive) /
    (sum(truth == positive) + sum(response == positive))
}

#' @export gmean
#' @rdname measures
#' @format none
gmean = makeMeasure(id = "gmean", minimize = FALSE, best = 1, worst = 0,
  properties = c("classif", "req.pred", "req.truth"),
  name = "G-mean",
  note = "Geometric mean of recall and specificity.",
  fun = function(task, model, pred, feats, extra.args) {

    measureGMEAN(pred$data$truth, pred$data$response, pred$task.desc$negative, pred$task.desc$positive)
  })

#' @export measureGMEAN
#' @rdname measures
#' @format none
#' @references
#' He, H. & Garcia, E. A. (2009)
#' *Learning from Imbalanced Data.*
#' IEEE Transactions on Knowledge and Data Engineering, vol. 21, no. 9. pp. 1263-1284.
measureGMEAN = function(truth, response, negative, positive) {

  sqrt(measureTPR(truth, response, positive) * measureTNR(truth, response, negative))
}

#' @export gpr
#' @rdname measures
#' @format none
gpr = makeMeasure(id = "gpr", minimize = FALSE, best = 1, worst = 0,
  properties = c("classif", "req.pred", "req.truth"),
  name = "Geometric mean of precision and recall.",
  note = "Defined as: sqrt(ppv * tpr)",
  fun = function(task, model, pred, feats, extra.args) {

    measureGPR(pred$data$truth, pred$data$response, pred$task.desc$positive)
  })

#' @export measureGPR
#' @rdname measures
#' @format none
measureGPR = function(truth, response, positive) {

  sqrt(measurePPV(truth, response, positive) * measureTPR(truth, response, positive))
}

###############################################################################
### multilabel ###
###############################################################################
#' @export multilabel.hamloss
#' @rdname measures
#' @format none
multilabel.hamloss = makeMeasure(id = "multilabel.hamloss", minimize = TRUE, best = 0, worst = 1,
  properties = c("multilabel", "req.pred", "req.truth"),
  name = "Hamming loss",
  note = "Proportion of labels that are predicted incorrectly, following the definition
  by Charte and Charte: https://journal.r-project.org/archive/2015-2/charte-charte.pdf.",
  fun = function(task, model, pred, feats, extra.args) {

    measureMultilabelHamloss(getPredictionTruth.PredictionMultilabel(pred),
      getPredictionResponse.PredictionMultilabel(pred))
  })

#' @export measureMultilabelHamloss
#' @rdname measures
#' @format none
measureMultilabelHamloss = function(truth, response) {

  mean(truth != response)
}

#' @export multilabel.subset01
#' @rdname measures
#' @format none
multilabel.subset01 = makeMeasure(id = "multilabel.subset01", minimize = TRUE, best = 0, worst = 1,
  properties = c("multilabel", "req.pred", "req.truth"),
  name = "Subset-0-1 loss",
  note = "Proportion of observations where the complete multilabel set (all 0-1-labels) is predicted incorrectly,
  following the definition by Charte and Charte: https://journal.r-project.org/archive/2015-2/charte-charte.pdf.",
  fun = function(task, model, pred, feats, extra.args) {

    measureMultilabelSubset01(getPredictionTruth.PredictionMultilabel(pred),
      getPredictionResponse.PredictionMultilabel(pred))
  })

#' @export measureMultilabelSubset01
#' @rdname measures
#' @format none
measureMultilabelSubset01 = function(truth, response) {

  mean(!apply(truth == response, 1, all))
}

#' @export multilabel.f1
#' @rdname measures
#' @format none
multilabel.f1 = makeMeasure(id = "multilabel.f1", minimize = FALSE, best = 1, worst = 0,
  properties = c("multilabel", "req.pred", "req.truth"),
  name = "F1 measure (multilabel)",
  note = "Harmonic mean of precision and recall on a per instance basis (Micro-F1), following the
  definition by Montanes et al.: http: / /www.sciencedirect.com / science / article / pii / S0031320313004019.
  Fractions where the denominator becomes 0 are replaced with 1 before computing the average across all instances.",
  fun = function(task, model, pred, feats, extra.args) {

    measureMultilabelF1(getPredictionTruth.PredictionMultilabel(pred),
      getPredictionResponse.PredictionMultilabel(pred))
  })

#' @export measureMultilabelF1
#' @rdname measures
#' @format none
measureMultilabelF1 = function(truth, response) {

  numerator = 2 * rowSums(truth & response)
  denominator = rowSums(truth + response)
  mean(ifelse(denominator == 0, 1, numerator / denominator))
}

#' @export multilabel.acc
#' @rdname measures
#' @format none
multilabel.acc = makeMeasure(id = "multilabel.acc", minimize = FALSE, best = 1, worst = 0,
  properties = c("multilabel", "req.pred", "req.truth"),
  name = "Accuracy (multilabel)",
  note = "Averaged proportion of correctly predicted labels with respect to the total number of labels for each instance,
  following the definition by Charte and Charte: https: / /journal.r-project.org / archive / 2015 - 2 / charte-charte.pdf.
  Fractions where the denominator becomes 0 are replaced with 1 before computing the average across all instances.",
  fun = function(task, model, pred, feats, extra.args) {

    measureMultilabelACC(getPredictionTruth.PredictionMultilabel(pred),
      getPredictionResponse.PredictionMultilabel(pred))
  })

#' @export measureMultilabelACC
#' @rdname measures
#' @format none
measureMultilabelACC = function(truth, response) {

  numerator = rowSums(truth & response)
  denominator = rowSums(truth | response)
  mean(ifelse(denominator == 0, 1, numerator / denominator))
}

#' @export multilabel.ppv
#' @rdname measures
#' @format none
multilabel.ppv = makeMeasure(id = "multilabel.ppv", minimize = FALSE, best = 1, worst = 0,
  properties = c("multilabel", "req.pred", "req.truth"),
  name = "Positive predictive value (multilabel)",
  note = "Also called precision. Averaged ratio of correctly predicted labels for each instance,
  following the definition by Charte and Charte: https: / /journal.r-project.org / archive / 2015 - 2 / charte-charte.pdf.
  Fractions where the denominator becomes 0 are ignored in the average calculation.",
  fun = function(task, model, pred, feats, extra.args) {

    measureMultilabelPPV(getPredictionTruth.PredictionMultilabel(pred),
      getPredictionResponse.PredictionMultilabel(pred))
  })

#' @export measureMultilabelPPV
#' @rdname measures
#' @format none
measureMultilabelPPV = function(truth, response) {

  numerator = rowSums(truth & response)
  denominator = rowSums(response)
  mean(numerator / denominator, na.rm = TRUE)
}

#' @export multilabel.tpr
#' @rdname measures
#' @format none
multilabel.tpr = makeMeasure(id = "multilabel.tpr", minimize = FALSE, best = 1, worst = 0,
  properties = c("multilabel", "req.pred", "req.truth"),
  name = "TPR (multilabel)",
  note = "Also called recall. Averaged proportion of predicted labels which are relevant for each instance,
  following the definition by Charte and Charte: https: / /journal.r-project.org / archive / 2015 - 2 / charte-charte.pdf.
  Fractions where the denominator becomes 0 are ignored in the average calculation.",
  fun = function(task, model, pred, feats, extra.args) {

    measureMultilabelTPR(getPredictionTruth.PredictionMultilabel(pred),
      getPredictionResponse.PredictionMultilabel(pred))
  })

#' @export measureMultilabelTPR
#' @rdname measures
#' @format none
measureMultilabelTPR = function(truth, response) {

  numerator = rowSums(truth & response)
  denominator = rowSums(truth)
  mean(numerator / denominator, na.rm = TRUE)
}

###############################################################################
### survival ###
###############################################################################
#' @export cindex
#' @rdname measures
#' @format none
cindex = makeMeasure(id = "cindex", minimize = FALSE, best = 1, worst = 0,
  properties = c("surv", "req.pred", "req.truth"),
  name = "Harrell's Concordance index",
  note = "Fraction of all pairs of subjects whose predicted survival times are correctly ordered among all subjects that can actually be ordered. In other words, it is the probability of concordance between the predicted and the observed survival.",
  fun = function(task, model, pred, feats, extra.args) {

    requirePackages("_Hmisc")
    y = getPredictionResponse(pred)
    if (anyMissing(y)) {
      return(NA_real_)
    }
    s = getPredictionTruth(pred)
    Hmisc::rcorr.cens(-1 * y, s)[["C Index"]]
  })

#' @export cindex.uno
#' @rdname measures
#' @format none
#' @references
#' H. Uno et al.
#' *On the C-statistics for Evaluating Overall Adequacy of Risk Prediction Procedures with Censored Survival Data*
#' Statistics in medicine. 2011;30(10):1105-1117. <https://doi.org/10.1002/sim.4154>.
cindex.uno = makeMeasure(id = "cindex.uno", minimize = FALSE, best = 1, worst = 0,
  properties = c("surv", "req.pred", "req.truth", "req.model", "req.task"),
  name = "Uno's Concordance index",
  note = "Fraction of all pairs of subjects whose predicted survival times are correctly ordered among all subjects that can actually be ordered. In other words, it is the probability of concordance between the predicted and the observed survival. Corrected by weighting with IPCW as suggested by Uno. Implemented in survAUC::UnoC.",
  fun = function(task, model, pred, feats, extra.args) {

    requirePackages("_survAUC")
    y = getPredictionResponse(pred)
    if (anyMissing(y)) {
      return(NA_real_)
    }
    surv.train = getTaskTargets(task, recode.target = "surv")[model$subset]
    max.time = assertNumber(extra.args$max.time, null.ok = TRUE) %??% max(getTaskTargets(task)[, 1L])
    survAUC::UnoC(Surv.rsp = surv.train, Surv.rsp.new = getPredictionTruth(pred), time = max.time, lpnew = y)
  },
  extra.args = list(max.time = NULL)
)

#' @export iauc.uno
#' @rdname measures
#' @format none
#' @references
#' H. Uno et al.
#' *Evaluating Prediction Rules for T-Year Survivors with Censored Regression Models*
#' Journal of the American Statistical Association 102, no. 478 (2007): 527-37. <https://www.jstor.org/stable/27639883>.
iauc.uno = makeMeasure(id = "iauc.uno", minimize = FALSE, best = 1, worst = 0,
  properties = c("surv", "req.pred", "req.truth", "req.model", "req.task"),
  name = "Uno's estimator of cumulative AUC for right censored time-to-event data",
  note = "To set an upper time limit, set argument max.time (defaults to max time in complete task). Implemented in survAUC::AUC.uno.",
  fun = function(task, model, pred, feats, extra.args) {

    requirePackages("_survAUC")
    max.time = assertNumber(extra.args$max.time, null.ok = TRUE) %??% max(getTaskTargets(task)[, 1L])
    times = seq(from = 0, to = max.time, length.out = extra.args$resolution)
    surv.train = getTaskTargets(task, recode.target = "surv")[model$subset]
    y = getPredictionResponse(pred)
    if (anyMissing(y)) {
      return(NA_real_)
    }
    survAUC::AUC.uno(Surv.rsp = surv.train, Surv.rsp.new = getPredictionTruth(pred), times = times, lpnew = y)$iauc
  },
  extra.args = list(max.time = NULL, resolution = 1000L)
)

#' @export ibrier
#' @rdname measures
#' @format none
ibrier = makeMeasure(id = "ibrier", minimize = TRUE, best = 0, worst = 1,
  properties = c("surv", "req.prob", "req.feats"),
  name = "Integrated brier score using Kaplan-Meier estimator for weighting",
  note = "Only works for methods for which probabilities are provided via pec::predictSurvProb. Currently these are only coxph and randomForestSRC. To set an upper time limit, set argument max.time (defaults to max time in test data). Implemented in pec::pec",
  fun = function(task, model, pred, feats, extra.args) {

    requirePackages(c("survival", "pec"))
<<<<<<< HEAD
    truth = getPredictionTruth(pred)
    target = getPredictionTaskDesc(pred)$target
    newdata = cbind(truth[,1], pred$data$truth.event, feats)
    colnames(newdata)[1:2] = target
    probs = getPredictionProbabilities(pred)
    if (anyMissing(probs))
      return(NA_real_)
    colnames(probs) = times.train = as.numeric(substr(colnames(probs), 11, 100))
    times.test = truth[truth[,2] == 1,1]
    grid = c(sort(unique(c(times.test))))
    prob_columns = sapply(grid, function(t) max(which(t >= times.train - 10^(-13))))
    probs = as.matrix(probs[, prob_columns])
    f = as.formula(sprintf("Surv(%s, %s) ~ 1", target[1L], target[2L]))
    perror = pec::pec(object = probs, formula = f, data = newdata, times = grid, exact = FALSE, start = min(grid), reference = FALSE)
    pec::crps(perror, times = max(grid))[1L]
  }
=======
    targets = getTaskTargets(task)
    tn = getTaskTargetNames(task)
    f = as.formula(sprintf("Surv(%s, %s) ~ 1", tn[1L], tn[2L]))
    newdata = getTaskData(task)[model$subset, ]
    max.time = extra.args$max.time %??% max(newdata[[tn[1L]]])
    grid = seq(0, max.time, length.out = extra.args$resolution)

    probs = predictSurvProb(getLearnerModel(model, more.unwrap = TRUE), newdata = newdata, times = grid)
    perror = pec(probs, f, data = newdata[, tn], times = grid, exact = FALSE, exactness = 99L,
      maxtime = max.time, verbose = FALSE, reference = FALSE)


    # FIXME: this might be the wrong number!
    crps(perror, times = max.time)[1L, ]
  },
  extra.args = list(max.time = NULL, resolution = 1000L)
>>>>>>> c13c2b0f
)

###############################################################################
### cost-sensitive ###
###############################################################################
#' @export meancosts
#' @rdname measures
meancosts = makeMeasure(id = "meancosts", minimize = TRUE, best = 0, worst = Inf,
  properties = c("costsens", "req.pred", "req.task"),
  name = "Mean costs of the predicted choices",
  note = "Defined as: mean(y), where y is the vector of costs for the predicted classes.",
  fun = function(task, model, pred, feats, extra.args) {

    classes = as.character(pred$data$response)
    ids = pred$data$id
    costs = getTaskCosts(task)
    y = mapply(function(id, cl) {

      costs[id, cl]
    }, ids, classes, SIMPLIFY = TRUE, USE.NAMES = FALSE)
    mean(y)
  })

#' @export mcp
#' @rdname measures
mcp = makeMeasure(id = "mcp", minimize = TRUE, best = 0, worst = Inf,
  properties = c("costsens", "req.pred", "req.task"),
  name = "Misclassification penalty",
  note = "Average difference between costs of oracle and model prediction.",
  fun = function(task, model, pred, feats, extra.args) {

    mc = meancosts$fun(task, NULL, pred, NULL, extra.args)
    oc = mean(apply(getTaskCosts(task), 1L, min))
    mc - oc
  })

###############################################################################
### clustering ###
###############################################################################
#' @export db
#' @rdname measures
#' @format none
db = makeMeasure(id = "db", minimize = TRUE, best = 0, worst = Inf,
  properties = c("cluster", "req.pred", "req.feats"),
  name = "Davies-Bouldin cluster separation measure",
  note = "Ratio of the within cluster scatter, to the between cluster separation, averaged over the clusters. See `?clusterSim::index.DB`.",
  fun = function(task, model, pred, feats, extra.args) {

    if (length(unique(pred$data$response)) > 1L) {
      requirePackages("clusterSim", default.method = "load")
      r = as.integer(as.factor(pred$data$response))
      clusterSim::index.DB(feats, r)$DB
    } else {
      NA
    }
  })

#' @export dunn
#' @rdname measures
#' @format none
dunn = makeMeasure(id = "dunn", minimize = FALSE, best = Inf, worst = 0,
  properties = c("cluster", "req.pred", "req.feats"),
  name = "Dunn index",
  note = "Defined as the ratio of the smallest distance between observations not in the same cluster to the largest intra-cluster distance. See `?clValid::dunn`.",
  fun = function(task, model, pred, feats, extra.args) {

    # produced a confusing note in some cases, see issue #232
    suppressMessages(requirePackages("clValid", default.method = "load"))
    r = as.integer(as.factor(pred$data$response))
    clValid::dunn(Data = feats, clusters = r)
  })

#' @export G1
#' @rdname measures
#' @format none
G1 = makeMeasure(id = "G1", minimize = FALSE, best = Inf, worst = 0, # nolint
  properties = c("cluster", "req.pred", "req.feats"),
  name = "Calinski-Harabasz pseudo F statistic",
  note = "Defined as ratio of between-cluster variance to within cluster variance. See `?clusterSim::index.G1`.",
  fun = function(task, model, pred, feats, extra.args) {

    requirePackages("clusterSim", default.method = "load")
    r = as.integer(as.factor(pred$data$response))
    clusterSim::index.G1(feats, r)
  })

#' @export G2
#' @rdname measures
#' @format none
G2 = makeMeasure(id = "G2", minimize = FALSE, best = 1, worst = 0, # nolint
  properties = c("cluster", "req.pred", "req.feats"),
  name = "Baker and Hubert adaptation of Goodman-Kruskal's gamma statistic",
  note = "Defined as: (number of concordant comparisons - number of discordant comparisons) / (number of concordant comparisons + number of discordant comparisons). See `?clusterSim::index.G2`.",
  fun = function(task, model, pred, feats, extra.args) {

    requirePackages("clusterSim", default.method = "load")
    r = as.integer(as.factor(pred$data$response))
    clusterSim::index.G2(clusterSim::dist.GDM(feats), r)
  })

#' @export silhouette
#' @rdname measures
#' @format none
silhouette = makeMeasure(id = "silhouette", minimize = FALSE, best = Inf, worst = 0,
  properties = c("cluster", "req.pred", "req.feats"),
  name = "Rousseeuw's silhouette internal cluster quality index",
  note = "Silhouette value of an observation is a measure of how similar an object is to its own cluster compared to other clusters. The measure is calculated as the average of all silhouette values. See `?clusterSim::index.S`.",
  fun = function(task, model, pred, feats, extra.args) {

    requirePackages("clusterSim", default.method = "load")
    r = as.integer(as.factor(pred$data$response))
    clusterSim::index.S(clusterSim::dist.GDM(feats), r)
  })<|MERGE_RESOLUTION|>--- conflicted
+++ resolved
@@ -1488,7 +1488,6 @@
   fun = function(task, model, pred, feats, extra.args) {
 
     requirePackages(c("survival", "pec"))
-<<<<<<< HEAD
     truth = getPredictionTruth(pred)
     target = getPredictionTaskDesc(pred)$target
     newdata = cbind(truth[,1], pred$data$truth.event, feats)
@@ -1505,24 +1504,6 @@
     perror = pec::pec(object = probs, formula = f, data = newdata, times = grid, exact = FALSE, start = min(grid), reference = FALSE)
     pec::crps(perror, times = max(grid))[1L]
   }
-=======
-    targets = getTaskTargets(task)
-    tn = getTaskTargetNames(task)
-    f = as.formula(sprintf("Surv(%s, %s) ~ 1", tn[1L], tn[2L]))
-    newdata = getTaskData(task)[model$subset, ]
-    max.time = extra.args$max.time %??% max(newdata[[tn[1L]]])
-    grid = seq(0, max.time, length.out = extra.args$resolution)
-
-    probs = predictSurvProb(getLearnerModel(model, more.unwrap = TRUE), newdata = newdata, times = grid)
-    perror = pec(probs, f, data = newdata[, tn], times = grid, exact = FALSE, exactness = 99L,
-      maxtime = max.time, verbose = FALSE, reference = FALSE)
-
-
-    # FIXME: this might be the wrong number!
-    crps(perror, times = max.time)[1L, ]
-  },
-  extra.args = list(max.time = NULL, resolution = 1000L)
->>>>>>> c13c2b0f
 )
 
 ###############################################################################
