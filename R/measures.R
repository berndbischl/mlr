#' @title Performance measures.
#' @name measures
#'
#' @description
#' A performance measure is evaluated after a single train/predict step and returns a single number to assess the quality
#' of the prediction (or maybe only the model, think AIC).
#' The measure itself knows whether it wants to be minimized or maximized and for what tasks it is applicable.
#'
#' All supported measures can be found by \code{\link{listMeasures}} or as a table
#' in the tutorial appendix: \url{http://mlr-org.github.io/mlr-tutorial/release/html/measures/}.
#'
#' If you want a measure for a misclassification cost matrix, look at \code{\link{makeCostMeasure}}.
#' If you want to implement your own measure, look at \code{\link{makeMeasure}}.
#'
#' Most measures can directly be accessed via the function named after the scheme measureX (e.g. measureSSE).
#'
#' For clustering measures, we compact the predicted cluster IDs such that they form a continuous series
#' starting with 1. If this is not the case, some of the measures will generate warnings.
#'
#' @param truth [\code{factor}]\cr
#'   Vector of the true class.
#' @param response [\code{factor}]\cr
#'   Vector of the predicted class.
#' @param negative [\code{character(1)}]\cr
#'   The name of the negative class.
#' @param positive [\code{character(1)}]\cr
#'   The name of the positive class.
#' @param probabilities [\code{numeric} | \code{matrix}]\cr
#'   a) For purely binary classification measures: The predicted probabilities for the positive class as a numeric vector.
#'   b) For multiclass classification measures: The predicted probabilities for all classes, always as a numeric matrix, where
#'   columns are named with class labels.
#' @param weight.positive [\code{numeric}]\cr For Weighted accuracy (wac) a weight for the positive class required. The weight should be element of the intervall (0,1)
#' @name measures
#' @rdname measures
#' @family performance
NULL

###############################################################################
### general ###
###############################################################################
#' @export
#' @rdname measures
#' @format none
featperc = makeMeasure(id = "featperc", minimize = TRUE, best = 0, worst = 1,
  properties = c("oneclass", "classif", "classif.multi", "multilabel", "regr", "surv", "costsens", "cluster", "req.model", "req.pred"),
  name = "Percentage of original features used for model",
  note =  "Useful for feature selection.",
  fun = function(task, model, pred, feats, extra.args) {
    length(model$features) / sum(pred$task.desc$n.feat)
  }
)

#' @export timetrain
#' @rdname measures
#' @format none
timetrain = makeMeasure(id = "timetrain", minimize = TRUE, best = 0, worst = Inf,
  properties = c("oneclass", "classif", "classif.multi", "multilabel", "regr", "surv", "costsens", "cluster", "req.model"),
  name = "Time of fitting the model",
  fun = function(task, model, pred, feats, extra.args) {
    model$time
  }
)

#' @export timepredict
#' @rdname measures
#' @format none
timepredict = makeMeasure(id = "timepredict", minimize = TRUE, best = 0, worst = Inf,
  properties = c("oneclass", "classif", "classif.multi", "multilabel", "regr", "surv", "costsens", "cluster", "req.pred"),
  name = "Time of predicting test set",
  fun = function(task, model, pred, feats, extra.args) {
    pred$time
  }
)

#' @export timeboth
#' @rdname measures
#' @format none
timeboth = makeMeasure(id = "timeboth", minimize = TRUE, best = 0, worst = Inf,
  properties = c("oneclass", "classif", "classif.multi", "multilabel", "regr", "surv", "costsens", "cluster", "req.model", "req.pred"),
  name = "timetrain + timepredict",
  fun = function(task, model, pred, feats, extra.args) {
    model$time + pred$time
  }
)

###############################################################################
### regression ###
###############################################################################

#' @export sse
#' @rdname measures
#' @format none
sse = makeMeasure(id = "sse", minimize = TRUE, best = 0, worst = Inf,
  properties = c("regr", "req.pred", "req.truth"),
  name = "Sum of squared errors",
  note = "Defined as: sum((response - truth)^2)",
  fun = function(task, model, pred, feats, extra.args) {
    measureSSE(pred$data$truth, pred$data$response)
  }
)

#' @export measureSSE
#' @rdname measures
#' @format none
measureSSE = function(truth, response) {
  sum((response - truth)^2)
}

#' @export mse
#' @rdname measures
#' @format none
mse = makeMeasure(id = "mse", minimize = TRUE, best = 0, worst = Inf,
  properties = c("regr", "req.pred", "req.truth"),
  name = "Mean of squared errors",
  note = "Defined as: mean((response - truth)^2)",
  fun = function(task, model, pred, feats, extra.args) {
    measureMSE(pred$data$truth, pred$data$response)
  }
)

#' @export measureMSE
#' @rdname measures
#' @format none
measureMSE = function(truth, response) {
  mean((response - truth)^2)
}

#' @export rmse
#' @format none
#' @rdname measures
#' @format none
rmse = makeMeasure(id = "rmse", minimize = TRUE, best = 0, worst = Inf,
  properties = c("regr", "req.pred", "req.truth"),
  name = "Root mean squared error",
  note = "The RMSE is aggregated as sqrt(mean(rmse.vals.on.test.sets^2)). If you don't want that, you could also use `test.mean`.",
  fun = function(task, model, pred, feats, extra.args) {
    measureRMSE(pred$data$truth, pred$data$response)
  },
  aggr = test.rmse
)

#' @export measureRMSE
#' @rdname measures
#' @format none
measureRMSE = function(truth, response) {
  sqrt(measureMSE(truth, response))
}

#' @export medse
#' @rdname measures
#' @format none
medse = makeMeasure(id = "medse", minimize = TRUE, best = 0, worst = Inf,
  properties = c("regr", "req.pred", "req.truth"),
  name = "Median of squared errors",
  note = "Defined as: median((response - truth)^2).",
  fun = function(task, model, pred, feats, extra.args) {
    measureMEDSE(pred$data$truth, pred$data$response)
  }
)

#' @export measureMEDSE
#' @rdname measures
#' @format none
measureMEDSE = function(truth, response) {
  median((response - truth)^2)
}

#' @export sae
#' @rdname measures
#' @format none
sae = makeMeasure(id = "sae", minimize = TRUE, best = 0, worst = Inf,
  properties = c("regr", "req.pred", "req.truth"),
  name = "Sum of absolute errors",
  note = "Defined as: sum(abs(response - truth))",
  fun = function(task, model, pred, feats, extra.args) {
    measureSAE(pred$data$truth, pred$data$response)
  }
)

#' @export measureSAE
#' @rdname measures
#' @format none
measureSAE = function(truth, response) {
  sum(abs(response - truth))
}

#' @export mae
#' @rdname measures
#' @format none
mae = makeMeasure(id = "mae", minimize = TRUE, best = 0, worst = Inf,
  properties = c("regr", "req.pred", "req.truth"),
  name = "Mean of absolute errors",
  note = "Defined as: mean(abs(response - truth))",
  fun = function(task, model, pred, feats, extra.args) {
    measureMAE(pred$data$truth, pred$data$response)
  }
)

#' @export measureMAE
#' @rdname measures
#' @format none
measureMAE = function(truth, response) {
  mean(abs(response - truth))
}

#' @export medae
#' @rdname measures
#' @format none
medae = makeMeasure(id = "medae", minimize = TRUE, best = 0, worst = Inf,
  properties = c("regr", "req.pred", "req.truth"),
  name = "Median of absolute errors",
  note = "Defined as: median(abs(response - truth)).",
  fun = function(task, model, pred, feats, extra.args) {
    measureMEDAE(pred$data$truth, pred$data$response)
  }
)

#' @export measureMEDAE
#' @rdname measures
#' @format none
measureMEDAE = function(truth, response) {
  median(abs(response - truth))
}

#' @export rsq
#' @rdname measures
#' @format none
rsq = makeMeasure(id = "rsq", minimize = FALSE, best = 1, worst = -Inf,
  properties = c("regr", "req.pred", "req.truth"),
  name = "Coefficient of determination",
  note = "Also called R-squared, which is 1 - residual_sum_of_squares / total_sum_of_squares.",
  fun = function(task, model, pred, feats, extra.args) {
    measureRSQ(pred$data$truth, pred$data$response)
  }
)

#' @export measureRSQ
#' @rdname measures
#' @format none
measureRSQ = function(truth, response) {
  rss = measureSSE(truth, response)
  ess = sum((truth - mean(truth))^2L)
  if (ess == 0){
    warning("Measure is undefined if all truth values are equal.")
    return(NA_real_)
  }
  1 - rss / ess
}

#' @export expvar
#' @rdname measures
#' @format none
expvar = makeMeasure(id = "expvar", minimize = FALSE, best = 1, worst = 0,
  properties = c("regr", "req.pred", "req.truth"),
  name = "Explained variance",
  note = "Similar to measure rsq (R-squared). Defined as explained_sum_of_squares / total_sum_of_squares.",
  fun = function(task, model, pred, feats, extra.args) {
    measureEXPVAR(pred$data$truth, pred$data$response)
  }
)

#' @export measureEXPVAR
#' @rdname measures
#' @format none
measureEXPVAR = function(truth, response) {
  regss = sum((response - mean(truth))^2L)
  ess = sum((truth - mean(truth))^2L)
  if (ess == 0){
    warning("Measure is undefined if all truth values are equal.")
    return(NA_real_)
  }
  regss / ess
}

#' @export arsq
#' @rdname measures
#' @format none
arsq = makeMeasure(id = "adjrsq", minimize = FALSE, best = 1, worst = 0,
  properties = c("regr", "req.pred", "req.truth"),
  name = "Adjusted coefficient of determination",
  note = "Defined as: 1 - (1 - rsq) * (p / (n - p - 1L)). Adjusted R-squared is only defined for normal linear regression.",
  fun = function(task, model, pred, feats, extra.args) {
    n = length(pred$data$truth)
    p = length(model$features)
    if (n == p + 1){
      warning("Adjusted R-squared is undefined if the number observations is equal to the number of independent variables plus one.")
      return(NA_real_)
    }
    1 - (1 - measureRSQ(pred$data$truth, pred$data$response)) * (p / (n - p - 1L))
  }
)

#' @export rrse
#' @rdname measures
#' @format none
rrse = makeMeasure(id = "rrse", minimize = TRUE, best = 0, worst = Inf,
  properties = c("regr", "req.pred", "req.truth"),
  name = "Root relative squared error",
  note = "Defined as sqrt (sum_of_squared_errors / total_sum_of_squares). Undefined for single instances and when every truth value is identical. In this case the output will be NA.",
  fun = function(task, model, pred, feats, extra.args) {
    measureRRSE(pred$data$truth, pred$data$response)
  }
)

#' @export measureRRSE
#' @rdname measures
#' @format none
measureRRSE = function(truth, response){
  tss = sum((truth - mean(truth))^2L)
  if (tss == 0){
    warning("Measure is undefined if all truth values are equal.")
    return(NA_real_)
  }
  sqrt(measureSSE(truth, response) / tss)
}

#' @export rae
#' @rdname measures
#' @format none
rae = makeMeasure(id = "rae", minimize = TRUE, best = 0, worst = Inf,
  properties = c("regr", "req.pred", "req.truth"),
  name = "Relative absolute error",
  note = "Defined as sum_of_absolute_errors / mean_absolute_deviation. Undefined for single instances and when every truth value is identical. In this case the output will be NA.",
  fun = function(task, model, pred, feats, extra.args) {
    measureRAE(pred$data$truth, pred$data$response)
  }
)

#' @export measureRAE
#' @rdname measures
#' @format none
measureRAE = function(truth, response){
  meanad = sum(abs(truth - mean(truth)))
  if (meanad == 0){
    warning("Measure is undefined if all truth values are equal.")
    return(NA_real_)
  }
  return(measureSAE(truth, response) / meanad)
}

#' @export mape
#' @rdname measures
#' @format none
mape = makeMeasure(id = "mape", minimize = TRUE, best = 0, worst = Inf,
  properties = c("regr", "req.pred", "req.truth"),
  name = "Mean absolute percentage error",
  note = "Defined as the abs(truth_i - response_i) / truth_i. Won't work if any truth value is equal to zero. In this case the output will be NA.",
  fun = function(task, model, pred, feats, extra.args) {
    measureMAPE(pred$data$truth, pred$data$response)
  }
)

#' @export measureMAPE
#' @rdname measures
#' @format none
measureMAPE = function(truth, response){
  if (any(truth == 0)){
    warning("Measure is undefined if any truth value is equal to 0.")
    return(NA_real_)
  }
  return(mean(abs((truth - response) / truth)))
}

#' @export msle
#' @rdname measures
#' @format none
msle = makeMeasure(id = "msle", minimize = TRUE, best = 0, worst = Inf,
  properties = c("regr", "req.pred", "req.truth"),
  name = "Mean squared logarithmic error",
  note = "Defined as: mean((log(response + 1, exp(1)) - log(truth + 1, exp(1)))^2).
  This measure is mostly used for count data, note that all predicted and actual target values must be greater or equal '-1'
  to compute the measure.",
  fun = function(task, model, pred, feats, extra.args) {
    measureMSLE(pred$data$truth, pred$data$response)
  }
)

#' @export measureMSLE
#' @rdname measures
#' @format none
measureMSLE = function(truth, response) {
  if (any(truth < -1))
    stop("All truth values must be greater or equal -1")
  if (any(response < -1))
    stop("All predicted values must be greater or equal -1")

  mean((log(response + 1) - log(truth + 1))^2)
}

#' @export rmsle
#' @rdname measures
#' @format none
rmsle = makeMeasure(id = "rmsle", minimize = TRUE, best = 0, worst = Inf,
  properties = c("regr", "req.pred", "req.truth"),
  name = "Root mean squared logarithmic error",
  note = "Defined as: sqrt(msle). Definition taken from:
  Definition taken from: https: / /www.kaggle.com / wiki / RootMeanSquaredLogarithmicError.
  This measure is mostly used for count data, note that all predicted and actual target values
  must be greater or equal '-1' to compute the measure.",
  fun = function(task, model, pred, feats, extra.args) {
    sqrt(measureMSLE(pred$data$truth, pred$data$response))
  }
)

#' @export kendalltau
#' @rdname measures
#' @format none
kendalltau = makeMeasure(id = "kendalltau", minimize = FALSE, best = 1, worst = -1,
  properties = c("regr", "req.pred", "req.truth"),
  name = "Kendall's tau",
  note = "Defined as: Kendall's tau correlation between truth and response. Only looks at the order.
  See Rosset et al.: http://citeseerx.ist.psu.edu/viewdoc/download?doi=10.1.1.95.1398&rep=rep1&type=pdf.",
  fun = function(task, model, pred, feats, extra.args) {
    measureKendallTau(pred$data$truth, pred$data$response)
  }
)

#' @export measureKendallTau
#' @rdname measures
#' @format none
measureKendallTau = function(truth, response) {
  cor(truth, response, use = "na.or.complete", method = "kendall")
}

#' @export spearmanrho
#' @rdname measures
#' @format none
spearmanrho = makeMeasure(id = "spearmanrho", minimize = FALSE, best = 1, worst = -1,
  properties = c("regr", "req.pred", "req.truth"),
  name = "Spearman's rho",
  note = "Defined as: Spearman's rho correlation between truth and response. Only looks at the order.
  See Rosset et al.: http://citeseerx.ist.psu.edu/viewdoc/download?doi=10.1.1.95.1398&rep=rep1&type=pdf.",
  fun = function(task, model, pred, feats, extra.args) {
    measureSpearmanRho(pred$data$truth, pred$data$response)
  }
)

#' @export measureSpearmanRho
#' @rdname measures
#' @format none
measureSpearmanRho = function(truth, response) {
  cor(truth, response, use = "na.or.complete", method = "spearman")
}

###############################################################################
### classif multi ###
###############################################################################
#' @export mmce
#' @rdname measures
#' @format none
mmce = makeMeasure(id = "mmce", minimize = TRUE, best = 0, worst = 1,
  properties = c("oneclass", "classif", "classif.multi", "req.pred", "req.truth"),
  name = "Mean misclassification error",
  note = "Defined as: mean(response != truth)",
  fun = function(task, model, pred, feats, extra.args) {
    measureMMCE(pred$data$truth, pred$data$response)
  }
)

#' @export measureMMCE
#' @rdname measures
#' @format none
measureMMCE = function(truth, response) {
  mean(response != truth)
}

#' @export acc
#' @rdname measures
#' @format none
acc = makeMeasure(id = "acc", minimize = FALSE, best = 1, worst = 0,
  properties = c("classif", "classif.multi", "req.pred", "req.truth"),
  name = "Accuracy",
  note = "Defined as: mean(response == truth)",
  fun = function(task, model, pred, feats, extra.args) {
    measureACC(pred$data$truth, pred$data$response)
  }
)

#' @export measureACC
#' @rdname measures
#' @format none
measureACC = function(truth, response) {
  mean(response == truth)
}

#' @export ber
#' @rdname measures
#' @format none
ber = makeMeasure(id = "ber", minimize = TRUE, best = 0, worst = 1,
  properties = c("oneclass", "classif", "classif.multi", "req.pred", "req.truth"),
  name = "Balanced error rate",
  note = "Mean of misclassification error rates on all individual classes.",
  fun = function(task, model, pred, feats, extra.args) {
    # special case for predictions from FailureModel
    if (anyMissing(pred$data$response))
      return(NA_real_)
    n = length(pred$task.desc$class.levels) + 1L
    mean(calculateConfusionMatrix(pred, relative = TRUE)$relative.row[-n, n])
  }
)

#' @export multiclass.aunu
#' @rdname measures
#' @format none
multiclass.aunu = makeMeasure(id = "multiclass.aunu", minimize = FALSE, best = 1, worst = 0.5,
  properties = c("classif", "classif.multi", "req.pred", "req.truth", "req.prob"),
  name = "Average 1 vs. rest multiclass AUC",
  note = "Computes the AUC treating a c-dimensional classifier as c two-dimensional classifiers, where classes are assumed to have uniform distribution, in order to have a measure which is independent of class distribution change. See Ferri et al.: https://www.math.ucdavis.edu/~saito/data/roc/ferri-class-perf-metrics.pdf.",
  fun = function(task, model, pred, feats, extra.args) {
    measureAUNU(getPredictionProbabilities(pred, pred$task.desc$class.levels), pred$data$truth)
  }
)

#' @export measureAUNU
#' @rdname measures
#' @format none
measureAUNU = function(probabilities, truth) {
  if (length(unique(truth)) != nlevels(truth)){
    warning("Measure is undefined if there isn't at least one sample per class.")
    return(NA_real_)
  }
  mean(vnapply(1:nlevels(truth), function(i) colAUC(probabilities[, i], truth == levels(truth)[i])))
}

#' @export multiclass.aunp
#' @rdname measures
#' @format none
multiclass.aunp = makeMeasure(id = "multiclass.aunp", minimize = FALSE, best = 1, worst = 0.5,
  properties = c("classif", "classif.multi", "req.pred", "req.truth", "req.prob"),
  name = "Weighted average 1 vs. rest multiclass AUC",
  note = "Computes the AUC treating a c-dimensional classifier as c two-dimensional classifiers, taking into account the prior probability of each class. See Ferri et al.: https://www.math.ucdavis.edu/~saito/data/roc/ferri-class-perf-metrics.pdf.",
  fun = function(task, model, pred, feats, extra.args) {
    measureAUNP(getPredictionProbabilities(pred, pred$task.desc$class.levels), pred$data$truth)
  }
)

#' @export measureAUNP
#' @rdname measures
#' @format none
measureAUNP = function(probabilities, truth) {
  if (length(unique(truth)) != nlevels(truth)){
    warning("Measure is undefined if there isn't at least one sample per class.")
    return(NA_real_)
  }
  sum(vnapply(1:nlevels(truth), function(i) mean(truth == levels(truth)[i]) * colAUC(probabilities[, i], truth == levels(truth)[i])))
}

#' @export multiclass.au1u
#' @rdname measures
#' @format none
multiclass.au1u = makeMeasure(id = "multiclass.au1u", minimize = FALSE, best = 1, worst = 0.5,
  properties = c("classif", "classif.multi", "req.pred", "req.truth", "req.prob"),
  name = "Average 1 vs. 1 multiclass AUC",
  note =  "Computes AUC of c(c - 1) binary classifiers (all possible pairwise combinations) while considering uniform distribution of the classes. See Ferri et al.: https://www.math.ucdavis.edu/~saito/data/roc/ferri-class-perf-metrics.pdf.",
  fun = function(task, model, pred, feats, extra.args) {
    measureAU1U(getPredictionProbabilities(pred, pred$task.desc$class.levels), pred$data$truth)
  }
)

#' @export measureAU1U
#' @rdname measures
#' @format none
measureAU1U = function(probabilities, truth) {
  m = colAUC(probabilities, truth)
  c = c(combn(1:nlevels(truth), 2))
  mean(m[cbind(rep(seq_len(nrow(m)), each = 2), c)])
}

#' @export multiclass.au1p
#' @rdname measures
#' @format none
multiclass.au1p = makeMeasure(id = "multiclass.au1p", minimize = FALSE, best = 1, worst = 0.5,
  properties = c("classif", "classif.multi", "req.pred", "req.truth", "req.prob"),
  name = "Weighted average 1 vs. 1 multiclass AUC",
  note = "Computes AUC of c(c - 1) binary classifiers while considering the a priori distribution of the classes. See Ferri et al.: https://www.math.ucdavis.edu/~saito/data/roc/ferri-class-perf-metrics.pdf.",
  fun = function(task, model, pred, feats, extra.args) {
    measureAU1P(getPredictionProbabilities(pred, pred$task.desc$class.levels), pred$data$truth)
  }
)

#' @export measureAU1P
#' @rdname measures
#' @format none
measureAU1P = function(probabilities, truth) {
  m = colAUC(probabilities, truth)
  weights = table(truth) / length(truth)
  m = m * matrix(rep(weights, each = nrow(m)), ncol = length(weights))
  c = c(combn(1:nlevels(truth), 2))
  sum(m[cbind(rep(seq_len(nrow(m)), each = 2), c)]) / (nlevels(truth) - 1)
}

#' @export multiclass.brier
#' @rdname measures
#' @format none
multiclass.brier = makeMeasure(id = "multiclass.brier", minimize = TRUE, best = 0, worst = 2,
  properties = c("classif", "classif.multi", "req.pred", "req.truth", "req.prob"),
  name = "Multiclass Brier score",
  note = "Defined as: (1/n) sum_i sum_j (y_ij - p_ij)^2, where y_ij = 1 if observation i has class j (else 0), and p_ij is the predicted probability of observation i for class j. From http://docs.lib.noaa.gov/rescue/mwr/078/mwr-078-01-0001.pdf.",
  fun = function(task, model, pred, feats, extra.args) {
    measureMulticlassBrier(getPredictionProbabilities(pred, pred$task.desc$class.levels), pred$data$truth)
  }
)

#' @export measureMulticlassBrier
#' @rdname measures
#' @format none
measureMulticlassBrier = function(probabilities, truth) {
  truth = factor(truth, levels = colnames(probabilities))
  mat01 = createDummyFeatures(truth)
  mean(rowSums((probabilities - mat01)^2))
}

#' @export logloss
#' @rdname measures
#' @format none
logloss = makeMeasure(id = "logloss", minimize = TRUE, best = 0, worst = Inf,
  properties = c("classif", "classif.multi", "req.truth", "req.prob"),
  name = "Logarithmic loss",
  note = "Defined as: -mean(log(p_i)), where p_i is the predicted probability of the true class of observation i. Inspired by https://www.kaggle.com/wiki/MultiClassLogLoss.",
  fun = function(task, model, pred, feats, extra.args) {
    measureLogloss(getPredictionProbabilities(pred, cl = pred$task.desc$class.levels), pred$data$truth)
  }
)

#' @export measureLogloss
#' @rdname measures
#' @format none
measureLogloss = function(probabilities, truth){
  eps = 1e-15
  #let's confine the predicted probabilities to [eps,1 - eps], so logLoss doesn't reach infinity under any circumstance
  probabilities[probabilities > 1 - eps] = 1 - eps
  probabilities[probabilities < eps] = eps
  truth = match(as.character(truth), colnames(probabilities))
  p = getRowEls(probabilities, truth)
  -1 * mean(log(p))
}

#' @export ssr
#' @rdname measures
#' @format none
ssr = makeMeasure(id = "ssr", minimize = FALSE, best = 1, worst = 0,
  properties = c("classif", "classif.multi", "req.truth", "req.prob"),
  name = "Spherical Scoring Rule",
  note = "Defined as: mean(p_i(sum_j(p_ij))), where p_i is the predicted probability of the true class of observation i and p_ij is the predicted probablity of observation i for class j.
  See: Bickel, J. E. (2007). Some comparisons among quadratic, spherical, and logarithmic scoring rules. Decision Analysis, 4(2), 49-65.",
  fun = function(task, model, pred, feats, extra.args) {
    measureSSR(getPredictionProbabilities(pred, cl = pred$task.desc$class.levels), pred$data$truth)
  }
)

#' @export measureSSR
#' @rdname measures
#' @format none
measureSSR = function(probabilities, truth){
  truth = match(as.character(truth), colnames(probabilities))
  p = getRowEls(probabilities, truth)
  mean(p / sqrt(rowSums(probabilities^2)))
}

#' @export qsr
#' @rdname measures
#' @format none
qsr = makeMeasure(id = "qsr", minimize = FALSE, best = 1, worst = -1,
  properties = c("classif", "classif.multi", "req.truth", "req.prob"),
  name = "Quadratic Scoring Rule",
  note = "Defined as: 1 - (1/n) sum_i sum_j (y_ij - p_ij)^2, where y_ij = 1 if observation i has class j (else 0), and p_ij is the predicted probablity of observation i for class j.
  This scoring rule is the same as 1 - multiclass.brier.
  See: Bickel, J. E. (2007). Some comparisons among quadratic, spherical, and logarithmic scoring rules. Decision Analysis, 4(2), 49-65.",
  fun = function(task, model, pred, feats, extra.args) {
    measureQSR(getPredictionProbabilities(pred, cl = pred$task.desc$class.levels), pred$data$truth)
  }
)

#' @export measureQSR
#' @rdname measures
#' @format none
measureQSR = function(probabilities, truth){
  #We add this line because binary tasks only output one probability column
  if (is.null(dim(probabilities))) probabilities = cbind(probabilities, 1 - probabilities)
  truth = factor(truth, levels = colnames(probabilities))
  1 - mean(rowSums((probabilities - createDummyFeatures(truth))^2))
}

#' @export lsr
#' @rdname measures
#' @format none
lsr = makeMeasure(id = "lsr", minimize = FALSE, best = 0, worst = -Inf,
  properties = c("classif", "classif.multi", "req.truth", "req.prob"),
  name = "Logarithmic Scoring Rule",
  note = "Defined as: mean(log(p_i)), where p_i is the predicted probability of the true class of observation i.
  This scoring rule is the same as the negative logloss, self-information or surprisal.
  See: Bickel, J. E. (2007). Some comparisons among quadratic, spherical, and logarithmic scoring rules. Decision Analysis, 4(2), 49-65.",
  fun = function(task, model, pred, feats, extra.args) {
    measureLSR(getPredictionProbabilities(pred, cl = pred$task.desc$class.levels), pred$data$truth)
  }
)

#' @export measureLSR
#' @rdname measures
#' @format none
measureLSR = function(probabilities, truth){
  -1 * measureLogloss(probabilities, truth)
}

#' @export kappa
#' @rdname measures
#' @format none
kappa = makeMeasure(id = "kappa", minimize = FALSE, best = 1, worst = -1,
  properties = c("classif", "classif.multi", "req.pred", "req.truth"),
  name = "Cohen's kappa",
  note = "Defined as: 1 - (1 - p0) / (1 - pe). With: p0 = 'observed frequency of
    agreement' and pe = 'expected agremeent frequency under independence",
  fun = function(task, model, pred, feats, extra.args) {
    measureKAPPA(pred$data$truth, pred$data$response)
  }
)

#' @export measureKAPPA
#' @rdname measures
#' @format none
measureKAPPA = function(truth, response) {
  # get confusion matrix
  conf.mat = table(truth, response)
  conf.mat = conf.mat / sum(conf.mat)

  # observed agreement frequency
  p0 = sum(diag(conf.mat))

  # get expected probs under independence
  rowsum = rowSums(conf.mat)
  colsum = colSums(conf.mat)
  pe = sum(rowsum * colsum) / sum(conf.mat)^2

  # calculate kappa
  1 - (1 - p0) / (1 - pe)
}

#' @export wkappa
#' @rdname measures
#' @format none
wkappa = makeMeasure(id = "wkappa", minimize = FALSE, best = 1, worst = -1,
  properties = c("classif", "classif.multi", "req.pred", "req.truth"),
  name = "Mean quadratic weighted kappa",
  note = "Defined as: 1 - sum(weights * conf.mat) / sum(weights * expected.mat),
    the weight matrix measures seriousness of disagreement with the squared euclidean metric.",
  fun = function(task, model, pred, feats, extra.args) {
    measureWKAPPA(pred$data$truth, pred$data$response)
  }
)

#' @export measureWKAPPA
#' @rdname measures
#' @format none
measureWKAPPA = function(truth, response) {
  # get confusion matrix
  conf.mat = table(truth, response)
  conf.mat = conf.mat / sum(conf.mat)

  # get expected probs under independence
  rowsum = rowSums(conf.mat)
  colsum = colSums(conf.mat)
  expected.mat = rowsum %*% t(colsum)

  # get weights
  class.values = seq_along(levels(truth)) - 1L
  weights = outer(class.values, class.values, FUN = function(x, y) (x - y)^2)

  # calculate weighted kappa
  1 - sum(weights * conf.mat) / sum(weights * expected.mat)
}

###############################################################################
### classif binary ###
###############################################################################
#' @export auc
#' @rdname measures
#' @format none
auc = makeMeasure(id = "auc", minimize = FALSE, best = 1, worst = 0,
  properties = c("oneclass", "classif", "req.pred", "req.truth", "req.prob"),
  name = "Area under the curve",
  note = "Integral over the graph that results from computing fpr and tpr for many different thresholds.",
  fun = function(task, model, pred, feats, extra.args) {
    if (anyMissing(pred$data$response) || length(unique(pred$data$truth)) == 1L)
      return(NA_real_)
    measureAUC(getPredictionProbabilities(pred), pred$data$truth, pred$task.desc$negative, pred$task.desc$positive)
  }
)

#' @export measureAUC
#' @rdname measures
#' @format none
measureAUC = function(probabilities, truth, negative, positive) {
  if (is.factor(truth)) {
    i = as.integer(truth) == which(levels(truth) == positive)
  } else {
    i = truth == positive
  }
  if (length(unique(i)) < 2L) {
    stop("truth vector must have at least two classes")
  }
  #Use fast ranking function from data.table for larger vectors
  if (length(i) > 5000L) {
    r = frankv(probabilities)
  } else {
    r = rank(probabilities)
  }
  n.pos = as.numeric(sum(i))
  n.neg = length(i) - n.pos
  (sum(r[i]) - n.pos * (n.pos + 1) / 2) / (n.pos * n.neg)
}

#' @export brier
#' @rdname measures
#' @format none
brier = makeMeasure(id = "brier", minimize = TRUE, best = 0, worst = 1,
  properties = c("classif", "req.pred", "req.truth", "req.prob"),
  name = "Brier score",
  note = "The Brier score is defined as the quadratic difference between the probability and the value (1,0) for the class.
  That means we use the numeric representation 1 and 0 for our target classes. It is similiar to the mean squared error in regression.
  multiclass.brier is the sum over all one vs. all comparisons and for a binary classifcation 2 * brier.",
  fun = function(task, model, pred, feats, extra.args) {
    measureBrier(getPredictionProbabilities(pred), pred$data$truth, pred$task.desc$negative, pred$task.desc$positive)
  }
)

#' @export measureBrier
#' @rdname measures
#' @format none
measureBrier = function(probabilities, truth, negative, positive) {
  y = as.numeric(truth == positive)
  mean((y - probabilities)^2)
}

#' @export brier.scaled
#' @rdname measures
#' @format none
brier.scaled = makeMeasure(id = "brier.scaled", minimize = FALSE, best = 1, worst = 0,
  properties = c("classif", "req.pred", "req.truth", "req.prob"),
  name = "Brier scaled",
  note = "Brier score scaled to [0,1], see http://www.ncbi.nlm.nih.gov/pmc/articles/PMC3575184/.",
  fun = function(task, model, pred, feats, extra.args) {
    measureBrierScaled(getPredictionProbabilities(pred), pred$data$truth, pred$task.desc$negative, pred$task.desc$positive)
  }
)

#' @export measureBrierScaled
#' @rdname measures
#' @format none
measureBrierScaled = function(probabilities, truth, negative, positive) {
  y = as.numeric(truth == positive)
  brier = mean((y - probabilities)^2)
  inc = mean(probabilities)
  brier.max = inc * (1 - inc)^2 + (1 - inc) * inc^2
  1 - brier / brier.max
}

#' @export bac
#' @rdname measures
#' @format none
bac = makeMeasure(id = "bac", minimize = FALSE, best = 1, worst = 0,
  properties = c("oneclass", "classif", "req.pred", "req.truth"),
  name = "Balanced accuracy",
  note = "Mean of true positive rate and true negative rate.",
  fun = function(task, model, pred, feats, extra.args) {
    denom.positive = sum(pred$data$truth == pred$task.desc$positive)
    denom.negative = sum(pred$data$truth == pred$task.desc$negative)

    summand.positive = ifelse(denom.positive == 0, 0, tp$fun(pred = pred) / denom.positive)
    summand.negative = ifelse(denom.negative == 0, 0, tn$fun(pred = pred) / denom.negative)

<<<<<<< HEAD
    mean(c(summandPositive, summandNegative))
=======
    mean(c(summand.positive, summand.negative))
>>>>>>> 50f0cef1
  }
)

#' @export measureBAC
#' @rdname measures
#' @format none
measureBAC = function(truth, response, negative, positive) {

  denom.positive = sum(truth == positive)
  denom.negative = sum(truth == negative)

  summand.positive = ifelse(denom.positive == 0, 0, measureTP(truth, response, positive) / denom.positive)
  summand.negative = ifelse(denom.negative == 0, 0, measureTN(truth, response, negative) / denom.negative)

<<<<<<< HEAD
  mean(c(summandPositive, summandNegative))
=======
  mean(c(summand.positive, summand.negative))
>>>>>>> 50f0cef1
}

#' @export wac
#' @rdname measures
#' @format none
wac = makeMeasure(id = "wac", minimize = FALSE, best = 1, worst = 0,
  properties = c("oneclass", "classif", "req.pred", "req.truth"),
  name = "Weighted accuracy",
  note = "Weighted mean of true positive rate and true negative rate. Per default weight.positive = 0.5 and therefore equals to the balanced accuracy (bac). If using wac via the performance fct, pass the weight beforehand,
  e.g. wac$extra.args = list(weight.positive = 0.6).",
  fun = function(task, model, pred, feats, extra.args) {
    if (is.null(extra.args$weight.positive)) {
      weight.positive = 0.5
    } else {
      weight.positive = extra.args$weight.positive
    }
    if (!(0 <= weight.positive & weight.positive <= 1))
      stop("Weiht for the positive class for the weights accuracy must be an element of (0,1).")
      weight.negative = 1 - weight.positive

      denom.positive = sum(pred$data$truth == pred$task.desc$positive)
      denom.negative = sum(pred$data$truth == pred$task.desc$negative)

      summand.positive = ifelse(denom.positive == 0, 0,  weight.positive * tp$fun(pred = pred) / denom.positive)
      summand.negative = ifelse(denom.negative == 0, 0,  weight.negative * tn$fun(pred = pred) / denom.negative)

<<<<<<< HEAD
      sum(c(summandPositive, summandNegative))
=======
      sum(c(summand.positive, summand.negative))
>>>>>>> 50f0cef1
  }
)

#' @export measureWAC
#' @rdname measures
#' @format none
measureWAC = function(truth, response, negative, positive, weight.positive = 0.5) {
  if (!(0 <= weight.positive & weight.positive <= 1))
    stop("Weiht for the positive class for the weights accuracy must be an element of (0,1).")
    weight.negative = 1 - weight.positive

    denom.positive = sum(truth == positive)
    denom.negative = sum(truth == negative)

    summand.positive = ifelse(denom.positive == 0, 0,  weight.positive * measureTP(truth, response, positive) / denom.positive)
    summand.negative = ifelse(denom.negative == 0, 0,  weight.negative * measureTN(truth, response, negative) / denom.negative)

<<<<<<< HEAD
    sum(c(summandPositive, summandNegative))
=======
    sum(c(summand.positive, summand.negative))
>>>>>>> 50f0cef1
}

#' @export tp
#' @rdname measures
#' @format none
tp = makeMeasure(id = "tp", minimize = FALSE, best = Inf, worst = 0,
  properties = c("oneclass", "classif", "req.pred", "req.truth"),
  name = "True positives",
  note = "Sum of all correctly classified observations in the positive class.",
  fun = function(task, model, pred, feats, extra.args) {
    measureTP(pred$data$truth, pred$data$response, pred$task.desc$positive)
  }
)

#' @export measureTP
#' @rdname measures
#' @format none
measureTP = function(truth, response, positive) {
  sum(truth == response & response == positive)
}

#' @export tn
#' @rdname measures
#' @format none
tn = makeMeasure(id = "tn", minimize = FALSE, best = Inf, worst = 0,
  properties = c("oneclass", "classif", "req.pred", "req.truth"),
  name = "True negatives",
  note = "Sum of correctly classified observations in the negative class. Also called correct rejections.",
  fun = function(task, model, pred, feats, extra.args) {
    measureTN(pred$data$truth, pred$data$response, pred$task.desc$negative)
  }
)

#' @export measureTN
#' @rdname measures
#' @format none
measureTN = function(truth, response, negative) {
  sum(truth == response & response == negative)
}

#' @export fp
#' @rdname measures
#' @format none
fp = makeMeasure(id = "fp", minimize = TRUE, best = 0, worst = Inf,
  properties = c("oneclass", "classif", "req.pred", "req.truth"),
  name = "False positives",
  note = "Sum of misclassified observations in the positive class. Also called false alarms.",
  fun = function(task, model, pred, feats, extra.args) {
    measureFP(pred$data$truth, pred$data$response, pred$task.desc$positive)
  }
)

#' @export measureFP
#' @rdname measures
#' @format none
measureFP = function(truth, response, positive) {
  sum(truth != response & response == positive)
}

#' @export fn
#' @rdname measures
#' @format none
fn = makeMeasure(id = "fn", minimize = TRUE, best = 0, worst = Inf,
  properties = c("oneclass", "classif", "req.pred", "req.truth"),
  name = "False negatives",
  note = "Sum of misclassified observations in the negative class. Also called misses.",
  fun = function(task, model, pred, feats, extra.args) {
    measureFN(pred$data$truth, pred$data$response, pred$task.desc$negative)
  }
)

#' @export measureFN
#' @rdname measures
#' @format none
measureFN = function(truth, response, negative) {
  sum(truth != response & response == negative)
}

#' @export tpr
#' @rdname measures
#' @format none
tpr = makeMeasure(id = "tpr", minimize = FALSE, best = 1, worst = 0,
  properties = c("oneclass", "classif", "req.pred", "req.truth"),
  name = "True positive rate",
  note = "Percentage of correctly classified observations in the positive class. Also called hit rate, recall or sensitivity.",
  fun = function(task, model, pred, feats, extra.args) {
    measureTPR(pred$data$truth, pred$data$response, pred$task.desc$positive)
  }
)

#' @export measureTPR
#' @rdname measures
#' @format none
measureTPR = function(truth, response, positive) {
  measureTP(truth, response, positive) / sum(truth == positive)
}

#' @export tnr
#' @rdname measures
#' @format none
tnr = makeMeasure(id = "tnr", minimize = FALSE, best = 1, worst = 0,
  properties = c("oneclass", "classif", "req.pred", "req.truth"),
  name = "True negative rate",
  note = "Percentage of correctly classified observations in the negative class. Also called specificity.",
  fun = function(task, model, pred, feats, extra.args) {
    measureTNR(pred$data$truth, pred$data$response, pred$task.desc$negative)
  }
)

#' @export measureTNR
#' @rdname measures
#' @format none
measureTNR = function(truth, response, negative) {
  measureTN(truth, response, negative) / sum(truth == negative)
}

#' @export fpr
#' @rdname measures
#' @format none
fpr = makeMeasure(id = "fpr", minimize = TRUE, best = 0, worst = 1,
  properties = c("oneclass", "classif", "req.pred", "req.truth"),
  name = "False positive rate",
  note = "Percentage of misclassified observations in the positive class. Also called false alarm rate or fall-out.",
  fun = function(task, model, pred, feats, extra.args) {
    measureFPR(pred$data$truth, pred$data$response, pred$task.desc$negative, pred$task.desc$positive)
  }
)

#' @export measureFPR
#' @rdname measures
#' @format none
measureFPR = function(truth, response, negative, positive) {
  measureFP(truth, response, positive) / sum(truth == negative)
}

#' @export fnr
#' @rdname measures
#' @format none
fnr = makeMeasure(id = "fnr", minimize = TRUE, best = 0, worst = 1,
  properties = c("oneclass", "classif", "req.pred", "req.truth"),
  name = "False negative rate",
  note = "Percentage of misclassified observations in the negative class.",
  fun = function(task, model, pred, feats, extra.args) {
    measureFNR(pred$data$truth, pred$data$response, pred$task.desc$negative, pred$task.desc$positive)
  }
)

#' @export measureFNR
#' @rdname measures
#' @format none
measureFNR = function(truth, response, negative, positive) {
  measureFN(truth, response, negative) / sum(truth == positive)
}

#' @export ppv
#' @rdname measures
#' @format none
ppv = makeMeasure(id = "ppv", minimize = FALSE, best = 1, worst = 0,
  properties = c("oneclass", "classif", "req.pred", "req.truth"),
  name = "Positive predictive value",
  note = "Defined as: tp / (tp + number of fp). Also called precision. If the denominator is 0, PPV is set to be either 1 or 0 depending on whether the highest probability prediction is positive (1) or negative (0).",
  fun = function(task, model, pred, feats, extra.args) {
    if (pred$predict.type == "prob") {
      prob = getPredictionProbabilities(pred)
    } else {
      prob = NULL
      }
    measurePPV(pred$data$truth, pred$data$response, pred$task.desc$positive, prob)
  }
)

#' @export measurePPV
#' @rdname measures
#' @format none

measurePPV = function(truth, response, positive, probabilities = NULL) {
  denominator = sum(response == positive)
  ifelse(denominator == 0, measureEdgeCase(truth, positive, probabilities), measureTP(truth, response, positive) / denominator)
}
measureEdgeCase = function(truth, positive, prob) {
  if (!is.null(prob)) {
    rs = sort(prob, index.return = TRUE)
    erst = ifelse(truth[getLast(rs$ix)] == positive, 1, 0)
  } else {
    erst = NA
  }
  erst
}


#' @export npv
#' @rdname measures
#' @format none
npv = makeMeasure(id = "npv", minimize = FALSE, best = 1, worst = 0,
  properties = c("oneclass", "classif", "req.pred", "req.truth"),
  name = "Negative predictive value",
  note = "Defined as: (tn) / (tn + fn).",
  fun = function(task, model, pred, feats, extra.args) {
    measureNPV(pred$data$truth, pred$data$response, pred$task.desc$negative)
  }
)

#' @export measureNPV
#' @rdname measures
#' @format none
measureNPV = function(truth, response, negative) {
  measureTN(truth, response, negative) / sum(response == negative)
}

#' @export fdr
#' @rdname measures
#' @format none
fdr = makeMeasure(id = "fdr", minimize = TRUE, best = 0, worst = 1,
  properties = c("oneclass", "classif", "req.pred", "req.truth"),
  name = "False discovery rate",
  note = "Defined as: (fp) / (tp + fp).",
  fun = function(task, model, pred, feats, extra.args) {
    measureFDR(pred$data$truth, pred$data$response, pred$task.desc$positive)
  }
)

#' @export measureFDR
#' @rdname measures
#' @format none
measureFDR = function(truth, response, positive) {
  measureFP(truth, response, positive) / sum(response == positive)
}

#' @export mcc
#' @rdname measures
#' @format none
mcc = makeMeasure(id = "mcc", minimize = FALSE,
  properties = c("oneclass", "classif", "req.pred", "req.truth"), best = 1, worst = -1,
  name = "Matthews correlation coefficient",
  note = "Defined as  (tp * tn - fp * fn) / sqrt((tp + fp) * (tp + fn) * (tn + fp) * (tn + fn)), denominator set to 1 if 0",
  fun = function(task, model, pred, feats, extra.args) {
    measureMCC(pred$data$truth, pred$data$response, pred$task.desc$negative, pred$task.desc$positive)
  }
)

#' @export measureMCC
#' @rdname measures
#' @format none
measureMCC = function(truth, response, negative, positive) {
  tn = as.numeric(measureTN(truth, response, negative))
  tp = as.numeric(measureTP(truth, response, positive))
  fn = as.numeric(measureFN(truth, response, negative))
  fp = as.numeric(measureFP(truth, response, positive))

  denom = sqrt((tp + fp) * (tp + fn) * (tn + fp) * (tn + fn))
  # According to Wikipedia, the denominator can be set arbitrarily if it's 0. 1 seems to make as much sense as anything else.
  if (denom == 0) denom = 1

  (tp * tn - fp * fn) / denom
}

#' @export f1
#' @rdname measures
#' @format none
f1 = makeMeasure(id = "f1", minimize = FALSE, best = 1, worst = 0,
  properties = c("oneclass", "classif", "req.pred", "req.truth"),
  name = "F1 measure",
  note = "Defined as: 2 * tp/ (sum(truth == positive) + sum(response == positive))",
  fun = function(task, model, pred, feats, extra.args) {
    measureF1(pred$data$truth, pred$data$response, pred$task.desc$positive)
  }
)

measureF1 = function(truth, response, positive) {
  2 * measureTP(truth, response, positive) /
    (sum(truth == positive) + sum(response == positive))
}

#' @export gmean
#' @rdname measures
#' @format none
gmean = makeMeasure(id = "gmean", minimize = FALSE, best = 1, worst = 0,
  properties = c("oneclass", "classif", "req.pred", "req.truth"),
  name = "G-mean",
  note = "Geometric mean of recall and specificity.",
  fun = function(task, model, pred, feats, extra.args) {
    measureGMEAN(pred$data$truth, pred$data$response, pred$task.desc$negative, pred$task.desc$positive)
  }
)

#' @export measureGMEAN
#' @rdname measures
#' @format none
#' @references
#' He, H. & Garcia, E. A. (2009)
#' \emph{Learning from Imbalanced Data.}
#' IEEE Transactions on Knowledge and Data Engineering, vol. 21, no. 9. pp. 1263-1284.
measureGMEAN = function(truth, response, negative, positive) {
  sqrt(measureTPR(truth, response, positive) * measureTNR(truth, response, negative))
}

#' @export gpr
#' @rdname measures
#' @format none
gpr = makeMeasure(id = "gpr", minimize = FALSE, best = 1, worst = 0,
  properties = c("oneclass", "classif", "req.pred", "req.truth"),
  name = "Geometric mean of precision and recall.",
  note = "Defined as: sqrt(ppv * tpr)",
  fun = function(task, model, pred, feats, extra.args) {
    measureGPR(pred$data$truth, pred$data$response, pred$task.desc$positive)
  }
)

#' @export measureGPR
#' @rdname measures
#' @format none
measureGPR = function(truth, response, positive) {
  sqrt(measurePPV(truth, response, positive) * measureTPR(truth, response, positive))
}

###############################################################################
### multilabel ###
###############################################################################
#' @export multilabel.hamloss
#' @rdname measures
#' @format none
multilabel.hamloss = makeMeasure(id = "multilabel.hamloss", minimize = TRUE, best = 0, worst = 1,
  properties = c("multilabel", "req.pred", "req.truth"),
  name = "Hamming loss",
  note = "Proportion of labels that are predicted incorrectly, following the definition
  by Charte and Charte: https://journal.r-project.org/archive/2015-2/charte-charte.pdf.",
  fun = function(task, model, pred, feats, extra.args) {
    measureMultilabelHamloss(getPredictionTruth.PredictionMultilabel(pred),
      getPredictionResponse.PredictionMultilabel(pred))
})

#' @export measureMultilabelHamloss
#' @rdname measures
#' @format none
measureMultilabelHamloss = function(truth, response) {
  mean(truth != response)
}

#' @export multilabel.subset01
#' @rdname measures
#' @format none
multilabel.subset01 = makeMeasure(id = "multilabel.subset01", minimize = TRUE, best = 0, worst = 1,
  properties = c("multilabel", "req.pred", "req.truth"),
  name = "Subset-0-1 loss",
  note = "Proportion of observations where the complete multilabel set (all 0-1-labels) is predicted incorrectly,
  following the definition by Charte and Charte: https://journal.r-project.org/archive/2015-2/charte-charte.pdf.",
  fun = function(task, model, pred, feats, extra.args) {
    measureMultilabelSubset01(getPredictionTruth.PredictionMultilabel(pred),
    getPredictionResponse.PredictionMultilabel(pred))
  }
)

#' @export measureMultilabelSubset01
#' @rdname measures
#' @format none
measureMultilabelSubset01 = function(truth, response) {
  mean(!apply(truth == response, 1, all))
}

#' @export multilabel.f1
#' @rdname measures
#' @format none
multilabel.f1 = makeMeasure(id = "multilabel.f1", minimize = FALSE, best = 1, worst = 0,
  properties = c("multilabel", "req.pred", "req.truth"),
  name = "F1 measure (multilabel)",
  note = "Harmonic mean of precision and recall on a per instance basis (Micro-F1), following the
  definition by Montanes et al.: http: / /www.sciencedirect.com / science / article / pii / S0031320313004019.
  Fractions where the denominator becomes 0 are replaced with 1 before computing the average across all instances.",
  fun = function(task, model, pred, feats, extra.args) {
    measureMultiLabelF1(getPredictionTruth.PredictionMultilabel(pred),
    getPredictionResponse.PredictionMultilabel(pred))
  }
)

#' @export measureMultiLabelF1
#' @rdname measures
#' @format none
measureMultiLabelF1 = function(truth, response) {
  numerator = 2 * rowSums(truth & response)
  denominator = rowSums(truth + response)
  mean(ifelse(denominator == 0, 1, numerator / denominator))
}

#' @export multilabel.acc
#' @rdname measures
#' @format none
multilabel.acc = makeMeasure(id = "multilabel.acc", minimize = FALSE, best = 1, worst = 0,
  properties = c("multilabel", "req.pred", "req.truth"),
  name = "Accuracy (multilabel)",
  note = "Averaged proportion of correctly predicted labels with respect to the total number of labels for each instance,
  following the definition by Charte and Charte: https: / /journal.r-project.org / archive / 2015 - 2 / charte-charte.pdf.
  Fractions where the denominator becomes 0 are replaced with 1 before computing the average across all instances.",
  fun = function(task, model, pred, feats, extra.args) {
    measureMultilabelACC(getPredictionTruth.PredictionMultilabel(pred),
    getPredictionResponse.PredictionMultilabel(pred))
  }
)

#' @export measureMultilabelACC
#' @rdname measures
#' @format none
measureMultilabelACC = function(truth, response) {
  numerator = rowSums(truth & response)
  denominator = rowSums(truth | response)
  mean(ifelse(denominator == 0, 1, numerator / denominator))
}

#' @export multilabel.ppv
#' @rdname measures
#' @format none
multilabel.ppv = makeMeasure(id = "multilabel.ppv", minimize = FALSE, best = 1, worst = 0,
  properties = c("multilabel", "req.pred", "req.truth"),
  name = "Positive predictive value (multilabel)",
  note = "Also called precision. Averaged ratio of correctly predicted labels for each instance,
  following the definition by Charte and Charte: https: / /journal.r-project.org / archive / 2015 - 2 / charte-charte.pdf.
  Fractions where the denominator becomes 0 are ignored in the average calculation.",
  fun = function(task, model, pred, feats, extra.args) {
    measureMultilabelPPV(getPredictionTruth.PredictionMultilabel(pred),
    getPredictionResponse.PredictionMultilabel(pred))
  }
)

#' @export measureMultilabelPPV
#' @rdname measures
#' @format none
measureMultilabelPPV = function(truth, response) {
  numerator = rowSums(truth & response)
  denominator = rowSums(response)
  mean(numerator / denominator, na.rm = TRUE)
}

#' @export multilabel.tpr
#' @rdname measures
#' @format none
multilabel.tpr = makeMeasure(id = "multilabel.tpr", minimize = FALSE, best = 1, worst = 0,
  properties = c("multilabel", "req.pred", "req.truth"),
  name = "TPR (multilabel)",
  note = "Also called recall. Averaged proportion of predicted labels which are relevant for each instance,
  following the definition by Charte and Charte: https: / /journal.r-project.org / archive / 2015 - 2 / charte-charte.pdf.
  Fractions where the denominator becomes 0 are ignored in the average calculation.",
  fun = function(task, model, pred, feats, extra.args) {
    measureMultilabelTPR(getPredictionTruth.PredictionMultilabel(pred),
    getPredictionResponse.PredictionMultilabel(pred))
  }
)

#' @export measureMultilabelTPR
#' @rdname measures
#' @format none
measureMultilabelTPR = function(truth, response) {
  numerator = rowSums(truth & response)
  denominator = rowSums(truth)
  mean(numerator / denominator, na.rm = TRUE)
}

###############################################################################
### survival ###
###############################################################################
#' @export cindex
#' @rdname measures
#' @format none
cindex = makeMeasure(id = "cindex", minimize = FALSE, best = 1, worst = 0,
  properties = c("surv", "req.pred", "req.truth"),
  name = "Concordance index",
  note = "Fraction of all pairs of subjects whose predicted survival times are correctly ordered among all subjects that can actually be ordered. In other words, it is the probability of concordance between the predicted and the observed survival.",
  fun = function(task, model, pred, feats, extra.args) {
    requirePackages("Hmisc", default.method = "load")
    resp = pred$data$response
    if (anyMissing(resp))
      return(NA_real_)
    # FIXME: we need to convert to he correct survival type
    s = Surv(pred$data$truth.time, pred$data$truth.event)
    Hmisc::rcorr.cens(-1 * resp, s)[["C Index"]]
  }
)

###############################################################################
### cost-sensitive ###
###############################################################################
#' @export meancosts
#' @rdname measures
meancosts = makeMeasure(id = "meancosts", minimize = TRUE, best = 0, worst = Inf,
  properties = c("costsens", "req.pred", "req.task"),
  name = "Mean costs of the predicted choices",
  note = "Defined as: mean(y), where y is the vector of costs for the predicted classes.",
  fun = function(task, model, pred, feats, extra.args) {
    classes = as.character(pred$data$response)
    ids = pred$data$id
    costs = getTaskCosts(task)
    y = mapply(function(id, cl) {
      costs[id, cl]
    }, ids, classes, SIMPLIFY = TRUE, USE.NAMES = FALSE)
    mean(y)
  }
)

#' @export mcp
#' @rdname measures
mcp = makeMeasure(id = "mcp", minimize = TRUE, best = 0, worst = Inf,
  properties = c("costsens", "req.pred", "req.task"),
  name = "Misclassification penalty",
  note = "Average difference between costs of oracle and model prediction.",
  fun = function(task, model, pred, feats, extra.args) {
    mc = meancosts$fun(task, NULL, pred, NULL, extra.args)
    oc = mean(apply(getTaskCosts(task), 1L, min))
    mc - oc
  }
)

###############################################################################
### clustering ###
###############################################################################
#' @export db
#' @rdname measures
#' @format none
db = makeMeasure(id = "db", minimize = TRUE, best = 0, worst = Inf,
  properties = c("oneclass", "cluster", "req.pred", "req.feats"),
  name = "Davies-Bouldin cluster separation measure",
  note = "Ratio of the within cluster scatter, to the between cluster separation, averaged over the clusters. See `?clusterSim::index.DB`.",
  fun = function(task, model, pred, feats, extra.args) {
    if (length(unique(pred$data$response)) > 1L) {
      requirePackages("clusterSim", default.method = "load")
      r = as.integer(as.factor(pred$data$response))
      clusterSim::index.DB(feats, r)$DB
    } else {
      NA
    }
  }
)

#' @export dunn
#' @rdname measures
#' @format none
dunn = makeMeasure(id = "dunn", minimize = FALSE, best = Inf, worst = 0,
  properties = c("oneclass", "cluster", "req.pred", "req.feats"),
  name = "Dunn index",
  note = "Defined as the ratio of the smallest distance between observations not in the same cluster to the largest intra-cluster distance. See `?clValid::dunn`.",
  fun = function(task, model, pred, feats, extra.args) {
    # produced a confusing note in some cases, see issue #232
    suppressMessages(requirePackages("clValid", default.method = "load"))
    r = as.integer(as.factor(pred$data$response))
    clValid::dunn(Data = feats, clusters = r)
  }
)

#' @export G1
#' @rdname measures
#' @format none
G1 = makeMeasure(id = "G1", minimize = FALSE, best = Inf, worst = 0,  # nolint
  properties = c("oneclass", "cluster", "req.pred", "req.feats"),
  name = "Calinski-Harabasz pseudo F statistic",
  note = "Defined as ratio of between-cluster variance to within cluster variance. See `?clusterSim::index.G1`.",
  fun = function(task, model, pred, feats, extra.args) {
    requirePackages("clusterSim", default.method = "load")
    r = as.integer(as.factor(pred$data$response))
    clusterSim::index.G1(feats, r)
  }
)

#' @export G2
#' @rdname measures
#' @format none
G2 = makeMeasure(id = "G2", minimize = FALSE, best = Inf, worst = 0, # nolint
  properties = c("oneclass", "cluster", "req.pred", "req.feats"),
  name = "Baker and Hubert adaptation of Goodman-Kruskal's gamma statistic",
  note = "Defined as: (number of concordant comparisons - number of discordant comparisons) / (number of concordant comparisons + number of discordant comparisons). See `?clusterSim::index.G2`.",
  fun = function(task, model, pred, feats, extra.args) {
    requirePackages("clusterSim", default.method = "load")
    r = as.integer(as.factor(pred$data$response))
    clusterSim::index.G2(clusterSim::dist.GDM(feats), r)
  }
)

#' @export silhouette
#' @rdname measures
#' @format none
silhouette = makeMeasure(id = "silhouette", minimize = FALSE, best = Inf, worst = 0,
  properties = c("oneclass", "cluster", "req.pred", "req.feats"),
  name = "Rousseeuw's silhouette internal cluster quality index",
  note = "Silhouette value of an observation is a measure of how similar an object is to its own cluster compared to other clusters. The measure is calculated as the average of all silhouette values. See `?clusterSim::index.S`.",
  fun = function(task, model, pred, feats, extra.args) {
    requirePackages("clusterSim", default.method = "load")
    r = as.integer(as.factor(pred$data$response))
    clusterSim::index.S(clusterSim::dist.GDM(feats), r)
  }
)<|MERGE_RESOLUTION|>--- conflicted
+++ resolved
@@ -868,11 +868,7 @@
     summand.positive = ifelse(denom.positive == 0, 0, tp$fun(pred = pred) / denom.positive)
     summand.negative = ifelse(denom.negative == 0, 0, tn$fun(pred = pred) / denom.negative)
 
-<<<<<<< HEAD
-    mean(c(summandPositive, summandNegative))
-=======
     mean(c(summand.positive, summand.negative))
->>>>>>> 50f0cef1
   }
 )
 
@@ -887,11 +883,8 @@
   summand.positive = ifelse(denom.positive == 0, 0, measureTP(truth, response, positive) / denom.positive)
   summand.negative = ifelse(denom.negative == 0, 0, measureTN(truth, response, negative) / denom.negative)
 
-<<<<<<< HEAD
-  mean(c(summandPositive, summandNegative))
-=======
   mean(c(summand.positive, summand.negative))
->>>>>>> 50f0cef1
+
 }
 
 #' @export wac
@@ -918,11 +911,7 @@
       summand.positive = ifelse(denom.positive == 0, 0,  weight.positive * tp$fun(pred = pred) / denom.positive)
       summand.negative = ifelse(denom.negative == 0, 0,  weight.negative * tn$fun(pred = pred) / denom.negative)
 
-<<<<<<< HEAD
-      sum(c(summandPositive, summandNegative))
-=======
       sum(c(summand.positive, summand.negative))
->>>>>>> 50f0cef1
   }
 )
 
@@ -940,11 +929,7 @@
     summand.positive = ifelse(denom.positive == 0, 0,  weight.positive * measureTP(truth, response, positive) / denom.positive)
     summand.negative = ifelse(denom.negative == 0, 0,  weight.negative * measureTN(truth, response, negative) / denom.negative)
 
-<<<<<<< HEAD
-    sum(c(summandPositive, summandNegative))
-=======
     sum(c(summand.positive, summand.negative))
->>>>>>> 50f0cef1
 }
 
 #' @export tp
