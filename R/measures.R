--- conflicted
+++ resolved
@@ -994,11 +994,7 @@
 #' @rdname measures
 #' @format none
 fpr = makeMeasure(id = "fpr", minimize = TRUE, best = 0, worst = 1,
-<<<<<<< HEAD
   properties = c("classif", "fdaclassif", "req.pred", "req.truth"),
-=======
-  properties = c("classif", "req.pred", "req.truth"),
->>>>>>> d6a62b7b
   name = "False positive rate",
   note = "Percentage of misclassified observations in the positive class. Also called false alarm rate or fall-out.",
   fun = function(task, model, pred, feats, extra.args) {
