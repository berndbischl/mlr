--- conflicted
+++ resolved
@@ -250,15 +250,8 @@
     out = lapply(features, function(x) {
       args$features = x
       if (derivative) {
-<<<<<<< HEAD
-        args = c(list(obj = obj, data = data, features = x, fun = fun, td = td, individual = individual,
-                      bounds = bounds), list(...))
-        out = parallelMap(doPartialDerivativeIteration, x = rng[[x]], more.args = args,
-                          level = "mlr.partialPredictions")
-=======
         args$bounds = NULL
         out = parallelMap(doPartialDerivativeIteration, x = rng[[x]], more.args = args)
->>>>>>> 1ad8436c
         rng = as.data.frame(rng[[x]])
         colnames(rng) = x
         centerpred = NULL
