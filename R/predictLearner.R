#' Predict new data with an R learner.
#'
#' Mainly for internal use. Predict new data with a fitted model.
#' You have to implement this method if you want to add another learner to this package.
#'
#' Your implementation must adhere to the following:
#' Predictions for the observations in `.newdata` must be made based on the fitted
#' model (`.model$learner.model`).
#' All parameters in `...` must be passed to the underlying predict function.
#'
#' @param .learner ([RLearner])\cr
#'   Wrapped learner.
#' @param .model ([WrappedModel])\cr
#'   Model produced by training.
#' @param .newdata ([data.frame])\cr
#'   New data to predict. Does not include target column.
#' @param ... (any)\cr
#'   Additional parameters, which need to be passed to the underlying predict function.
#' @return
#' \itemize{
#'   \item For classification: Either a factor with class labels for type
#'     \dQuote{response} or, if the learner supports this, a matrix of class probabilities
#'     for type \dQuote{prob}. In the latter case the columns must be named with the class
#'     labels.
#'   \item For regression: Either a numeric vector for type \dQuote{response} or,
#'     if the learner supports this, a matrix with two columns for type \dQuote{se}.
#'     In the latter case the first column contains the estimated response (mean value)
#'     and the second column the estimated standard errors.
#'   \item For survival: Either a numeric vector with some sort of orderable risk
#'     for type \dQuote{response} or, if supported, a numeric vector with time dependent
#'     probabilities for type \dQuote{prob}.
#'   \item For clustering: Either an integer with cluster IDs for type \dQuote{response}
#'     or, if supported, a matrix of membership probabilities for type \dQuote{prob}.
#'   \item For multilabel: A logical matrix that indicates predicted class labels for type
#'     \dQuote{response} or, if supported, a matrix of class probabilities for type
#'     \dQuote{prob}. The columns must be named with the class labels.
#'  }
#' @export
predictLearner = function(.learner, .model, .newdata, ...) {

  lmod = getLearnerModel(.model)
  if (inherits(lmod, "NoFeaturesModel")) {
    predictNofeatures(.model, .newdata)
  } else {
    assertDataFrame(.newdata, min.rows = 1L, min.cols = 1L)
    UseMethod("predictLearner")
  }
}

predictLearner2 = function(.learner, .model, .newdata, ...) {

  # if we have that option enabled, set factor levels to complete levels from task
  if (.learner$fix.factors.prediction) {
    fls = .model$factor.levels
    ns = names(fls)
    # only take objects in .newdata
    ns = intersect(colnames(.newdata), ns)
    fls = fls[ns]
    if (length(ns) > 0L) {
      .newdata[ns] = mapply(factor, x = .newdata[ns],
        levels = fls, SIMPLIFY = FALSE)
    }
  }
  p = predictLearner(.learner, .model, .newdata, ...)
  p = checkPredictLearnerOutput(.learner, .model, p)
  return(p)
}

#' @title Check output returned by predictLearner.
#'
#' @description
#' Check the output coming from a Learner's internal
#' `predictLearner` function.
#'
#' This function is for internal use.
#'
#' @param learner ([Learner])\cr
#'   The learner.
#' @param model ([WrappedModel])]\cr
#'   Model produced by training.
#' @param p (any)\cr
#'   The prediction made by `learner`.
#' @return (any). A sanitized version of `p`.
#' @keywords internal
#' @export
checkPredictLearnerOutput = function(learner, model, p) {

  cl = class(p)[1L]
  if (learner$type == "classif") {
    levs = model$task.desc$class.levels
    if (learner$predict.type == "response") {
      # the levels of the predicted classes might not be complete....
      # be sure to add the levels at the end, otherwise data gets changed!!!
      if (!is.factor(p)) {
        stopf("predictLearner for %s has returned a class %s instead of a factor!", learner$id, cl)
      }
      levs2 = levels(p)
      if (length(levs2) != length(levs) || any(levs != levs2)) {
        p = factor(p, levels = levs)
      }
    } else if (learner$predict.type == "prob") {
      if (!is.matrix(p)) {
        stopf("predictLearner for %s has returned a class %s instead of a matrix!", learner$id, cl)
      }
      cns = colnames(p)
      if (is.null(cns) || length(cns) == 0L) {
        stopf("predictLearner for %s has returned not the class levels as column names, but no column names at all!",
          learner$id)
      }
      if (!setequal(cns, levs)) {
        stopf("predictLearner for %s has returned not the class levels as column names: %s",
          learner$id, collapse(colnames(p)))
      }
    }
  } else if (learner$type == "regr") {
    if (learner$predict.type == "response") {
      if (cl != "numeric") {
        stopf("predictLearner for %s has returned a class %s instead of a numeric!", learner$id, cl)
      }
    } else if (learner$predict.type == "se") {
      if (!is.matrix(p)) {
        stopf("predictLearner for %s has returned a class %s instead of a matrix!", learner$id, cl)
      }
      if (ncol(p) != 2L) {
        stopf("predictLearner for %s has not returned a numeric matrix with 2 columns!", learner$id)
      }
    }
  } else if (learner$type == "surv") {
    if (learner$predict.type == "prob") {
<<<<<<< HEAD
      #stop("Survival does not support prediction of probabilites yet.")
    } else {
      if (!is.numeric(p))
        stopf("predictLearner for %s has returned a class %s instead of a numeric!", learner$id, cl)
    }
  } else if (learner$type == "cluster")  {
=======
      stop("Survival does not support prediction of probabilites yet.")
    }
    if (!is.numeric(p)) {
      stopf("predictLearner for %s has returned a class %s instead of a numeric!", learner$id, cl)
    }
  } else if (learner$type == "cluster") {
>>>>>>> c13c2b0f
    if (learner$predict.type == "response") {
      if (cl != "integer") {
        stopf("predictLearner for %s has returned a class %s instead of an integer!", learner$id, cl)
      }
    } else if (learner$predict.type == "prob") {
      if (!is.matrix(p)) {
        stopf("predictLearner for %s has returned a class %s instead of a matrix!", learner$id, cl)
      }
    }
  } else if (learner$type == "multilabel") {
    if (learner$predict.type == "response") {
      if (!(is.matrix(p) && typeof(p) == "logical")) {
        stopf("predictLearner for %s has returned a class %s instead of a logical matrix!", learner$id, cl)
      }
    } else if (learner$predict.type == "prob") {
      if (!(is.matrix(p) && typeof(p) == "double")) {
        stopf("predictLearner for %s has returned a class %s instead of a numerical matrix!", learner$id, cl)
      }
    }
  }
  return(p)
}<|MERGE_RESOLUTION|>--- conflicted
+++ resolved
@@ -127,21 +127,12 @@
     }
   } else if (learner$type == "surv") {
     if (learner$predict.type == "prob") {
-<<<<<<< HEAD
       #stop("Survival does not support prediction of probabilites yet.")
     } else {
       if (!is.numeric(p))
         stopf("predictLearner for %s has returned a class %s instead of a numeric!", learner$id, cl)
     }
   } else if (learner$type == "cluster")  {
-=======
-      stop("Survival does not support prediction of probabilites yet.")
-    }
-    if (!is.numeric(p)) {
-      stopf("predictLearner for %s has returned a class %s instead of a numeric!", learner$id, cl)
-    }
-  } else if (learner$type == "cluster") {
->>>>>>> c13c2b0f
     if (learner$predict.type == "response") {
       if (cl != "integer") {
         stopf("predictLearner for %s has returned a class %s instead of an integer!", learner$id, cl)
