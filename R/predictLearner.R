--- conflicted
+++ resolved
@@ -117,31 +117,6 @@
       if (!(is.matrix(p) && typeof(p) == "double"))
         stopf("predictLearner for %s has returned a class %s instead of a numerical matrix!", learner$id, cl)
     }
-<<<<<<< HEAD
-   }  else if (learner$type == "oneclass") {
-    levs = model$task.desc$class.levels
-    if (learner$predict.type == "response") {
-      # the levels of the predicted classes might not be complete....
-      # be sure to add the levels at the end, otherwise data gets changed!!!
-      if (!is.factor(p))
-        stopf("predictLearner for %s has returned a class %s instead of a factor!", learner$id, cl)
-      levs2 = levels(p)
-      if (length(levs2) != length(levs) || any(levs != levs2))
-        p = factor(p, levels = levs2)
-    } else if (learner$predict.type == "prob") {
-       if (!is.matrix(p))
-         stopf("predictLearner for %s has returned a class %s instead of a matrix!", learner$id, cl)
-      cns = colnames(p)
-      if (is.null(cns) || length(cns) == 0L)
-        stopf("predictLearner for %s has returned not the class levels as column names, but no column names at all!",
-          learner$id)
-      if (!(cns %in% levs))
-        stopf("predictLearner for %s has returned not the class levels as column names: %s",
-          learner$id, collapse(colnames(p)))
-    }
-  }
-=======
    }
->>>>>>> 29724b36
   return(p)
 }