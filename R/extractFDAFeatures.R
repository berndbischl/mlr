#' @title Extract features from functional data.
#'
#' @description
#' Extract non-functional features from functional features using various methods.
<<<<<<< HEAD
#' The function \code{extractFDAFeatures} performs the extraction for all functional features
#' via the methods specified in \code{feat.methods} and transforms all mentioned functional
#' (matrix) features into regular data.frame columns.
#' Additionally, a \dQuote{\code{extractFDAFeatDesc}} object
#' which contains learned coefficients and other helpful data for
#' re-extraction during the predict-phase is returned. This can be used with
#' \code{\link{reextractFDAFeatures}} in order to extract features during the prediction phase.
=======
#' The function [extractFDAFeatures] performs the extraction for all functional features
#' via the methods specified in `feat.methods` and transforms all mentioned functional
#' matrix features into regular data.frame columns.
#' Additionally, a \dQuote{`extractFDAFeatDesc`} object
#' which contains learned coefficients and other helpful data for
#' extraction during the predict-phase is returned. This can be used with
#' [reextractFDAFeatures] in order to extract features during the prediction phase.
>>>>>>> f20daef6
#'
#' @details
#' The description object contains these slots
#' \describe{
#'   \item{target [character]}{See argument.}
#'   \item{coln [character]}{colum names of data.}
#'   \item{fd.cols [character]}{Functional feature names.}
#'   \item{extractFDAFeat [list]}{Contains `feature.methods` and relevant
#'   parameters for reextraction}.
#' }
#'
#' @param obj ([Task] | [data.frame])\cr
#'   Task or data.frame to extract functional features from.
#'   Must contain functional features as matrix columns.
<<<<<<< HEAD
#' @param target [\code{character}]\cr
#'   Task target column. Only neccessary if \code{obj} is a data.frame.
#'   Default is \code{character(0)}.
#' @param feat.methods [\code{named list}]\cr
=======
#' @param target ([character])\cr
#'   Task target column. Only neccessary for data.frames
#'   Default is `character(0)`.
#' @param feat.methods (named [list])\cr
>>>>>>> f20daef6
#'   List of functional features along with the desired methods for each functional feature.
#'   \dQuote{all} applies the [extractFDAFeatures] method to each
#'   functional feature.
<<<<<<< HEAD
#'   Names of \code{feat.methods} must match column names of functional features.
#'   Available feature extraction methods are available under family \code{fda_featextractor}.
#'   Specifying a functional feature multiple times with different extraction methods allows
#'   for the extraction of different features from the same functional.
#'   Default is \code{list()} which does nothing.
#' @return [\code{list}]
#'   \item{data [\code{data.frame} | \code{Task}]}{Extracted features, returns a data.frame when
#'   given a data.frame and a Task when given a Task.}
#'   \item{desc [\code{extracFDAFeatDesc}]}{Description object. See description for details.}
=======
#'   Names of `feat.methods` must match column names of functional features.
#'   Available feature extraction methods are available under family `fda_featextractor`.
#'   Default is [list] which does nothing.
#' @return ([list])
#'   \item{data ([data.frame] | [Task])}{Extracted features, returns a data.frame when
#'   given a [data.frame] and a Task when given a Task.}
#'   \item{desc (`extractFDAFeatDesc`)}{Description object. See description for details.}
>>>>>>> f20daef6
#' @family fda
#' @export
#' @examples
#' df = data.frame(x = matrix(rnorm(24), ncol = 8), y = factor(c("a", "a", "b")))
#' fdf = makeFunctionalData(df, fd.features = list(x1 = 1:4, x2=5:8), exclude.cols = "y")
#' task = makeClassifTask(data = fdf, target = "y")
#' extracted = extractFDAFeatures(task,
#' feat.methods = list("x1" = extractFDAFourier(), "x2" = extractFDAWavelets(filter = "haar")))
#' print(extracted$task)
#' reextractFDAFeatures(task, extracted$desc)

extractFDAFeatures = function(obj, target = character(0L), feat.methods = list()) {
  assertList(feat.methods)
  UseMethod("extractFDAFeatures")
}


#' @export
extractFDAFeatures.data.frame = function(obj, target = character(0L), feat.methods = list()) {

  fdf = getFunctionalFeatures(obj)
  assertDataFrame(fdf, min.cols = 1L)
  assertSubset(unique(names(feat.methods)), choices = c(names(fdf),  "all"))
  assertCharacter(target)

  # If the same transform should be applied to all features, rep method and name accordingly
  # "all" needs to be first list name.
  all.fds = which(names(feat.methods) == "all")
  if (length(all.fds) > 0L) {
    methods = setNames(rep(feat.methods[all.fds], ncol(fdf)), rep(names(fdf), each = length(feat.methods[all.fds])))
    feat.methods[all.fds] = NULL
    feat.methods = c(feat.methods, methods)
  }

  desc = makeS3Obj("extractFDAFeatDesc",
    target = target,
    coln = colnames(obj),
    fd.cols = NULL,
    extractFDAFeat = namedList(names(feat.methods))
  )

  desc$extractFDAFeat = feat.methods
  # cleanup empty list items
  desc$extractFDAFeat = Filter(Negate(is.null), desc$extractFDAFeat)
  # Subset fd.cols accordingly
  desc$fd.cols = names(desc$extractFDAFeat)
  # Apply function from x to all functional features and return as list of
  # lists for each functional feature.
  extracts = Map(function(x, fd.col) {
    list(
      # feats are the extracted features
      feats = do.call(x$learn, c(x$args, list(data = obj, target = target, col = fd.col))),
      args = x$args, # Args passed to x$reextract
      reextract = x$reextract  # pass on reextraction learner for extraction in prediction
    )
  }, x = desc$extractFDAFeat, fd.col = desc$fd.cols)

  # Append Info relevant for reextraction to desc
  desc$extractFDAFeat = lapply(extracts, function(x) {c(x["args"], x["reextract"])})

  # Extract feats for every functional feature and cbind to data.frame
  vals = extractSubList(extracts, "feats", simplify = FALSE)

  if (!all(vlapply(vals, is.data.frame))) {
    stop("feat.method needs to return a data.frame with one row per observation in the original data.")
  } else if (any(unique(vnapply(vals, nrow)) != nrow(obj))) {
    stop("feat.method needs to return a data.frame with one row per observation in the original data and equal nrow per column.")
  }
  # cbind resulting columns. Use data.table to ensure proper naming.
  df = as.data.frame(do.call(cbind, lapply(vals, setDT)))

  # Reappend target and non-functional features
  keep.cols = setdiff(desc$coln, desc$fd.cols)
  data = cbind(df, obj[, keep.cols, drop = FALSE])
  list(data = data, desc = desc)
}

#' @export
extractFDAFeatures.Task = function(obj, target = character(0L), feat.methods = list()) {

  stopifnot((hasFunctionalFeatures(obj)))

  data = getTaskData(obj, functionals.as = "matrix")
  target = getTaskTargetNames(obj)

  # Extract features from data
  extracted = extractFDAFeatures.data.frame(obj = data, target = target, feat.methods = feat.methods)

  # And change data so it only contains non-functional features
  task = changeData(obj, extracted$data)
  list(task = task, desc = extracted$desc)
}


#' @export
print.extractFDAFeatDesc = function(x, ...) {
  catf("Extraction of features from functional data:")
  catf("Target: %s", collapse(x$target))
  # FIXME: This could be missunderstood
  catf("Functional Features: %i; Extracted features: %i", length(x$fd.cols), length(x$extractFDAFeat))
}


#' Re-extract features from a data set
#'
#' @description
#' This function accepts a data frame or a task and an extractFDAFeatDesc
#' (a FDA feature extraction description)
#' as returned by [extractFDAFeatures] to extract features
#' from previously unseen data.
#' @param obj ([Task] | [data.frame])\cr
#'   Task or data.frame to extract functional features from. Must contain functional features
#'   as matrix columns.
#' @param desc (`extractFDAFeatDesc`)\cr
#'   FDAFeature extraction description as returned by [extractFDAFeatures]
#' @return [data.frame] or [Task] containing the extracted Features
#' @family extractFDAFeatures
#' @export
reextractFDAFeatures = function(obj, desc) {
  UseMethod("reextractFDAFeatures")
}

#' @export
reextractFDAFeatures.data.frame = function(obj, desc) {
  assertClass(desc, classes = "extractFDAFeatDesc")

  # check for new columns
  new.cols = names(which(names(obj) %nin% desc$coln))
  if (length(new.cols))
    stop("New columns (%s) found in data. Unable to extract.", collapse(new.cols))


  # reextract features using reextractDescription and return
  reextract = Map(
    function(xn, x, fd.col) {
      do.call(x$reextract, c(list(data = obj, target = desc$target, col = fd.col), x$args))
    },
    xn = names(desc$extractFDAFeat), x = desc$extractFDAFeat, fd.col = desc$fd.cols)

  # cbind resulting columns. Use data.table to ensure proper naming.
  df = as.data.frame(do.call(cbind, lapply(reextract, setDT)))

  # Reappend target and non-functional features
  keep.cols = setdiff(colnames(obj), desc$fd.cols)
  data = cbind(df, obj[keep.cols])
  return(data)
}


#' @export
reextractFDAFeatures.Task = function(obj, desc) {
  # get data and pass to extractor
  df = getTaskData(obj, functionals.as = "matrix")
  extracted = reextractFDAFeatures.data.frame(df, desc)
  # Change data of task and return task
  changeData(obj, extracted)
}<|MERGE_RESOLUTION|>--- conflicted
+++ resolved
@@ -2,23 +2,14 @@
 #'
 #' @description
 #' Extract non-functional features from functional features using various methods.
-<<<<<<< HEAD
+#'
 #' The function \code{extractFDAFeatures} performs the extraction for all functional features
-#' via the methods specified in \code{feat.methods} and transforms all mentioned functional
+#' via the methods specified in `feat.methods` and transforms all mentioned functional
 #' (matrix) features into regular data.frame columns.
-#' Additionally, a \dQuote{\code{extractFDAFeatDesc}} object
+#' Additionally, a \dQuote{`extractFDAFeatDesc`} object
 #' which contains learned coefficients and other helpful data for
 #' re-extraction during the predict-phase is returned. This can be used with
-#' \code{\link{reextractFDAFeatures}} in order to extract features during the prediction phase.
-=======
-#' The function [extractFDAFeatures] performs the extraction for all functional features
-#' via the methods specified in `feat.methods` and transforms all mentioned functional
-#' matrix features into regular data.frame columns.
-#' Additionally, a \dQuote{`extractFDAFeatDesc`} object
-#' which contains learned coefficients and other helpful data for
-#' extraction during the predict-phase is returned. This can be used with
 #' [reextractFDAFeatures] in order to extract features during the prediction phase.
->>>>>>> f20daef6
 #'
 #' @details
 #' The description object contains these slots
@@ -33,39 +24,22 @@
 #' @param obj ([Task] | [data.frame])\cr
 #'   Task or data.frame to extract functional features from.
 #'   Must contain functional features as matrix columns.
-<<<<<<< HEAD
-#' @param target [\code{character}]\cr
-#'   Task target column. Only neccessary if \code{obj} is a data.frame.
-#'   Default is \code{character(0)}.
-#' @param feat.methods [\code{named list}]\cr
-=======
 #' @param target ([character])\cr
 #'   Task target column. Only neccessary for data.frames
 #'   Default is `character(0)`.
 #' @param feat.methods (named [list])\cr
->>>>>>> f20daef6
 #'   List of functional features along with the desired methods for each functional feature.
 #'   \dQuote{all} applies the [extractFDAFeatures] method to each
 #'   functional feature.
-<<<<<<< HEAD
-#'   Names of \code{feat.methods} must match column names of functional features.
-#'   Available feature extraction methods are available under family \code{fda_featextractor}.
+#'   Names of `feat.methods` must match column names of functional features.
+#'   Available feature extraction methods are available under family `fda_featextractor`.
 #'   Specifying a functional feature multiple times with different extraction methods allows
 #'   for the extraction of different features from the same functional.
-#'   Default is \code{list()} which does nothing.
-#' @return [\code{list}]
-#'   \item{data [\code{data.frame} | \code{Task}]}{Extracted features, returns a data.frame when
-#'   given a data.frame and a Task when given a Task.}
-#'   \item{desc [\code{extracFDAFeatDesc}]}{Description object. See description for details.}
-=======
-#'   Names of `feat.methods` must match column names of functional features.
-#'   Available feature extraction methods are available under family `fda_featextractor`.
 #'   Default is [list] which does nothing.
 #' @return ([list])
 #'   \item{data ([data.frame] | [Task])}{Extracted features, returns a data.frame when
 #'   given a [data.frame] and a Task when given a Task.}
 #'   \item{desc (`extractFDAFeatDesc`)}{Description object. See description for details.}
->>>>>>> f20daef6
 #' @family fda
 #' @export
 #' @examples
