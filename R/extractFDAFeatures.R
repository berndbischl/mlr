#' @title Extract features from functional data.
#'
#' @description
#' Extract non-functional features from functional features using various methods.
#'
#' The function \code{extractFDAFeatures} performs the extraction for all functional features
#' via the methods specified in `feat.methods` and transforms all mentioned functional
#' (matrix) features into regular data.frame columns.
#' Additionally, a \dQuote{`extractFDAFeatDesc`} object
#' which contains learned coefficients and other helpful data for
#' re-extraction during the predict-phase is returned. This can be used with
#' [reextractFDAFeatures] in order to extract features during the prediction phase.
#'
#' @details
#' The description object contains these slots
#' \describe{
#'   \item{target [character]}{See argument.}
#'   \item{coln [character]}{colum names of data.}
#'   \item{fd.cols [character]}{Functional feature names.}
#'   \item{extractFDAFeat [list]}{Contains `feature.methods` and relevant
#'   parameters for reextraction}.
#' }
#'
#' @param obj ([Task] | [data.frame])\cr
#'   Task or data.frame to extract functional features from.
#'   Must contain functional features as matrix columns.
#' @param target ([character])\cr
#'   Task target column. Only neccessary for data.frames
#'   Default is `character(0)`.
#' @param feat.methods (named [list])\cr
#'   List of functional features along with the desired methods for each functional feature.
#'   \dQuote{all} applies the [extractFDAFeatures] method to each
#'   functional feature.
#'   Names of `feat.methods` must match column names of functional features.
#'   Available feature extraction methods are available under family `fda_featextractor`.
#'   Specifying a functional feature multiple times with different extraction methods allows
#'   for the extraction of different features from the same functional.
<<<<<<< HEAD
#'   Default is [list] which does nothing.
=======
#'   Default is [list()] which does nothing.
>>>>>>> 91f0f9f7
#' @return ([list])
#'   \item{data ([data.frame] | [Task])}{Extracted features, returns a data.frame when
#'   given a data.frame and a Task when given a Task.}
#'   \item{desc (`extracFDAFeatDesc`)}{Description object. See description for details.}
#' @family fda
#' @export
#' @examples
#' df = data.frame(x = matrix(rnorm(24), ncol = 8), y = factor(c("a", "a", "b")))
#' fdf = makeFunctionalData(df, fd.features = list(x1 = 1:4, x2=5:8), exclude.cols = "y")
#' task = makeClassifTask(data = fdf, target = "y")
#' extracted = extractFDAFeatures(task,
#' feat.methods = list("x1" = extractFDAFourier(), "x2" = extractFDAWavelets(filter = "haar")))
#' print(extracted$task)
#' reextractFDAFeatures(task, extracted$desc)

extractFDAFeatures = function(obj, target = character(0L), feat.methods = list()) {
  assertList(feat.methods)
  UseMethod("extractFDAFeatures")
}


#' @export
extractFDAFeatures.data.frame = function(obj, target = character(0L), feat.methods = list()) {

  fdf = getFunctionalFeatures(obj)
  assertDataFrame(fdf, min.cols = 1L)
  assertSubset(unique(names(feat.methods)), choices = c(names(fdf),  "all"))
  assertCharacter(target)

  # If the same transform should be applied to all features, rep method and name accordingly
  # "all" needs to be first list name.
  all.fds = which(names(feat.methods) == "all")
  if (length(all.fds) > 0L) {
    methods = setNames(rep(feat.methods[all.fds], ncol(fdf)), rep(names(fdf), each = length(feat.methods[all.fds])))
    feat.methods[all.fds] = NULL
    feat.methods = c(feat.methods, methods)
  }

  desc = makeS3Obj("extractFDAFeatDesc",
    target = target,
    coln = colnames(obj),
    fd.cols = NULL,
    extractFDAFeat = namedList(names(feat.methods))
  )

  desc$extractFDAFeat = feat.methods
  # cleanup empty list items
  desc$extractFDAFeat = Filter(Negate(is.null), desc$extractFDAFeat)
  # Subset fd.cols accordingly
  desc$fd.cols = names(desc$extractFDAFeat)
  # Apply function from x to all functional features and return as list of
  # lists for each functional feature.
  extracts = Map(function(x, fd.col) {
    list(
      # feats are the extracted features
      feats = do.call(x$learn, c(x$args, list(data = obj, target = target, col = fd.col))),
      args = x$args, # Args passed to x$reextract
      reextract = x$reextract  # pass on reextraction learner for extraction in prediction
    )
  }, x = desc$extractFDAFeat, fd.col = desc$fd.cols)

  # Append Info relevant for reextraction to desc
  desc$extractFDAFeat = lapply(extracts, function(x) {c(x["args"], x["reextract"])})

  # Extract feats for every functional feature and cbind to data.frame
  vals = extractSubList(extracts, "feats", simplify = FALSE)

  if (!all(vlapply(vals, is.data.frame))) {
    stop("feat.method needs to return a data.frame with one row per observation in the original data.")
  } else if (any(unique(vnapply(vals, nrow)) != nrow(obj))) {
    stop("feat.method needs to return a data.frame with one row per observation in the original data and equal nrow per column.")
  }
  # cbind resulting columns. Use data.table to ensure proper naming.
  df = as.data.frame(do.call(cbind, lapply(vals, setDT)))

  # Reappend target and non-functional features
  keep.cols = setdiff(desc$coln, desc$fd.cols)
  data = cbind(df, obj[, keep.cols, drop = FALSE])
  list(data = data, desc = desc)
}

#' @export
extractFDAFeatures.Task = function(obj, target = character(0L), feat.methods = list()) {

  stopifnot((hasFunctionalFeatures(obj)))

  data = getTaskData(obj, functionals.as = "matrix")
  target = getTaskTargetNames(obj)

  # Extract features from data
  extracted = extractFDAFeatures.data.frame(obj = data, target = target, feat.methods = feat.methods)

  # And change data so it only contains non-functional features
  task = changeData(obj, extracted$data)
  list(task = task, desc = extracted$desc)
}


#' @export
print.extractFDAFeatDesc = function(x, ...) {
  catf("Extraction of features from functional data:")
  catf("Target: %s", collapse(x$target))
  # FIXME: This could be missunderstood
  catf("Functional Features: %i; Extracted features: %i", length(x$fd.cols), length(x$extractFDAFeat))
}


#' Re-extract features from a data set
#'
#' @description
#' This function accepts a data frame or a task and an extractFDAFeatDesc
#' (a FDA feature extraction description)
#' as returned by [extractFDAFeatures] to extract features
#' from previously unseen data.
#' @param obj ([Task] | [data.frame])\cr
#'   Task or data.frame to extract functional features from. Must contain functional features
#'   as matrix columns.
#' @param desc (`extractFDAFeatDesc`)\cr
#'   FDAFeature extraction description as returned by [extractFDAFeatures]
#' @return [data.frame] or [Task] containing the extracted Features
#' @family extractFDAFeatures
#' @export
reextractFDAFeatures = function(obj, desc) {
  UseMethod("reextractFDAFeatures")
}

#' @export
reextractFDAFeatures.data.frame = function(obj, desc) {
  assertClass(desc, classes = "extractFDAFeatDesc")

  # check for new columns
  new.cols = names(which(names(obj) %nin% desc$coln))
  if (length(new.cols))
    stop("New columns (%s) found in data. Unable to extract.", collapse(new.cols))


  # reextract features using reextractDescription and return
  reextract = Map(
    function(xn, x, fd.col) {
      do.call(x$reextract, c(list(data = obj, target = desc$target, col = fd.col), x$args))
    },
    xn = names(desc$extractFDAFeat), x = desc$extractFDAFeat, fd.col = desc$fd.cols)

  # cbind resulting columns. Use data.table to ensure proper naming.
  df = as.data.frame(do.call(cbind, lapply(reextract, setDT)))

  # Reappend target and non-functional features
  keep.cols = setdiff(colnames(obj), desc$fd.cols)
  data = cbind(df, obj[keep.cols])
  return(data)
}


#' @export
reextractFDAFeatures.Task = function(obj, desc) {
  # get data and pass to extractor
  df = getTaskData(obj, functionals.as = "matrix")
  extracted = reextractFDAFeatures.data.frame(df, desc)
  # Change data of task and return task
  changeData(obj, extracted)
}<|MERGE_RESOLUTION|>--- conflicted
+++ resolved
@@ -35,11 +35,7 @@
 #'   Available feature extraction methods are available under family `fda_featextractor`.
 #'   Specifying a functional feature multiple times with different extraction methods allows
 #'   for the extraction of different features from the same functional.
-<<<<<<< HEAD
-#'   Default is [list] which does nothing.
-=======
 #'   Default is [list()] which does nothing.
->>>>>>> 91f0f9f7
 #' @return ([list])
 #'   \item{data ([data.frame] | [Task])}{Extracted features, returns a data.frame when
 #'   given a data.frame and a Task when given a Task.}
