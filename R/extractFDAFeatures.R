--- conflicted
+++ resolved
@@ -43,7 +43,6 @@
 #'   \item{desc (`extracFDAFeatDesc`)}{Description object. See description for details.}
 #' @family fda
 #' @export
-<<<<<<< HEAD
 #' @examples
 #' df = data.frame(x = matrix(rnorm(24), ncol = 8), y = factor(c("a", "a", "b")))
 #' fdf = makeFunctionalData(df, fd.features = list(x1 = 1:4, x2=5:8), exclude.cols = "y")
@@ -54,22 +53,6 @@
 #' reextractFDAFeatures(task, extracted$desc)
 
 extractFDAFeatures = function(obj, target = character(0L), feat.methods = list(), ...) {
-=======
-
-
-# FIXME: this does not run because of a problem in extractFDAWavelets
-# @examples
-# df = data.frame(x = matrix(rnorm(24), ncol = 8), y = factor(c("a", "a", "b")))
-# fdf = makeFunctionalData(df, fd.features = list(x1 = 1:4, x2=5:8), exclude.cols = "y")
-# task = makeClassifTask(data = fdf, target = "y")
-# extracted = extractFDAFeatures(task,
-# feat.methods = list("x1" = extractFDAFourier(), "x2" = extractFDAWavelets()))
-# print(extracted$task)
-# reextractFDAFeatures(task, extracted$desc)
-
-extractFDAFeatures = function(obj, target = character(0L), feat.methods = list()) {
-
->>>>>>> b186ba03
   assertList(feat.methods)
   UseMethod("extractFDAFeatures")
 }
@@ -123,7 +106,6 @@
 
   # The "learn" function only learns from the training data and returns the "extraction model".
   extracts = Map(function(x, fd.col) {
-<<<<<<< HEAD
     reextract = x$reextract
     # Learn an "extraction model which is a trained algo for extracting from train data.
     extractor.vals = do.call(x$learn, c(x$args, list(data = obj, target = target, col = fd.col)))
@@ -133,22 +115,6 @@
   # Append Info relevant for reextraction to desc
   desc$extractFDAFeat = extracts
   extracted = reextractFDAFeatures(obj, desc)
-=======
-
-    list(
-      # feats are the extracted features
-      feats = do.call(x$learn, c(x$args, list(data = obj, target = target, col = fd.col))),
-      args = x$args, # Args passed to x$reextract
-      reextract = x$reextract # pass on reextraction learner for extraction in prediction
-    )
-  }, x = desc$extractFDAFeat, fd.col = desc$fd.cols)
-
-  # Append Info relevant for reextraction to desc
-  desc$extractFDAFeat = lapply(extracts, function(x) {
-
-    c(x["args"], x["reextract"])
-  })
->>>>>>> b186ba03
 
   list(data = extracted, desc = desc)
 }
@@ -197,22 +163,12 @@
 #' @return [data.frame] or [Task] containing the extracted Features
 #' @family extractFDAFeatures
 #' @export
-<<<<<<< HEAD
 reextractFDAFeatures = function(obj, desc, ...) {
-=======
-reextractFDAFeatures = function(obj, desc) {
-
->>>>>>> b186ba03
   UseMethod("reextractFDAFeatures")
 }
 
 #' @export
-<<<<<<< HEAD
 reextractFDAFeatures.data.frame = function(obj, desc, ...) {
-=======
-reextractFDAFeatures.data.frame = function(obj, desc) {
-
->>>>>>> b186ba03
   assertClass(desc, classes = "extractFDAFeatDesc")
 
   # check for new columns
@@ -224,7 +180,6 @@
   # reextract features using reextractDescription and return
   reextract = Map(
     function(xn, x, fd.col) {
-<<<<<<< HEAD
       df = do.call(x$reextract, c(list(data = obj, target = desc$target, col = fd.col, vals = x$extractor.vals)))
       # Check returned vals
       if (!is.data.frame(df)) {
@@ -233,10 +188,6 @@
         stop("feat.method needs to return a data.frame with one row per observation in the original data and equal nrow per column.")
       }
       return(df)
-=======
-
-      do.call(x$reextract, c(list(data = obj, target = desc$target, col = fd.col), x$args))
->>>>>>> b186ba03
     },
     xn = names(desc$extractFDAFeat), x = desc$extractFDAFeat, fd.col = desc$fd.cols)
 
@@ -251,12 +202,7 @@
 
 
 #' @export
-<<<<<<< HEAD
 reextractFDAFeatures.Task = function(obj, desc, ...) {
-=======
-reextractFDAFeatures.Task = function(obj, desc) {
-
->>>>>>> b186ba03
   # get data and pass to extractor
   df = getTaskData(obj, functionals.as = "matrix")
   extracted = reextractFDAFeatures.data.frame(df, desc)
