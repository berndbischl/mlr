#' @title Filter features by thresholding filter values.
#'
#' @description
#' First, calls [generateFilterValuesData].
#' Features are then selected via `select` and `val`.
#'
#' @template arg_task
#' @param method (`character(1)`)\cr
#'   See [listFilterMethods].
#'   Default is \dQuote{randomForestSRC_importance}.
#' @param fval ([FilterValues])\cr
#'   Result of [generateFilterValuesData].
#'   If you pass this, the filter values in the object are used for feature filtering.
#'   `method` and `...` are ignored then.
#'   Default is `NULL` and not used.
#' @param perc (`numeric(1)`)\cr
#'   If set, select `perc`*100 top scoring features.
#'   `perc = 1` means to select all features.`
#'   Mutually exclusive with arguments `abs` and `threshold`.
#' @param abs (`numeric(1)`)\cr
#'   If set, select `abs` top scoring features.
#'   Mutually exclusive with arguments `perc` and `threshold`.
#' @param threshold (`numeric(1)`)\cr
#'   If set, select features whose score exceeds `threshold`.
#'   Mutually exclusive with arguments `perc` and `abs`.
#' @param mandatory.feat ([character])\cr
#'   Mandatory features which are always included regardless of their scores
#' @param select.method If multiple methods are supplied in argument `method`,
#'   specify the method that is used for the final subsetting.
#' @param base.methods If `method` is an ensemble filter, specify the base
#'   filter methods which the ensemble method will use.
#' @param cache (`character(1)` | [logical])\cr
#'   Whether to use caching during filter value creation. See details.
#' @param ... (any)\cr
#'   Passed down to selected filter method.
#'
#' @section Caching:
#' If `cache = TRUE`, the default mlr cache directory is used to cache
#' filter values. The directory is operating system dependent and can be
#' checked with `getCacheDir()`.\cr
#' The default cache can be cleared with `deleteCacheDir()`.
#' Alternatively, a custom directory can be passed to store the cache.
#'
#' Note that caching is not thread safe. It will work for parallel
#' computation on many systems, but there is no guarantee.
#'
#' @template ret_task
#' @family filter
#'
#' @section Simple and ensemble filters:
#'
#' Besides passing (multiple) simple filter methods you can also pass an ensemble
#' filter method (in a list). The ensemble method will use the simple methods to
#' calculate its ranking. See `listFilterEnsembleMethods()` for available ensemble methods.
#'
#' @examples
#' # ensemble filter
#' filterFeatures(iris.task, method = "FSelectorRcpp_gain.ratio", abs = 2)
#' # simple filter
#' filterFeatures(iris.task, method = "E-min",
#'   base.methods = c("FSelectorRcpp_gain.ratio", "FSelectorRcpp_information.gain"), abs = 2)
#' @export
filterFeatures = function(task, method = "randomForestSRC_importance", fval = NULL,
  perc = NULL, abs = NULL, threshold = NULL, mandatory.feat = NULL,
  select.method = NULL, base.methods = NULL, cache = FALSE, ...) {

  assertClass(task, "SupervisedTask")

  # base.methods arrive here in a list when called from 'tuneParams'.
  # we need them as a chr vec for further proc, so transforming
  if (is.list(base.methods)) {
    base.methods = as.character(base.methods)
  }

  assertChoice(method, choices = append(ls(.FilterRegister), ls(.FilterEnsembleRegister)))

  # if an ensemble method is not passed as a list but via 'base.methods' + 'method'
  if (method %in% ls(.FilterEnsembleRegister) && !is.null(base.methods)) {
    if (length(base.methods) == 1) {
      warningf("You only passed one base filter method to an ensemble filter. Please use at least two base filter methods to have a voting effect.")
    }
    method = list(method, base.methods)
  }

  select = checkFilterArguments(perc, abs, threshold)
  p = getTaskNFeats(task)
  nselect = switch(select,
    perc = round(perc * p),
    abs = min(abs, p),
    threshold = p
  )

  # Caching implementation: @pat-s, Nov 2018
  if (is.null(fval)) {

    if (!isFALSE(cache)) {
      requirePackages("memoise", why = "caching of filter features", default.method = "load")

      # check for user defined cache dir
      if (is.character(cache)) {
        assertString(cache)
        if (!dir.exists(cache)) {
          dir.create(cache, recursive = TRUE)
        }
        cache.dir = cache
      } else {
        assertFlag(cache)
        if (!dir.exists(rappdirs::user_cache_dir("mlr", "mlr-org"))) {
          dir.create(rappdirs::user_cache_dir("mlr", "mlr-org"))
        }
        cache.dir = rappdirs::user_cache_dir("mlr", "mlr-org")
      }

      # caching calls to `generateFilterValuesData()` with the same arguments
      cache.dir = memoise::cache_filesystem(cache.dir)
      generate.fv.data = memoise::memoise(generateFilterValuesData, cache = cache.dir)
    } else {
      generate.fv.data = generateFilterValuesData
    }
    fval = generate.fv.data(task = task, method = method, nselect = getTaskNFeats(task), ...)$data
  } else {
    assertClass(fval, "FilterValues")
    if (!is.null(fval$method)) { ## fval is generated by deprecated getFilterValues
      colnames(fval$data)[which(colnames(fval$data) == "val")] = fval$method
      method = fval$method
      fval = fval$data[, c(1, 3, 2)]
    } else {
      methods = unique(fval$data$method)
      if (length(methods) > 1) {
        assert(method %in% methods)
      } else {
        method = methods
        fval = fval$data
      }
    }
  }

  if (all(is.na(fval$value))) {
    stopf("Filter method returned all NA values!")
  }

  if (!is.null(mandatory.feat)) {
    assertCharacter(mandatory.feat)
    if (!all(mandatory.feat %in% fval$name)) {
      stop("At least one mandatory feature was not found in the task.")
    }
    if (select != "threshold" && nselect < length(mandatory.feat)) {
      stop("The number of features to be filtered cannot be smaller than the number of mandatory features.")
    }
    # Set the the filter values of the mandatory features to infinity to always select them
    fval[fval$name %in% mandatory.feat, "value"] = Inf
  }
  # in case multiple filters have been calculated, choose which ranking is used
  # for the final subsetting
  if (length(levels(as.factor(fval$filter))) >= 2) {
    # if 'method' is an ensemble method, we always choose the ensemble method
    # unless select.method is specified specifically. Method[[1]] should usually
    # be the ensemble method
    if (is.null(select.method) && !method[[1]] %in% ls(.FilterEnsembleRegister)) {
      stopf("You supplied multiple filters. Please choose which should be used for the final subsetting of the features.")
    }
    if (is.null(select.method)) {
      fval = fval[filter == method[[1]], ]
    } else {
      assertSubset(select.method, choices = unique(fval$filter))
      fval = fval[fval$filter == select.method, ]
    }
  }
  if (select == "threshold") {
    nselect = sum(fval[["value"]] >= threshold, na.rm = TRUE)
  }
  if (nselect > 0L) {

    # order by method and (desc(value))
    features = fval[with(fval, order(filter, -value)), ]
<<<<<<< HEAD
    features = features[1:nselect, "name"][1:nselect]
=======

    # select names of top n
    features = features[1:nselect, ][1:nselect]$name
>>>>>>> a1ce1896

  } else {
    features = NULL
  }
  allfeats = getTaskFeatureNames(task)
  j = match(features, allfeats)
  features = allfeats[sort(j)]
  subsetTask(task, features = features)
}

checkFilterArguments = function(perc, abs, threshold) {
  sum.null = sum(!is.null(perc), !is.null(abs), !is.null(threshold))
  if (sum.null == 0L) {
    stop("At least one of 'perc', 'abs' or 'threshold' must be not NULL")
  }
  if (sum.null >= 2L) {
    stop("Arguments 'perc', 'abs' and 'threshold' are mutually exclusive")
  }

  if (!is.null(perc)) {
    assertNumber(perc, lower = 0, upper = 1)
    return("perc")
  }
  if (!is.null(abs)) {
    assertCount(abs)
    return("abs")
  }
  if (!is.null(threshold)) {
    assertNumber(threshold)
    return("threshold")
  }
}<|MERGE_RESOLUTION|>--- conflicted
+++ resolved
@@ -173,13 +173,9 @@
 
     # order by method and (desc(value))
     features = fval[with(fval, order(filter, -value)), ]
-<<<<<<< HEAD
-    features = features[1:nselect, "name"][1:nselect]
-=======
 
     # select names of top n
     features = features[1:nselect, ][1:nselect]$name
->>>>>>> a1ce1896
 
   } else {
     features = NULL
