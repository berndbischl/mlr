#' @title Filter features by thresholding filter values.
#'
#' @description
#' First, calls [generateFilterValuesData].
#' Features are then selected via `select` and `val`.
#'
#' @template arg_task
#' @param method (`character(1)`)\cr
#'   See [listFilterMethods].
#'   Default is \dQuote{randomForestSRC_importance}.
#' @param fval ([FilterValues])\cr
#'   Result of [generateFilterValuesData].
#'   If you pass this, the filter values in the object are used for feature filtering.
#'   `method` and `...` are ignored then.
#'   Default is `NULL` and not used.
#' @param perc (`numeric(1)`)\cr
#'   If set, select `perc`*100 top scoring features.
#'   `perc = 1` means to select all features.`
#'   Mutually exclusive with arguments `abs`, `threshold` and `fun`.
#' @param abs (`numeric(1)`)\cr
#'   If set, select `abs` top scoring features.
#'   Mutually exclusive with arguments `perc`, `threshold` and `fun`.
#' @param threshold (`numeric(1)`)\cr
#'   If set, select features whose score exceeds `threshold`.
#'   Mutually exclusive with arguments `perc`, `abs` and `fun`.
#' @param fun (`function`)\cr
#'   If set, select features via a custom thresholding function, which must return the number of top scoring features to select.
#'   Mutually exclusive with arguments `perc`, `abs` and `threshold`.
#' @param fun.args (any)\cr
#'   Arguments passed to the custom thresholding function
#' @param mandatory.feat ([character])\cr
#'   Mandatory features which are always included regardless of their scores
#' @param select.method If multiple methods are supplied in argument `method`,
#'   specify the method that is used for the final subsetting.
#' @param base.methods If `method` is an ensemble filter, specify the base
#'   filter methods which the ensemble method will use.
#' @param cache (`character(1)` | [logical])\cr
#'   Whether to use caching during filter value creation. See details.
#' @param ... (any)\cr
#'   Passed down to selected filter method.
#'
#' @section Caching:
#' If `cache = TRUE`, the default mlr cache directory is used to cache
#' filter values. The directory is operating system dependent and can be
#' checked with `getCacheDir()`.\cr
#' The default cache can be cleared with `deleteCacheDir()`.
#' Alternatively, a custom directory can be passed to store the cache.
#'
#' Note that caching is not thread safe. It will work for parallel
#' computation on many systems, but there is no guarantee.
#'
#' @template ret_task
#' @family filter
#'
#' @section Simple and ensemble filters:
#'
#' Besides passing (multiple) simple filter methods you can also pass an ensemble
#' filter method (in a list). The ensemble method will use the simple methods to
#' calculate its ranking. See `listFilterEnsembleMethods()` for available ensemble methods.
#'
#' @examples
#' # simple filter
#' filterFeatures(iris.task, method = "FSelectorRcpp_gain.ratio", abs = 2)
#' # ensemble filter
#' filterFeatures(iris.task, method = "E-min",
#'   base.methods = c("FSelectorRcpp_gain.ratio", "FSelectorRcpp_information.gain"), abs = 2)
#' @export
filterFeatures = function(task, method = "randomForestSRC_importance", fval = NULL,
  perc = NULL, abs = NULL, threshold = NULL, fun = NULL, fun.args = NULL, mandatory.feat = NULL,
  select.method = NULL, base.methods = NULL, cache = FALSE, ...) {

  assertClass(task, "SupervisedTask")
<<<<<<< HEAD
=======
  if (!is.null(fun)) {
    assertFunction(fun)
  }

  # base.methods arrive here in a list when called from 'tuneParams'.
  # we need them as a chr vec for further proc, so transforming
  if (is.list(base.methods)) {
    base.methods = as.character(base.methods)
  }

>>>>>>> 9de9c6ec
  assertChoice(method, choices = append(ls(.FilterRegister), ls(.FilterEnsembleRegister)))

  # if an ensemble method is not passed as a list but via 'base.methods' + 'method'
  if (method %in% ls(.FilterEnsembleRegister) && !is.null(base.methods)) {
    if (length(base.methods) == 1) {
      warningf("You only passed one base filter method to an ensemble filter. Please use at least two base filter methods to have a voting effect.")
    }
    method = list(method, base.methods)
  }

  select = checkFilterArguments(perc, abs, threshold, fun)
  p = getTaskNFeats(task)
  nselect = switch(select,
    perc = round(perc * p),
    abs = min(abs, p),
    threshold = p,
    fun = p
  )

  # Caching implementation: @pat-s, Nov 2018
  if (is.null(fval)) {

    if (!isFALSE(cache)) {
      requirePackages("memoise", why = "caching of filter features", default.method = "load")

      # check for user defined cache dir
      if (is.character(cache)) {
        assertString(cache)
        if (!dir.exists(cache)) {
          dir.create(cache, recursive = TRUE)
        }
        cache.dir = cache
      } else {
        assertFlag(cache)
        if (!dir.exists(rappdirs::user_cache_dir("mlr", "mlr-org"))) {
          dir.create(rappdirs::user_cache_dir("mlr", "mlr-org"))
        }
        cache.dir = rappdirs::user_cache_dir("mlr", "mlr-org")
      }

      # caching calls to `generateFilterValuesData()` with the same arguments
      cache.dir = memoise::cache_filesystem(cache.dir)
      generate.fv.data = memoise::memoise(generateFilterValuesData, cache = cache.dir)
    } else {
      generate.fv.data = generateFilterValuesData
    }
    fval = generate.fv.data(task = task, method = method, nselect = getTaskNFeats(task), ...)$data
  } else {
    assertClass(fval, "FilterValues")
    if (!is.null(fval$method)) { ## fval is generated by deprecated getFilterValues
      colnames(fval$data)[which(colnames(fval$data) == "val")] = fval$method
      method = fval$method
      fval = fval$data[, c(1, 3, 2)]
    } else {
      methods = unique(fval$data$method)
      if (length(methods) > 1) {
        assert(method %in% methods)
      } else {
        method = methods
        fval = fval$data
      }
    }
  }

  if (all(is.na(fval$value))) {
    stopf("Filter method returned all NA values!")
  }

  if (!is.null(mandatory.feat)) {
    assertCharacter(mandatory.feat)
    if (!all(mandatory.feat %in% fval$name)) {
      stop("At least one mandatory feature was not found in the task.")
    }
    if (select != "threshold" && select != "fun" && nselect < length(mandatory.feat)) {
      stop("The number of features to be filtered cannot be smaller than the number of mandatory features.")
    }
    # Set the the filter values of the mandatory features to infinity to always select them
    fval[fval$name %in% mandatory.feat, "value"] = Inf
  }
  if (select == "threshold") {
    nselect = sum(fval[["value"]] >= threshold, na.rm = TRUE)
  } else if (select == "fun") {
    nselect = do.call(fun, args = c(list("values" = fval[with(fval, order(filter, -value)), ][["value"]]), fun.args))
  }
  # in case multiple filters have been calculated, choose which ranking is used
  # for the final subsetting
  if (length(levels(as.factor(fval$filter))) >= 2) {
    # if 'method' is an ensemble method, we always choose the ensemble method
    # unless select.method is specified specifically. Method[[1]] should usually
    # be the ensemble method
    if (is.null(select.method) && !method[[1]] %in% ls(.FilterEnsembleRegister)) {
      stopf("You supplied multiple filters. Please choose which should be used for the final subsetting of the features.")
    }
    if (is.null(select.method)) {
      fval = fval[filter == method[[1]], ]
    } else {
      assertSubset(select.method, choices = unique(fval$filter))
      fval = fval[fval$filter == select.method, ]
    }
  }
  if (nselect > 0L) {

    # order by method and (desc(value))
    features = fval[with(fval, order(filter, -value)), ]

    # select names of top n
    features = features[1:nselect, ][1:nselect]$name

  } else {
    features = NULL
  }
  allfeats = getTaskFeatureNames(task)
  j = match(features, allfeats)
  features = allfeats[sort(j)]
  subsetTask(task, features = features)
}

checkFilterArguments = function(perc, abs, threshold, fun) {
  sum.null = sum(!is.null(perc), !is.null(abs), !is.null(threshold), !is.null(fun))
  if (sum.null == 0L) {
    stop("At least one of 'perc', 'abs', 'threshold' or 'fun' must be not NULL")
  }
  if (sum.null >= 2L) {
    stop("Arguments 'perc', 'abs', 'threshold' and 'fun' are mutually exclusive")
  }

  if (!is.null(perc)) {
    assertNumber(perc, lower = 0, upper = 1)
    return("perc")
  }
  if (!is.null(abs)) {
    assertCount(abs)
    return("abs")
  }
  if (!is.null(threshold)) {
    assertNumber(threshold)
    return("threshold")
  }
  if (!is.null(fun)) {
    assertFunction(fun)
    return("fun")
  }
}<|MERGE_RESOLUTION|>--- conflicted
+++ resolved
@@ -70,19 +70,9 @@
   select.method = NULL, base.methods = NULL, cache = FALSE, ...) {
 
   assertClass(task, "SupervisedTask")
-<<<<<<< HEAD
-=======
   if (!is.null(fun)) {
     assertFunction(fun)
   }
-
-  # base.methods arrive here in a list when called from 'tuneParams'.
-  # we need them as a chr vec for further proc, so transforming
-  if (is.list(base.methods)) {
-    base.methods = as.character(base.methods)
-  }
-
->>>>>>> 9de9c6ec
   assertChoice(method, choices = append(ls(.FilterRegister), ls(.FilterEnsembleRegister)))
 
   # if an ensemble method is not passed as a list but via 'base.methods' + 'method'
