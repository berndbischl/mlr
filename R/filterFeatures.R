--- conflicted
+++ resolved
@@ -158,14 +158,6 @@
     # Set the the filter values of the mandatory features to infinity to always select them
     fval[fval$name %in% mandatory.feat, "value"] = Inf
   }
-<<<<<<< HEAD
-  if (select == "threshold") {
-    nselect = sum(fval[["value"]] >= threshold, na.rm = TRUE)
-  } else if (select == "func") {
-	  nselect = do.call(func, args = c(list("values" = fval[with(fval, order(method, -value)), ][["value"]]), func.args))
-  }
-=======
->>>>>>> ca2d7236
   # in case multiple filters have been calculated, choose which ranking is used
   # for the final subsetting
   if (length(levels(as.factor(fval$filter))) >= 2) {
@@ -184,6 +176,8 @@
   }
   if (select == "threshold") {
     nselect = sum(fval[["value"]] >= threshold, na.rm = TRUE)
+  } else if (select == "func") {
+	  nselect = do.call(func, args = c(list("values" = fval[with(fval, order(method, -value)), ][["value"]]), func.args))
   }
   if (nselect > 0L) {
 
