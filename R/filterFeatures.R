#' @title Filter features by thresholding filter values.
#'
#' @description
#' First, calls [generateFilterValuesData].
#' Features are then selected via `select` and `val`.
#'
#' @template arg_task
#' @param method (`character(1)`)\cr
#'   See [listFilterMethods].
#'   Default is \dQuote{randomForestSRC_importance}.
#' @param fval ([FilterValues])\cr
#'   Result of [generateFilterValuesData].
#'   If you pass this, the filter values in the object are used for feature filtering.
#'   `method` and `...` are ignored then.
#'   Default is `NULL` and not used.
#' @param perc (`numeric(1)`)\cr
#'   If set, select `perc`*100 top scoring features.
#'   `perc = 1` means to select all features.`
#'   Mutually exclusive with arguments `abs` and `threshold`.
#' @param abs (`numeric(1)`)\cr
#'   If set, select `abs` top scoring features.
#'   Mutually exclusive with arguments `perc` and `threshold`.
#' @param threshold (`numeric(1)`)\cr
#'   If set, select features whose score exceeds `threshold`.
#'   Mutually exclusive with arguments `perc` and `abs`.
#' @param mandatory.feat ([character])\cr
#'   Mandatory features which are always included regardless of their scores
#' @param select.method If multiple methods are supplied in argument `method`,
#'   specify the method that is used for the final subsetting.
#' @param base.methods If `method` is an ensemble filter, specify the base
#'   filter methods which the ensemble method will use.
#' @param cache (`character(1)` | [logical])\cr
#'   Whether to use caching during filter value creation. See details.
#' @param ... (any)\cr
#'   Passed down to selected filter method.
#'
#' @section Caching:
#' If `cache = TRUE`, the default mlr cache directory is used to cache
#' filter values. The directory is operating system dependent and can be
#' checked with `getCacheDir()`.\cr
#' The default cache can be cleared with `deleteCacheDir()`.
#' Alternatively, a custom directory can be passed to store the cache.
#'
#' Note that caching is not thread safe. It will work for parallel
#' computation on many systems, but there is no guarantee.
#'
#' @template ret_task
#' @family filter
#'
#' @section Simple and ensemble filters:
#'
#' Besides passing (multiple) simple filter methods you can also pass an ensemble
#' filter method (in a list). The ensemble method will use the simple methods to
#' calculate its ranking. See `listFilterEnsembleMethods()` for available ensemble methods.
#'
#' @examples
#' # simple filter
#' filterFeatures(iris.task, method = "FSelectorRcpp_gain.ratio", abs = 2)
#' # ensemble filter
#' filterFeatures(iris.task, method = "E-min",
#'   base.methods = c("FSelectorRcpp_gain.ratio", "FSelectorRcpp_information.gain"), abs = 2)
#' @export
filterFeatures = function(task, method = "randomForestSRC_importance", fval = NULL,
  perc = NULL, abs = NULL, threshold = NULL, mandatory.feat = NULL,
  select.method = NULL, base.methods = NULL, cache = FALSE, ...) {

  assertClass(task, "SupervisedTask")

  # base.methods arrive here in a list when called from 'tuneParams'.
  # we need them as a chr vec for further proc, so transforming
  if (is.list(base.methods)) {
    base.methods = as.character(base.methods)
  }

  assertChoice(method, choices = append(ls(.FilterRegister), ls(.FilterEnsembleRegister)))

  # if an ensemble method is not passed as a list but via 'base.methods' + 'method'
  if (method %in% ls(.FilterEnsembleRegister) && !is.null(base.methods)) {
    if (length(base.methods) == 1) {
      warningf("You only passed one base filter method to an ensemble filter. Please use at least two base filter methods to have a voting effect.")
    }
    method = list(method, base.methods)
  }

  select = checkFilterArguments(perc, abs, threshold)
  p = getTaskNFeats(task)
  nselect = switch(select,
    perc = round(perc * p),
    abs = min(abs, p),
    threshold = p
  )

  # Caching implementation: @pat-s, Nov 2018
  if (is.null(fval)) {

    if (!isFALSE(cache)) {
      requirePackages("memoise", why = "caching of filter features", default.method = "load")

      # check for user defined cache dir
      if (is.character(cache)) {
        assertString(cache)
        if (!dir.exists(cache)) {
          dir.create(cache, recursive = TRUE)
        }
        cache.dir = cache
      } else {
        assertFlag(cache)
        if (!dir.exists(rappdirs::user_cache_dir("mlr", "mlr-org"))) {
          dir.create(rappdirs::user_cache_dir("mlr", "mlr-org"))
        }
        cache.dir = rappdirs::user_cache_dir("mlr", "mlr-org")
      }

      # caching calls to `generateFilterValuesData()` with the same arguments
      cache.dir = memoise::cache_filesystem(cache.dir)
      generate.fv.data = memoise::memoise(generateFilterValuesData, cache = cache.dir)
    } else {
      generate.fv.data = generateFilterValuesData
    }
    fval = generate.fv.data(task = task, method = method, nselect = getTaskNFeats(task), ...)$data
  } else {
    assertClass(fval, "FilterValues")
    if (!is.null(fval$method)) { ## fval is generated by deprecated getFilterValues
      colnames(fval$data)[which(colnames(fval$data) == "val")] = fval$method
      method = fval$method
      fval = fval$data[, c(1, 3, 2)]
    } else {
      methods = unique(fval$data$method)
      if (length(methods) > 1) {
        assert(method %in% methods)
      } else {
        method = methods
        fval = fval$data
      }
    }
  }

  if (all(is.na(fval$value))) {
    stopf("Filter method returned all NA values!")
  }

  if (!is.null(mandatory.feat)) {
    assertCharacter(mandatory.feat)
    if (!all(mandatory.feat %in% fval$name)) {
      stop("At least one mandatory feature was not found in the task.")
    }
    if (select != "threshold" && nselect < length(mandatory.feat)) {
      stop("The number of features to be filtered cannot be smaller than the number of mandatory features.")
    }
    # Set the the filter values of the mandatory features to infinity to always select them
    fval[fval$name %in% mandatory.feat, "value"] = Inf
  }
<<<<<<< HEAD
  if (select == "threshold") {
    nselect = sum(fval[["value"]] >= threshold, na.rm = TRUE)
  }

=======
>>>>>>> ca2d7236
  # in case multiple filters have been calculated, choose which ranking is used
  # for the final subsetting
  if (length(levels(as.factor(fval$filter))) >= 2) {
    # if 'method' is an ensemble method, we always choose the ensemble method
    # unless select.method is specified specifically. Method[[1]] should usually
    # be the ensemble method
    if (is.null(select.method) && !method[[1]] %in% ls(.FilterEnsembleRegister)) {
      stopf("You supplied multiple filters. Please choose which should be used for the final subsetting of the features.")
    }
    if (is.null(select.method)) {
      fval = fval[filter == method[[1]], ]
    } else {
      assertSubset(select.method, choices = unique(fval$filter))
      fval = fval[fval$filter == select.method, ]
    }
  }
  if (select == "threshold") {
    nselect = sum(fval[["value"]] >= threshold, na.rm = TRUE)
  }
  if (nselect > 0L) {

    # order by method and (desc(value))
    features = fval[with(fval, order(filter, -value)), ]

    # select names of top n
    features = features[1:nselect, name][1:nselect]

  } else {
    features = NULL
  }
  allfeats = getTaskFeatureNames(task)
  j = match(features, allfeats)
  features = allfeats[sort(j)]
  subsetTask(task, features = features)
}

checkFilterArguments = function(perc, abs, threshold) {
  sum.null = sum(!is.null(perc), !is.null(abs), !is.null(threshold))
  if (sum.null == 0L) {
    stop("At least one of 'perc', 'abs' or 'threshold' must be not NULL")
  }
  if (sum.null >= 2L) {
    stop("Arguments 'perc', 'abs' and 'threshold' are mutually exclusive")
  }

  if (!is.null(perc)) {
    assertNumber(perc, lower = 0, upper = 1)
    return("perc")
  }
  if (!is.null(abs)) {
    assertCount(abs)
    return("abs")
  }
  if (!is.null(threshold)) {
    assertNumber(threshold)
    return("threshold")
  }
}<|MERGE_RESOLUTION|>--- conflicted
+++ resolved
@@ -150,13 +150,6 @@
     # Set the the filter values of the mandatory features to infinity to always select them
     fval[fval$name %in% mandatory.feat, "value"] = Inf
   }
-<<<<<<< HEAD
-  if (select == "threshold") {
-    nselect = sum(fval[["value"]] >= threshold, na.rm = TRUE)
-  }
-
-=======
->>>>>>> ca2d7236
   # in case multiple filters have been calculated, choose which ranking is used
   # for the final subsetting
   if (length(levels(as.factor(fval$filter))) >= 2) {
