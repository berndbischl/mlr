--- conflicted
+++ resolved
@@ -7,7 +7,6 @@
 getTaskDesc = function(x) {
   UseMethod("getTaskDesc")
 }
-
 
 #' @export
 getTaskDesc.default = function(x) {
@@ -44,7 +43,7 @@
 #' @export
 #' @family task
 getTaskId = function(x) {
-  getTaskDesc(x)$id
+  getTaskDescription(x)$id
 }
 
 #' @title Get the name(s) of the target column(s).
@@ -158,7 +157,7 @@
 #' @family task
 #' @export
 getTaskFormula = function(x, target = getTaskTargetNames(x), explicit.features = FALSE, env = parent.frame()) {
-  td = getTaskDesc(x)
+  td = getTaskDescription(x)
   type = td$type
   if (type == "surv") {
     lookup = setNames(c("left", "right", "interval2"), c("lcens", "rcens", "icens"))
@@ -375,8 +374,8 @@
 getTaskCosts = function(task, subset = NULL) {
   if (task$task.desc$type != "costsens")
     return(NULL)
-  subset = checkTaskSubset(subset, size = getTaskDesc(task)$size)
-  d = getTaskDesc(task)$costs[subset, , drop = FALSE]
+  subset = checkTaskSubset(subset, size = task$task.desc$size)
+  d = task$env$costs[subset, , drop = FALSE]
   return(d)
 }
 
@@ -416,6 +415,9 @@
     weights = task$weights
   task$env = new.env(parent = emptyenv())
   task$env$data = data
+  # FIXME: I hate R, this is all bad
+  if (!is.null(costs))
+    task$env$costs = costs
   if (is.null(weights))
     task["weights"] = list(NULL)
   else
@@ -423,23 +425,16 @@
   td = task$task.desc
   # FIXME: this is bad style but I see no other way right now
   task$task.desc = switch(td$type,
-<<<<<<< HEAD
-    "classif" = makeTaskDesc(task, td$id, td$target, td$positive),
-    "surv" = makeTaskDesc(task, td$id, td$target, td$censoring),
-    "cluster" = makeTaskDesc(task, td$id),
-    "fdaclassif" = makeTaskDesc(task, td$id, td$target, td$positive, td$fd.features, td$fd.grids),
-    "fdaregr" = makeTaskDesc(task, td$id, td$target, td$fd.features, td$fd.grids),
-     makeTaskDesc(task, td$id, td$target))
-=======
     "classif" = makeClassifTaskDesc(td$id, data, td$target, task$weights, task$blocking, td$positive),
     "regr" = makeRegrTaskDesc(td$id, data, td$target, task$weights, task$blocking),
     "cluster" = makeClusterTaskDesc(td$id, data, task$weights, task$blocking),
     "surv" = makeSurvTaskDesc(td$id, data, td$target, task$weights, task$blocking, td$censoring),
     "costsens" = makeCostSensTaskDesc(td$id, data, td$target, task$blocking, costs),
-    "multilabel" = makeMultilabelTaskDesc(td$id, data, td$target, td$weights, task$blocking)
-  )
-
->>>>>>> 588a9057
+    "multilabel" = makeMultilabelTaskDesc(td$id, data, td$target, td$weights, task$blocking),
+	"fdaclassif" = makeTaskDesc(td$id, data, td$target, td$positive, td$fd.features, td$fd.grids),
+    "fdaregr" = makeTaskDesc(td$id, data, td$target, td$fd.features, td$fd.grids)  
+)
+
   return(task)
 }
 
