#' @title Get a summarizing task description.
#'
#' @description For ease of usage you can also pass in a task description which will
#' be returned unchanged.
#'
#' @template arg_task_or_desc
#' @return ret_taskdesc
#' @export
#' @family task
getTaskDesc = function(x) {
  UseMethod("getTaskDesc")
}


#' @export
<<<<<<< HEAD
getTaskDescription.Task = function(x) {
=======
getTaskDesc.default = function(x) {
>>>>>>> 02759bea
  x$task.desc
}

#' @export
getTaskDesc.TaskDesc = function(x) {
  x
}

<<<<<<< HEAD

#' @title Get the type of the task.
#'
#' @description See title.
=======
#' Deprecated, use \code{\link{getTaskDesc}} instead.
#' @inheritParams getTaskDesc
#' @export
getTaskDescription = function(x) {
  .Deprecated("getTaskDesc")
  getTaskDesc(x)
}

#' Get the type of the task.
>>>>>>> 02759bea
#'
#' @template arg_task_or_desc
#' @return [\code{character(1)}].
#' @export
#' @family task
getTaskType = function(x) {
<<<<<<< HEAD
  # assert for x done in next call
  getTaskDescription(x)$type
=======
  getTaskDesc(x)$type
>>>>>>> 02759bea
}

#' @title Get the id of the task.
#'
#' @description See title.
#'
#' @template arg_task_or_desc
#' @return [\code{character(1)}].
#' @export
#' @family task
getTaskId = function(x) {
<<<<<<< HEAD
  # assert for x done in next call
  getTaskDescription(x)$id
=======
  getTaskDesc(x)$id
>>>>>>> 02759bea
}

#' @title Get the name(s) of the target column(s).
#'
#' @description
#' NB: For multilabel, \code{\link{getTaskTargetNames}} and \code{\link{getTaskClassLevels}}
#' actually return the same thing.
#'
#' @template arg_task_or_desc
#' @return [\code{character}].
#' @export
#' @family task
getTaskTargetNames = function(x) {
  UseMethod("getTaskTargetNames")
}

#' @export
getTaskTargetNames.Task = function(x) {
<<<<<<< HEAD
  # assert for x done in next call
  getTaskTargetNames(getTaskDescription(x))
=======
  getTaskTargetNames(getTaskDesc(x))
>>>>>>> 02759bea
}

#' @export
getTaskTargetNames.SupervisedTaskDesc = function(x) {
  x$target
}

#' @export
getTaskTargetNames.UnsupervisedTaskDesc = function(x) {
  character(0L)
}


#' @title Get the class levels for classification and multilabel tasks.
#'
#' @description
#' NB: For multilabel, \code{\link{getTaskTargetNames}} and \code{\link{getTaskClassLevels}}
#' actually return the same thing.
#'
#' @template arg_task_or_desc
#' @return [\code{character}].
#' @export
#' @family task
getTaskClassLevels = function(x) {
  UseMethod("getTaskClassLevels")
}

#' @export
<<<<<<< HEAD
getTaskClassLevels.ClassifTask = function(x) {
  getTaskDescription(x)$class.levels
=======
getTaskClassLevels.Task = function(x) {
  getTaskClassLevels(getTaskDesc(x))
>>>>>>> 02759bea
}

#' @export
getTaskClassLevels.ClassifTaskDesc = function(x) {
  getTaskDesc(x)$class.levels
}

#' @export
<<<<<<< HEAD
getTaskClassLevels.MultilabelTask = function(x) {
  getTaskDescription(x)$class.levels
}

#' @export
getTaskClassLevels.TaskDescMultilabel = function(x) {
  getTaskDescription(x)$class.levels
=======
getTaskClassLevels.MultilabelTaskDesc = function(x) {
  getTaskDesc(x)$class.levels
>>>>>>> 02759bea
}

#' @title Get feature names of task.
#'
#' @description
#' Target column name is not included.
#'
#' @template arg_task
#' @return [\code{character}].
#' @family task
#' @export
getTaskFeatureNames = function(task) {
<<<<<<< HEAD
  UseMethod("getTaskFeatureNames")
}

#' @export
getTaskFeatureNames.Task = function(task) {
  setdiff(names(task$env$data), getTaskDescription(task)$target)
=======
  setdiff(names(task$env$data), getTaskDesc(task)$target)
>>>>>>> 02759bea
}

#' @title Get number of features in task.
#'
#' @description See title.
#'
#' @template arg_task_or_desc
#' @return [\code{integer(1)}].
#' @export
#' @family task
getTaskNFeats = function(x) {
<<<<<<< HEAD
  # assert for x done in next call
  sum(getTaskDescription(x)$n.feat)
=======
  sum(getTaskDesc(x)$n.feat)
>>>>>>> 02759bea
}

#' @title Get number of observations in task.
#'
#' @description See title.
#'
#' @template arg_task_or_desc
#' @return [\code{integer(1)}].
#' @export
#' @family task
getTaskSize = function(x) {
<<<<<<< HEAD
  # assert for x done in next call
  getTaskDescription(x)$size
=======
  getTaskDesc(x)$size
>>>>>>> 02759bea
}

#' @title Get formula of a task.
#'
#' @description
#' This is usually simply \dQuote{<target> ~ .}.
#' For multilabel it is \dQuote{<target_1> + ... + <target_k> ~ .}.
#'
#' @template arg_task_or_desc
#' @param target [\code{character}]\cr
#'   Left hand side of the formula.
#'   Default is defined by task \code{x}.
#' @param explicit.features [\code{logical(1)}]\cr
#'   Should the features (right hand side of the formula) be explicitly listed?
#'   Default is \code{FALSE}, i.e., they will be represented as \code{"."}.
#' @param env [\code{environment}]\cr
#'   Environment of the formula.
#'   Default is \code{parent.frame()}.
#' @return [\code{formula}].
#' @family task
#' @export
getTaskFormula = function(x, target = getTaskTargetNames(x), explicit.features = FALSE, env = parent.frame()) {
<<<<<<< HEAD
  # assert for x done in next call
  td = getTaskDescription(x)
  assertCharacter(target, any.missing = FALSE)
  assertFlag(explicit.features)
  assertEnvironment(env)
=======
  td = getTaskDesc(x)
>>>>>>> 02759bea
  type = td$type
  if (type == "surv") {
    lookup = setNames(c("left", "right", "interval2"), c("lcens", "rcens", "icens"))
    target = sprintf("Surv(%s, %s, type = \"%s\")", target[1L], target[2L], lookup[td$censoring])
  } else if (type == "multilabel") {
    target = collapse(target, "+")
  } else if (type == "costsens") {
    stop("There is no formula available for cost-sensitive learning.")
  } else if (type == "cluster") {
    stop("There is no formula available for clustering.")
  }
  if (explicit.features) {
    if (!inherits(x, "Task"))
      stopf("'explicit.features' can only be used when 'x' is of type 'Task'!")
    features = getTaskFeatureNames(x)
  } else {
    features = "."
  }
  # FIXME in the future we might want to create formulas w/o an environment
  # currently this is impossible for survival because the namespace is not imported
  # properly in many packages -> survival::Surv not found
  as.formula(stri_paste(target, "~", stri_paste(features, collapse = " + ", sep = " "), sep = " "), env = env)
}

#' @title Get target data of task.
#'
#' @description
#' Get target data of task.
#'
#' @template arg_task
#' @inheritParams getTaskData
#' @return A \code{factor} for classification or a \code{numeric} for regression, a data.frame
#'   of logical columns for multilabel.
#' @family task
#' @export
#' @examples
#' task = makeClassifTask(data = iris, target = "Species")
#' getTaskTargets(task)
getTaskTargets = function(task, recode.target = "no") {
  # assert for task done by s3
  UseMethod("getTaskTargets")
}

#' @export
getTaskTargets.SupervisedTask = function(task, recode.target = "no") {
  y = task$env$data[, task$task.desc$target, drop = TRUE]
  # assert for recode.target in recodeY
  recodeY(y, recode.target, task$task.desc)
}

#' @export
getTaskTargets.UnsupervisedTask = function(task, recode.target = "no") {
  stop("There is no target available for unsupervised tasks.")
}

#' @export
getTaskTargets.CostSensTask = function(task, recode.target = "no") {
  stop("There is no target available for costsens tasks.")
}


#' @title Extract data in task.
#'
#' @description
#' Useful in \code{\link{trainLearner}} when you add a learning machine to the package.
#'
#' @template arg_task
#' @template arg_subset
#' @template arg_features
#' @param target.extra [\code{logical(1)}]\cr
#'   Should target vector be returned separately?
#'   If not, a single data.frame including the target columns is returned, otherwise a list
#'   with the input data.frame and an extra vector or data.frame for the targets.
#'   Default is \code{FALSE}.
#' @param recode.target [\code{character(1)}]\cr
#'   Should target classes be recoded? Supported are binary and multilabel classification and survival.
#'   Possible values for binary classification are \dQuote{01}, \dQuote{-1+1} and \dQuote{drop.levels}.
#'   In the two latter cases the target vector is converted into a numeric vector.
#'   The positive class is coded as \dQuote{+1} and the negative class either as \dQuote{0} or \dQuote{-1}.
#'   \dQuote{drop.levels} will remove empty factor levels in the target column.
#'   In the multilabel case the logical targets can be converted to factors with \dQuote{multilabel.factor}.
#'   For survival, you may choose to recode the survival times to \dQuote{left}, \dQuote{right} or \dQuote{interval2} censored times
#'   using \dQuote{lcens}, \dQuote{rcens} or \dQuote{icens}, respectively.
#'   See \code{\link[survival]{Surv}} for the format specification.
#'   Default for both binary classification and survival is \dQuote{no} (do nothing).
#' @return Either a data.frame or a list with data.frame \code{data} and vector \code{target}.
#' @family task
#' @export
#' @examples
#' library("mlbench")
#' data(BreastCancer)
#'
#' df = BreastCancer
#' df$Id = NULL
#' task = makeClassifTask(id = "BreastCancer", data = df, target = "Class", positive = "malignant")
#' head(getTaskData)
#' head(getTaskData(task, features = c("Cell.size", "Cell.shape"), recode.target = "-1+1"))
#' head(getTaskData(task, subset = 1:100, recode.target = "01"))
getTaskData = function(task, subset = NULL, features, target.extra = FALSE, recode.target = "no") {
  checkTask(task, "Task")
  checkTaskSubset(subset, size = task$task.desc$size)
  assertLogical(target.extra)

  task.features = getTaskFeatureNames(task)

  # if supplied check if the input is right and always convert 'features'
  # to character vec
  if (!missing(features)) {
    assert(
      checkIntegerish(features, lower = 1L, upper = length(task.features)),
      checkLogical(features), checkCharacter(features)
    )

    if (!is.character(features))
      features = task.features[features]
  }

  tn = task$task.desc$target

  indexHelper = function(df, i, j, drop = TRUE) {
    switch(2L * is.null(i) + is.null(j) + 1L,
      df[i, j, drop = drop],
      df[i,  , drop = drop],
      df[ , j, drop = drop],
      df
    )
  }

  if (target.extra) {
    if (missing(features))
      features = task.features
    res = list(
      data = indexHelper(task$env$data, subset, setdiff(features, tn), drop = FALSE),
      target = recodeY(indexHelper(task$env$data, subset, tn), type = recode.target, task$task.desc)
    )
  } else {
    if (missing(features) || identical(features, task.features))
      features = NULL
    else
      features = union(features, tn)

    res = indexHelper(task$env$data, subset, features, drop = FALSE)
    if (recode.target %nin% c("no", "surv")) {
      res[, tn] = recodeY(res[, tn], type = recode.target, task$task.desc)
    }
  }
  res
}

recodeY = function(y, type, td) {
  assertChoice(type, c("no", "01", "-1+1", "drop.levels", "lcens", "rcens", "icens", "multilabel.factor"),
    .var.name = "recode.target")
  if (type == "no")
    return(y)
  if (type == "drop.levels")
    return(factor(y))
  if (type == "01")
    return(as.numeric(y == td$positive))
  if (type == "-1+1")
    return(as.numeric(2L * (y == td$positive) - 1L))
  if (type %in% c("lcens", "rcens", "icens"))
    return(recodeSurvivalTimes(y, from = td$censoring, to = type))
  if (type == "multilabel.factor")
    return(lapply(y, function(x) factor(x, levels = c("TRUE", "FALSE"))))
  stopf("Unknown value for 'type': %s", type)
}

recodeSurvivalTimes = function(y, from, to) {
  is.neg.infinite = function(x) is.infinite(x) & x < 0
  is.pos.infinite = function(x) is.infinite(x) & x > 0
  lookup = setNames(c("left", "right", "interval2"), c("lcens", "rcens", "icens"))

  if (from == to)
    return(Surv(y[, 1L], y[, 2L], type = lookup[to]))
  if (setequal(c(from, to), c("lcens", "rcens")))
    stop("Converting left censored to right censored data (or vice versa) is not possible")

  switch(from,
    rcens = {
      time1 = y[, 1L]
      time2 = ifelse(y[, 2L], y[, 1L], Inf)
    },
    lcens = {
      time1 = ifelse(y[, 2L], y[, 1L], -Inf)
      time2 = y[, 1L]
    },
    icens = {
      if (to == "lcens") {
        if (!all(is.neg.infinite(y[, 1L] | y[, 1L] == y[, 2L])))
          stop("Could not convert interval2 survival data to left censored data")
        time1 = y[, 2L]
        time2 = is.infinite(y[, 1L])
      } else {
        if (!all(is.pos.infinite(y[, 2L] | y[, 2L] == y[, 1L])))
          stop("Could not convert interval2 survival data to right censored data")
        time1 = y[, 1L]
        time2 = is.infinite(y[, 2L])
      }
    }
  )
  Surv(time1, time2, type = lookup[to])
}

#' @title Extract costs in task.
#'
#' @description
#' Retuns \dQuote{NULL} if the task is not of type \dQuote{costsens}.
#'
#' @param task [\code{\link{Task}}]\cr
#'   The task.
#' @template arg_subset
#' @return [\code{matrix} | \code{NULL}].
#' @family task
#' @export
getTaskCosts = function(task, subset = NULL) {
<<<<<<< HEAD
  UseMethod("getTaskCosts")
}

#' @export
getTaskCosts.default = function(task, subset = NULL) {
  NULL
}

#' @export
getTaskCosts.CostSensTask = function(task, subset = NULL) {
  subset = checkTaskSubset(subset, size = task$task.desc$size)
  task$env$costs[subset, , drop = FALSE]
=======
  if (task$task.desc$type != "costsens")
    return(NULL)
  subset = checkTaskSubset(subset, size = getTaskDesc(task)$size)
  d = getTaskDesc(task)$costs[subset, , drop = FALSE]
  return(d)
>>>>>>> 02759bea
}


#' @title Subset data in task.
#'
#' @description See title.
#'
#' @template arg_task
#' @template arg_subset
#' @template arg_features
#' @return [\code{\link{Task}}]. Task with subsetted data.
#' @family task
#' @export
#' @examples
#' task = makeClassifTask(data = iris, target = "Species")
#' subsetTask(task, subset = 1:100)
subsetTask = function(task, subset = NULL, features) {
  assertClass(task, "Task")
  # not putting assertion for subset and features here for speed for now
  # FIXME: we recompute the taskdesc for each subsetting. do we want that? speed?
  # FIXME: maybe we want this independent of changeData?
  task = changeData(task, getTaskData(task, subset, features), getTaskCosts(task, subset), task$weights)
  if (!is.null(subset)) {
    if (task$task.desc$has.blocking)
      task$blocking = task$blocking[subset]
    if (task$task.desc$has.weights)
      task$weights = task$weights[subset]
  }
  return(task)
}


# we create a new env, so the reference is not changed
changeData = function(task, data, costs, weights) {
  if (missing(data))
    data = getTaskData(task)
  if (missing(costs))
    costs = getTaskCosts(task)
  if (missing(weights))
    weights = task$weights
  task$env = new.env(parent = emptyenv())
  task$env$data = data
  if (is.null(weights))
    task["weights"] = list(NULL)
  else
    task$weights = weights
  td = task$task.desc
  # FIXME: this is bad style but I see no other way right now
  task$task.desc = switch(td$type,
    "classif" = makeClassifTaskDesc(td$id, data, td$target, task$weights, task$blocking, td$positive),
    "regr" = makeRegrTaskDesc(td$id, data, td$target, task$weights, task$blocking),
    "cluster" = makeClusterTaskDesc(td$id, data, task$weights, task$blocking),
    "surv" = makeSurvTaskDesc(td$id, data, td$target, task$weights, task$blocking, td$censoring),
    "costsens" = makeCostSensTaskDesc(td$id, data, td$target, task$blocking, costs),
    "multilabel" = makeMultilabelTaskDesc(td$id, data, td$target, td$weights, task$blocking)
  )

  return(task)
}


# returns factor levels of all factors in a task a named list of char vecs
# non chars do not occur in the output
getTaskFactorLevels = function(task) {
  cols = vlapply(task$env$data, is.factor)
  lapply(task$env$data[cols], levels)
}

getTaskWeights = function(task) {
  task$weights
}<|MERGE_RESOLUTION|>--- conflicted
+++ resolved
@@ -13,11 +13,7 @@
 
 
 #' @export
-<<<<<<< HEAD
 getTaskDescription.Task = function(x) {
-=======
-getTaskDesc.default = function(x) {
->>>>>>> 02759bea
   x$task.desc
 }
 
@@ -26,12 +22,9 @@
   x
 }
 
-<<<<<<< HEAD
-
 #' @title Get the type of the task.
 #'
 #' @description See title.
-=======
 #' Deprecated, use \code{\link{getTaskDesc}} instead.
 #' @inheritParams getTaskDesc
 #' @export
@@ -41,19 +34,13 @@
 }
 
 #' Get the type of the task.
->>>>>>> 02759bea
 #'
 #' @template arg_task_or_desc
 #' @return [\code{character(1)}].
 #' @export
 #' @family task
 getTaskType = function(x) {
-<<<<<<< HEAD
-  # assert for x done in next call
-  getTaskDescription(x)$type
-=======
   getTaskDesc(x)$type
->>>>>>> 02759bea
 }
 
 #' @title Get the id of the task.
@@ -65,12 +52,7 @@
 #' @export
 #' @family task
 getTaskId = function(x) {
-<<<<<<< HEAD
-  # assert for x done in next call
-  getTaskDescription(x)$id
-=======
   getTaskDesc(x)$id
->>>>>>> 02759bea
 }
 
 #' @title Get the name(s) of the target column(s).
@@ -89,12 +71,7 @@
 
 #' @export
 getTaskTargetNames.Task = function(x) {
-<<<<<<< HEAD
-  # assert for x done in next call
-  getTaskTargetNames(getTaskDescription(x))
-=======
   getTaskTargetNames(getTaskDesc(x))
->>>>>>> 02759bea
 }
 
 #' @export
@@ -123,13 +100,8 @@
 }
 
 #' @export
-<<<<<<< HEAD
-getTaskClassLevels.ClassifTask = function(x) {
-  getTaskDescription(x)$class.levels
-=======
 getTaskClassLevels.Task = function(x) {
   getTaskClassLevels(getTaskDesc(x))
->>>>>>> 02759bea
 }
 
 #' @export
@@ -138,18 +110,18 @@
 }
 
 #' @export
-<<<<<<< HEAD
 getTaskClassLevels.MultilabelTask = function(x) {
-  getTaskDescription(x)$class.levels
+  getTaskDesc(x)$class.levels
 }
 
 #' @export
 getTaskClassLevels.TaskDescMultilabel = function(x) {
-  getTaskDescription(x)$class.levels
-=======
+  getTaskDesc(x)$class.levels
+}
+
+#' @export
 getTaskClassLevels.MultilabelTaskDesc = function(x) {
   getTaskDesc(x)$class.levels
->>>>>>> 02759bea
 }
 
 #' @title Get feature names of task.
@@ -162,16 +134,12 @@
 #' @family task
 #' @export
 getTaskFeatureNames = function(task) {
-<<<<<<< HEAD
   UseMethod("getTaskFeatureNames")
 }
 
 #' @export
 getTaskFeatureNames.Task = function(task) {
-  setdiff(names(task$env$data), getTaskDescription(task)$target)
-=======
   setdiff(names(task$env$data), getTaskDesc(task)$target)
->>>>>>> 02759bea
 }
 
 #' @title Get number of features in task.
@@ -183,12 +151,7 @@
 #' @export
 #' @family task
 getTaskNFeats = function(x) {
-<<<<<<< HEAD
-  # assert for x done in next call
-  sum(getTaskDescription(x)$n.feat)
-=======
   sum(getTaskDesc(x)$n.feat)
->>>>>>> 02759bea
 }
 
 #' @title Get number of observations in task.
@@ -200,12 +163,7 @@
 #' @export
 #' @family task
 getTaskSize = function(x) {
-<<<<<<< HEAD
-  # assert for x done in next call
-  getTaskDescription(x)$size
-=======
   getTaskDesc(x)$size
->>>>>>> 02759bea
 }
 
 #' @title Get formula of a task.
@@ -228,15 +186,10 @@
 #' @family task
 #' @export
 getTaskFormula = function(x, target = getTaskTargetNames(x), explicit.features = FALSE, env = parent.frame()) {
-<<<<<<< HEAD
-  # assert for x done in next call
-  td = getTaskDescription(x)
   assertCharacter(target, any.missing = FALSE)
   assertFlag(explicit.features)
   assertEnvironment(env)
-=======
   td = getTaskDesc(x)
->>>>>>> 02759bea
   type = td$type
   if (type == "surv") {
     lookup = setNames(c("left", "right", "interval2"), c("lcens", "rcens", "icens"))
@@ -452,7 +405,6 @@
 #' @family task
 #' @export
 getTaskCosts = function(task, subset = NULL) {
-<<<<<<< HEAD
   UseMethod("getTaskCosts")
 }
 
@@ -465,13 +417,6 @@
 getTaskCosts.CostSensTask = function(task, subset = NULL) {
   subset = checkTaskSubset(subset, size = task$task.desc$size)
   task$env$costs[subset, , drop = FALSE]
-=======
-  if (task$task.desc$type != "costsens")
-    return(NULL)
-  subset = checkTaskSubset(subset, size = getTaskDesc(task)$size)
-  d = getTaskDesc(task)$costs[subset, , drop = FALSE]
-  return(d)
->>>>>>> 02759bea
 }
 
 
