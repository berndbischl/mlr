--- conflicted
+++ resolved
@@ -174,8 +174,10 @@
 #' @family task
 #' @export
 getTaskFormula = function(x, target = getTaskTargetNames(x), explicit.features = FALSE, env = parent.frame()) {
-<<<<<<< HEAD
-  td = getTaskDescription(x)
+  assertCharacter(target, any.missing = FALSE)
+  assertFlag(explicit.features)
+  assertEnvironment(env)
+  td = getTaskDesc(x)
   if (is.null(td$formula)) {
     type = td$type
     if (type == "surv") {
@@ -199,27 +201,6 @@
     # currently this is impossible for survival because the namespace is not imported
     # properly in many packages -> survival::Surv not found
     as.formula(stri_paste(target, "~", stri_paste(features, collapse = " + ", sep = " "), sep = " "), env = env)
-=======
-  assertCharacter(target, any.missing = FALSE)
-  assertFlag(explicit.features)
-  assertEnvironment(env)
-  td = getTaskDesc(x)
-  type = td$type
-  if (type == "surv") {
-    lookup = setNames(c("left", "right", "interval2"), c("lcens", "rcens", "icens"))
-    target = sprintf("Surv(%s, %s, type = \"%s\")", target[1L], target[2L], lookup[td$censoring])
-  } else if (type == "multilabel") {
-    target = collapse(target, "+")
-  } else if (type == "costsens") {
-    stop("There is no formula available for cost-sensitive learning.")
-  } else if (type == "cluster") {
-    stop("There is no formula available for clustering.")
-  }
-  if (explicit.features) {
-    if (!inherits(x, "Task"))
-      stopf("'explicit.features' can only be used when 'x' is of type 'Task'!")
-    features = getTaskFeatureNames(x)
->>>>>>> d6a62b7b
   } else {
     messagef("Using the formula: %s", capture.output(td$formula))
     return(td$formula)
@@ -322,7 +303,7 @@
   indexHelper = function(df, i, j, drop = TRUE) {
     switch(2L * is.null(i) + is.null(j) + 1L,
       df[i, j, drop = drop],
-      df[i, , drop = drop],
+      df[i,  , drop = drop],
       df[, j, drop = drop],
       df
     )
