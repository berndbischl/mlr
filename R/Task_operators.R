--- conflicted
+++ resolved
@@ -8,6 +8,7 @@
 getTaskDesc = function(x) {
   UseMethod("getTaskDesc")
 }
+
 
 #' @export
 getTaskDesc.default = function(x) {
@@ -438,12 +439,7 @@
     weights = task$weights
   task$env = new.env(parent = emptyenv())
   task$env$data = data
-<<<<<<< HEAD
-  if (is.null(weights))
-    task["weights"] = list(NULL)
-  else
-    task$weights = weights
-
+  task["weights"] = list(weights)  # so also 'NULL' gets set
   td = task$task.desc
 
   #  browser()
@@ -466,19 +462,6 @@
   args = insert(args, task, intersect(c("weights", "blocking"), names(args)))
   args$data = data
   task$task.desc = do.call(constructor, args)
-=======
-  task["weights"] = list(weights)  # so also 'NULL' gets set
-  td = task$task.desc
-  # FIXME: this is bad style but I see no other way right now
-  task$task.desc = switch(td$type,
-    "classif" = makeClassifTaskDesc(td$id, data, td$target, task$weights, task$blocking, td$positive),
-    "regr" = makeRegrTaskDesc(td$id, data, td$target, task$weights, task$blocking),
-    "cluster" = makeClusterTaskDesc(td$id, data, task$weights, task$blocking),
-    "surv" = makeSurvTaskDesc(td$id, data, td$target, task$weights, task$blocking, td$censoring),
-    "costsens" = makeCostSensTaskDesc(td$id, data, td$target, task$blocking, costs),
-    "multilabel" = makeMultilabelTaskDesc(td$id, data, td$target, task$weights, task$blocking)
-  )
->>>>>>> 09068c9b
 
   return(task)
 }
