--- conflicted
+++ resolved
@@ -449,23 +449,14 @@
   td = task$task.desc
   # FIXME: this is bad style but I see no other way right now
   task$task.desc = switch(td$type,
-<<<<<<< HEAD
-    "classif" = makeClassifTaskDesc(td$id, data, td$target, task$weights, task$blocking, td$positive, td$is.spatial),
-    "regr" = makeRegrTaskDesc(td$id, data, td$target, task$weights, task$blocking, td$is.spatial),
-    "cluster" = makeClusterTaskDesc(td$id, data, task$weights, task$blocking, td$is.spatial),
-    "surv" = makeSurvTaskDesc(td$id, data, td$target, task$weights, task$blocking, td$is.spatial),
-    "costsens" = makeCostSensTaskDesc(td$id, data, td$target, task$blocking, costs, td$is.spatial),
-    "multilabel" = makeMultilabelTaskDesc(td$id, data, td$target, task$weights, task$blocking, td$is.spatial),
+    "classif" = makeClassifTaskDesc(td$id, data, td$target, task$weights, task$blocking, td$positive, task$coordinates),
     "fcregr" = makeForecastRegrTaskDesc(td$id, data, td$target, td$weights, td$blocking, td$is.spatial, td$frequency, td$dates),
-    "mfcregr" = makeMultiForecastRegrTaskDesc(td$id, data, td$target, td$weights, td$blocking, td$is.spatial, td$frequency, td$dates)
-=======
-    "classif" = makeClassifTaskDesc(td$id, data, td$target, task$weights, task$blocking, td$positive, task$coordinates),
+    "mfcregr" = makeMultiForecastRegrTaskDesc(td$id, data, td$target, td$weights, td$blocking, td$is.spatial, td$frequency, td$dates),
     "regr" = makeRegrTaskDesc(td$id, data, td$target, task$weights, task$blocking, task$coordinates),
     "cluster" = makeClusterTaskDesc(td$id, data, task$weights, task$blocking, task$coordinates),
     "surv" = makeSurvTaskDesc(td$id, data, td$target, task$weights, task$blocking, task$coordinates),
     "costsens" = makeCostSensTaskDesc(td$id, data, td$target, task$blocking, costs, task$coordinates),
     "multilabel" = makeMultilabelTaskDesc(td$id, data, td$target, task$weights, task$blocking, task$coordinates)
->>>>>>> 386939ea
   )
 
   return(task)
