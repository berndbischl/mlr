#' @title Get a summarizing task description.
#'
#' @description See title.
#' @template arg_task_or_desc
#' @return ret_taskdesc
#' @export
#' @family task
getTaskDesc = function(x) {
  UseMethod("getTaskDesc")
}

#' @export
getTaskDesc.default = function(x) {
  # FIXME: would be much cleaner to specialize here
  x$task.desc
}

#' @export
getTaskDesc.TaskDesc = function(x) {
  x
}

#' Deprecated, use \code{\link{getTaskDesc}} instead.
#' @inheritParams getTaskDesc
#' @export
getTaskDescription = function(x) {
  .Deprecated("getTaskDesc")
  getTaskDesc(x)
}

#' @title Get the type of the task.
#'
#' @description See title.
#' @template arg_task_or_desc
#' @return [\code{character(1)}].
#' @export
#' @family task
getTaskType = function(x) {
  getTaskDesc(x)$type
}

#' @title Get the id of the task.
#'
#' @description See title.
#' @template arg_task_or_desc
#' @return [\code{character(1)}].
#' @export
#' @family task
getTaskId = function(x) {
  getTaskDesc(x)$id
}

#' @title Get the name(s) of the target column(s).
#'
#' @description
#' NB: For multilabel, \code{\link{getTaskTargetNames}} and \code{\link{getTaskClassLevels}}
#' actually return the same thing.
#'
#' @template arg_task_or_desc
#' @return [\code{character}].
#' @export
#' @family task
getTaskTargetNames = function(x) {
  UseMethod("getTaskTargetNames")
}

#' @export
getTaskTargetNames.Task = function(x) {
  getTaskTargetNames(getTaskDesc(x))
}

#' @export
getTaskTargetNames.SupervisedTaskDesc = function(x) {
  x$target
}

#' @export
getTaskTargetNames.UnsupervisedTaskDesc = function(x) {
  character(0L)
}


#' @title Get the class levels for classification and multilabel tasks.
#'
#' @description
#' NB: For multilabel, \code{\link{getTaskTargetNames}} and \code{\link{getTaskClassLevels}}
#' actually return the same thing.
#'
#' @template arg_task_or_desc
#' @return [\code{character}].
#' @export
#' @family task
getTaskClassLevels = function(x) {
  UseMethod("getTaskClassLevels")
}

#' @export
getTaskClassLevels.ClassifTask = function(x) {
  getTaskClassLevels(getTaskDesc(x))
}

#' @export
getTaskClassLevels.MultilabelTask = function(x) {
  getTaskClassLevels(getTaskDesc(x))
}

#' @export
getTaskClassLevels.ClassifTaskDesc = function(x) {
  getTaskDesc(x)$class.levels
}

#' @export
getTaskClassLevels.MultilabelTaskDesc = function(x) {
  getTaskDesc(x)$class.levels
}

#' Get feature names of task.
#'
#' Target column name is not included.
#'
#' @template arg_task
#' @return [\code{character}].
#' @family task
#' @export
getTaskFeatureNames = function(task) {
  UseMethod("getTaskFeatureNames")
}

#' @export
getTaskFeatureNames.Task = function(task) {
  setdiff(names(task$env$data), getTaskDesc(task)$target)
}

#' @title Get number of features in task.
#'
#' @description See title.
#' @template arg_task_or_desc
#' @return [\code{integer(1)}].
#' @export
#' @family task
getTaskNFeats = function(x) {
  sum(getTaskDesc(x)$n.feat)
}

#' @title Get number of observations in task.
#'
#' @description See title.
#' @template arg_task_or_desc
#' @return [\code{integer(1)}].
#' @export
#' @family task
getTaskSize = function(x) {
  getTaskDesc(x)$size
}

#' @title Get formula of a task.
#'
#' @description
#' This is usually simply \dQuote{<target> ~ .}.
#' For multilabel it is \dQuote{<target_1> + ... + <target_k> ~ .}.
#'
#' @template arg_task_or_desc
#' @param target [\code{character(1)}]\cr
#'   Left hand side of the formula.
#'   Default is defined by task \code{x}.
#' @param explicit.features [\code{logical(1)}]\cr
#'   Should the features (right hand side of the formula) be explicitly listed?
#'   Default is \code{FALSE}, i.e., they will be represented as \code{"."}.
#' @param env [\code{environment}]\cr
#'   Environment of the formula.
#'   Default is \code{parent.frame()}.
#' @return [\code{formula}].
#' @family task
#' @export
getTaskFormula = function(x, target = getTaskTargetNames(x), explicit.features = FALSE, env = parent.frame()) {
  assertCharacter(target, any.missing = FALSE)
  assertFlag(explicit.features)
  assertEnvironment(env)
  td = getTaskDesc(x)
  type = td$type
  if (type == "surv") {
    lookup = setNames(c("left", "right", "interval2"), c("lcens", "rcens", "icens"))
    target = sprintf("Surv(%s, %s, type = \"%s\")", target[1L], target[2L], lookup[td$censoring])
  } else if (type == "multilabel") {
    target = collapse(target, "+")
  } else if (type == "costsens") {
    stop("There is no formula available for cost-sensitive learning.")
  } else if (type == "cluster") {
    stop("There is no formula available for clustering.")
  }
  if (explicit.features) {
    if (!inherits(x, "Task"))
      stopf("'explicit.features' can only be used when 'x' is of type 'Task'!")
    features = getTaskFeatureNames(x)
  } else {
    features = "."
  }
  # FIXME in the future we might want to create formulas w/o an environment
  # currently this is impossible for survival because the namespace is not imported
  # properly in many packages -> survival::Surv not found
  as.formula(stri_paste(target, "~", stri_paste(features, collapse = " + ", sep = " "), sep = " "), env = env)
}

#' @title Get target data of task.
#'
#' @description
#' Get target data of task.
#'
#' @template arg_task
#' @inheritParams getTaskData
#' @return A \code{factor} for classification or a \code{numeric} for regression, a data.frame
#'   of logical columns for multilabel.
#' @family task
#' @export
#' @examples
#' task = makeClassifTask(data = iris, target = "Species")
#' getTaskTargets(task)
getTaskTargets = function(task, recode.target = "no") {
  UseMethod("getTaskTargets")
}

#' @export
getTaskTargets.SupervisedTask = function(task, recode.target = "no") {
  y = task$env$data[, task$task.desc$target, drop = TRUE]
  recodeY(y, recode.target, task$task.desc)
}

#' @export
getTaskTargets.UnsupervisedTask = function(task, recode.target = "no") {
  stop("There is no target available for unsupervised tasks.")
}

#' @export
getTaskTargets.CostSensTask = function(task, recode.target = "no") {
  stop("There is no target available for costsens tasks.")
}


#' @title Extract data in task.
#'
#' @description
#' Useful in \code{\link{trainLearner}} when you add a learning machine to the package.
#'
#' @template arg_task
#' @template arg_subset
#' @template arg_features
#' @param target.extra [\code{logical(1)}]\cr
#'   Should target vector be returned separately?
#'   If not, a single data.frame including the target columns is returned, otherwise a list
#'   with the input data.frame and an extra vector or data.frame for the targets.
#'   Default is \code{FALSE}.
#' @param recode.target [\code{character(1)}]\cr
#'   Should target classes be recoded? Supported are binary and multilabel classification and survival.
#'   Possible values for binary classification are \dQuote{01}, \dQuote{-1+1} and \dQuote{drop.levels}.
#'   In the two latter cases the target vector is converted into a numeric vector.
#'   The positive class is coded as \dQuote{+1} and the negative class either as \dQuote{0} or \dQuote{-1}.
#'   \dQuote{drop.levels} will remove empty factor levels in the target column.
#'   In the multilabel case the logical targets can be converted to factors with \dQuote{multilabel.factor}.
#'   For survival, you may choose to recode the survival times to \dQuote{left}, \dQuote{right} or \dQuote{interval2} censored times
#'   using \dQuote{lcens}, \dQuote{rcens} or \dQuote{icens}, respectively.
#'   See \code{\link[survival]{Surv}} for the format specification.
#'   Default for both binary classification and survival is \dQuote{no} (do nothing).
#' @return Either a data.frame or a list with data.frame \code{data} and vector \code{target}.
#' @family task
#' @export
#' @examples
#' library("mlbench")
#' data(BreastCancer)
#'
#' df = BreastCancer
#' df$Id = NULL
#' task = makeClassifTask(id = "BreastCancer", data = df, target = "Class", positive = "malignant")
#' head(getTaskData)
#' head(getTaskData(task, features = c("Cell.size", "Cell.shape"), recode.target = "-1+1"))
#' head(getTaskData(task, subset = 1:100, recode.target = "01"))
getTaskData = function(task, subset = NULL, features, target.extra = FALSE, recode.target = "no") {
  checkTask(task, "Task")
  checkTaskSubset(subset, size = task$task.desc$size)
  assertLogical(target.extra)

  task.features = getTaskFeatureNames(task)

  # if supplied check if the input is right and always convert 'features'
  # to character vec
  if (!missing(features)) {
    assert(
      checkIntegerish(features, lower = 1L, upper = length(task.features)),
      checkLogical(features), checkCharacter(features)
    )

    if (!is.character(features))
      features = task.features[features]
  }

  tn = task$task.desc$target

  indexHelper = function(df, i, j, drop = TRUE) {
    switch(2L * is.null(i) + is.null(j) + 1L,
      df[i, j, drop = drop],
      df[i, , drop = drop],
      df[, j, drop = drop],
      df
    )
  }

  if (target.extra) {
    if (missing(features))
      features = task.features
    res = list(
      data = indexHelper(task$env$data, subset, setdiff(features, tn), drop = FALSE),
      target = recodeY(indexHelper(task$env$data, subset, tn), type = recode.target, task$task.desc)
    )
  } else {
    if (missing(features) || identical(features, task.features))
      features = NULL
    else
      features = union(features, tn)

    res = indexHelper(task$env$data, subset, features, drop = FALSE)
    if (recode.target %nin% c("no", "surv")) {
      res[, tn] = recodeY(res[, tn], type = recode.target, task$task.desc)
    }
  }
  res
}

recodeY = function(y, type, td) {
  if (type == "no")
    return(y)
  if (type == "drop.levels")
    return(factor(y))
  if (type == "01")
    return(as.numeric(y == td$positive))
  if (type == "-1+1")
    return(as.numeric(2L * (y == td$positive) - 1L))
  if (type %in% c("lcens", "rcens", "icens"))
    return(recodeSurvivalTimes(y, from = td$censoring, to = type))
  if (type == "multilabel.factor")
    return(lapply(y, function(x) factor(x, levels = c("TRUE", "FALSE"))))
  stopf("Unknown value for 'type': %s", type)
}

recodeSurvivalTimes = function(y, from, to) {
  is.neg.infinite = function(x) is.infinite(x) & x < 0
  is.pos.infinite = function(x) is.infinite(x) & x > 0
  lookup = setNames(c("left", "right", "interval2"), c("lcens", "rcens", "icens"))

  if (from == to)
    return(Surv(y[, 1L], y[, 2L], type = lookup[to]))
  if (setequal(c(from, to), c("lcens", "rcens")))
    stop("Converting left censored to right censored data (or vice versa) is not possible")

  switch(from,
    rcens = {
      time1 = y[, 1L]
      time2 = ifelse(y[, 2L], y[, 1L], Inf)
    },
    lcens = {
      time1 = ifelse(y[, 2L], y[, 1L], -Inf)
      time2 = y[, 1L]
    },
    icens = {
      if (to == "lcens") {
        if (!all(is.neg.infinite(y[, 1L] | y[, 1L] == y[, 2L])))
          stop("Could not convert interval2 survival data to left censored data")
        time1 = y[, 2L]
        time2 = is.infinite(y[, 1L])
      } else {
        if (!all(is.pos.infinite(y[, 2L] | y[, 2L] == y[, 1L])))
          stop("Could not convert interval2 survival data to right censored data")
        time1 = y[, 1L]
        time2 = is.infinite(y[, 2L])
      }
    }
  )
  Surv(time1, time2, type = lookup[to])
}

#' @title Extract costs in task.
#'
#' @description
#' Returns \dQuote{NULL} if the task is not of type \dQuote{costsens}.
#'
#' @param task [\code{\link{Task}}]\cr
#'   The task.
#' @template arg_subset
#' @return [\code{matrix} | \code{NULL}].
#' @family task
#' @export
getTaskCosts = function(task, subset = NULL) {
  UseMethod("getTaskCosts")
}

#' @export
getTaskCosts.Task = function(task, subset = NULL) {
  NULL
}

getTaskCosts.CostSensTask = function(task, subset = NULL) {
  subset = checkTaskSubset(subset, size = getTaskDesc(task)$size)
  getTaskDesc(task)$costs[subset, , drop = FALSE]
}


#' @title Subset data in task.
#'
#' @description See title.
#' @template arg_task
#' @template arg_subset
#' @template arg_features
#' @return [\code{\link{Task}}]. Task with subsetted data.
#' @family task
#' @export
#' @examples
#' task = makeClassifTask(data = iris, target = "Species")
#' subsetTask(task, subset = 1:100)
subsetTask = function(task, subset = NULL, features) {
  # FIXME: we recompute the taskdesc for each subsetting. do we want that? speed?
  # FIXME: maybe we want this independent of changeData?
  task = changeData(task, getTaskData(task, subset, features), getTaskCosts(task, subset), task$weights)
  if (!is.null(subset)) {
    if (task$task.desc$has.blocking)
      task$blocking = task$blocking[subset]
    if (task$task.desc$has.weights)
      task$weights = task$weights[subset]
  }
  return(task)
}


# we create a new env, so the reference is not changed
changeData = function(task, data, costs, weights) {
  if (missing(data))
    data = getTaskData(task)
  if (missing(costs))
    costs = getTaskCosts(task)
  if (missing(weights))
    weights = task$weights
  task$env = new.env(parent = emptyenv())
  task$env$data = data
  if (is.null(weights))
    task["weights"] = list(NULL)
  else
    task$weights = weights
  td = task$task.desc
  # FIXME: this is bad style but I see no other way right now
  task$task.desc = switch(td$type,
<<<<<<< HEAD
    "classif" = makeTaskDesc(task, td$id, td$target, td$positive),
    "surv" = makeTaskDesc(task, td$id, td$target, td$censoring),
    "cluster" = makeTaskDesc(task, td$id),
    "fdaclassif" = makeTaskDesc(task, td$id, td$target, td$positive, td$fd.features, td$fd.grids),
    "fdaregr" = makeTaskDesc(task, td$id, td$target, td$fd.features, td$fd.grids),
     makeTaskDesc(task, td$id, td$target))
=======
    "classif" = makeClassifTaskDesc(td$id, data, td$target, task$weights, task$blocking, td$positive),
    "regr" = makeRegrTaskDesc(td$id, data, td$target, task$weights, task$blocking),
    "cluster" = makeClusterTaskDesc(td$id, data, task$weights, task$blocking),
    "surv" = makeSurvTaskDesc(td$id, data, td$target, task$weights, task$blocking, td$censoring),
    "costsens" = makeCostSensTaskDesc(td$id, data, td$target, task$blocking, costs),
    "multilabel" = makeMultilabelTaskDesc(td$id, data, td$target, td$weights, task$blocking),
    "fdaclassif" = makeFDAClassifTaskDesc(td$id, data, td$target, td$positive, td$fd.features, td$fd.grids, td$weights, task$blocking),
    "fdaregr" = makeFDARegrTaskDesc(td$id, data, td$target, td$fd.features, td$fd.grids, td$weights, task$blocking)
)

>>>>>>> b091d0ca
  return(task)
}


# returns factor levels of all factors in a task a named list of char vecs
# non chars do not occur in the output
getTaskFactorLevels = function(task) {
  cols = vlapply(task$env$data, is.factor)
  lapply(task$env$data[cols], levels)
}

getTaskWeights = function(task) {
  task$weights
}<|MERGE_RESOLUTION|>--- conflicted
+++ resolved
@@ -302,6 +302,9 @@
       df
     )
   }
+
+  if (missing(subset) || identical(subset, seq_len(task$task.desc$size)))
+    subset = NULL
 
   if (target.extra) {
     if (missing(features))
@@ -438,6 +441,9 @@
     weights = task$weights
   task$env = new.env(parent = emptyenv())
   task$env$data = data
+  # FIXME: I hate R, this is all bad
+  if (!is.null(costs))
+    task$env$costs = costs
   if (is.null(weights))
     task["weights"] = list(NULL)
   else
@@ -445,14 +451,6 @@
   td = task$task.desc
   # FIXME: this is bad style but I see no other way right now
   task$task.desc = switch(td$type,
-<<<<<<< HEAD
-    "classif" = makeTaskDesc(task, td$id, td$target, td$positive),
-    "surv" = makeTaskDesc(task, td$id, td$target, td$censoring),
-    "cluster" = makeTaskDesc(task, td$id),
-    "fdaclassif" = makeTaskDesc(task, td$id, td$target, td$positive, td$fd.features, td$fd.grids),
-    "fdaregr" = makeTaskDesc(task, td$id, td$target, td$fd.features, td$fd.grids),
-     makeTaskDesc(task, td$id, td$target))
-=======
     "classif" = makeClassifTaskDesc(td$id, data, td$target, task$weights, task$blocking, td$positive),
     "regr" = makeRegrTaskDesc(td$id, data, td$target, task$weights, task$blocking),
     "cluster" = makeClusterTaskDesc(td$id, data, task$weights, task$blocking),
@@ -463,7 +461,6 @@
     "fdaregr" = makeFDARegrTaskDesc(td$id, data, td$target, td$fd.features, td$fd.grids, td$weights, task$blocking)
 )
 
->>>>>>> b091d0ca
   return(task)
 }
 
