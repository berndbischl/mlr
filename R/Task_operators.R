--- conflicted
+++ resolved
@@ -456,12 +456,6 @@
 }
 
 
-<<<<<<< HEAD
-# returns a dictionary, which contains the task itself (task), the number of
-# features (p), the number of observations (n), the task type (type) and in
-# case of classification tasks the number of class levels (k)
-makeTaskDictionary = function(task) {
-=======
 #' @title Create a dictionary based on the task.
 #'
 #' @description Returns a dictionary, which contains the \link{Task} itself
@@ -479,7 +473,6 @@
 #' getTaskDictionary(task)
 getTaskDictionary = function(task) {
   assertClass(task, classes = "Task")
->>>>>>> 42c92e4e
   dict = list(
     task = task,
     p = getTaskNFeats(task),
