# props checks if Learner has one or more properties specified in props as a 
# character vector.

checkLearner = function(learner, type = NULL, props = NULL, ...) {
  if (is.character(learner))
    learner = makeLearner(learner)
  else
    assertClass(learner, classes = "Learner")
  if (!is.null(props)){
    assertSubset(props, getSupportedLearnerProperties())
    learner.props = getLearnerProperties(learner)
    missing.props = setdiff(props, learner.props)
    if (length(missing.props) != 0){
      stopf("Learner '%s' must support all properties '%s', but does not support '%s'.", learner$id, collapse(props), collapse(missing.props))
    }
  }
  if (!is.null(type) && learner$type %nin% type)
<<<<<<< HEAD
    stopf("Learner '%s' must be of type '%s', not: '%s'", learner$id, collapse(type, ','), learner$type)
  if (weights && !hasLearnerProperties(learner, "weights"))
    stopf("Learner '%s' must support weights, but does not!", learner$id)
  #FIXME: I am not sure if the following is necessary
=======
    stopf("Learner '%s' must be of type '%s', not: '%s'", learner$id, collapse(type), learner$type)
>>>>>>> 1f6b8550
  setHyperPars(learner, ...)
}

checkLearnerClassif = function(learner, props = NULL) {
  checkLearner(learner, "classif", props)
}

checkLearnerRegr = function(learner, props = NULL) {
  checkLearner(learner, "regr", props)
}
<|MERGE_RESOLUTION|>--- conflicted
+++ resolved
@@ -15,14 +15,7 @@
     }
   }
   if (!is.null(type) && learner$type %nin% type)
-<<<<<<< HEAD
-    stopf("Learner '%s' must be of type '%s', not: '%s'", learner$id, collapse(type, ','), learner$type)
-  if (weights && !hasLearnerProperties(learner, "weights"))
-    stopf("Learner '%s' must support weights, but does not!", learner$id)
-  #FIXME: I am not sure if the following is necessary
-=======
     stopf("Learner '%s' must be of type '%s', not: '%s'", learner$id, collapse(type), learner$type)
->>>>>>> 1f6b8550
   setHyperPars(learner, ...)
 }
 
