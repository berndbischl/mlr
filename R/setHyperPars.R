#' Set the hyperparameters of a learner object.
#'
#' @template arg_learner
#' @param ... [any]\cr
#'   Named (hyper)parameters with new setting. Alternatively these can be passed
#'   using the \code{par.vals} argument.
#' @param par.vals [\code{list}]\cr
#'   Optional list of named (hyper)parameter settings. The arguments in
#'   \code{...} take precedence over values in this list.
#' @template ret_learner
#' @note If a named (hyper)parameter can't be found for the given learner, the 3
#' closest (hyper)parameter names will be output in case the user mistyped.
#' @export
<<<<<<< HEAD
#' @note Learners can contain task dependent expressions, see \code{\link{evaluateLearner}} for more information.
=======
#' @note Learners can contain task dependent expressions, see \code{\link{evaluateParamExpressions}} for more information.
>>>>>>> 42c92e4e
#' @family learner
#' @importFrom utils adist
#' @examples
#' cl1 = makeLearner("classif.ksvm", sigma = 1)
#' cl2 = setHyperPars(cl1, sigma = 10, par.vals = list(C = 2))
#' cl3 = setHyperPars(cl2, C = expression(round(n / p)))
#' print(cl1)
#' print(cl2)
#' print(cl3)
setHyperPars = function(learner, ..., par.vals = list()) {
  args = list(...)
  assertClass(learner, classes = "Learner")
  assertList(args, names = "named", .var.name = "parameter settings")
  assertList(par.vals, names = "named", .var.name = "parameter settings")
  setHyperPars2(learner, insert(par.vals, args))
}

#' Only exported for internal use.
#' @param learner [\code{\link{Learner}}]\cr
#'   The learner.
#' @param par.vals [\code{list}]\cr
#'   List of named (hyper)parameter settings.
#' @export
setHyperPars2 = function(learner, par.vals) {
  UseMethod("setHyperPars2")
}

#' @export
setHyperPars2.Learner = function(learner, par.vals) {
  if (length(par.vals) == 0L)
    return(learner)

  ns = names(par.vals)
  pars = learner$par.set$pars
  on.par.without.desc = coalesce(learner$config$on.par.without.desc, getMlrOption("on.par.without.desc"))
  on.par.out.of.bounds = coalesce(learner$config$on.par.out.of.bounds, getMlrOption("on.par.out.of.bounds"))

  for (i in seq_along(par.vals)) {
    n = ns[i]
    p = par.vals[[i]]
    pd = pars[[n]]
    if (is.null(pd)) {
      if (on.par.without.desc != "quiet") {
        # no description: stop warn or quiet
        msg = sprintf("%s: Setting parameter %s without available description object!", learner$id, n)
        # since we couldn't find the par let's look for 3 most similar
        parnames = names(pars)
        indices = head(order(adist(n, parnames)), 3L)
        possibles = parnames[indices]
        if (length(possibles) > 0L) {
          msg = paste0(msg, sprintf("\nDid you mean one of these hyperparameters instead: %s", stri_flatten(possibles, collapse = " ")))
        }
        msg = paste0(msg, "\nYou can switch off this check by using configureMlr!")
      }

      if (on.par.without.desc == "stop") {
        stop(msg)
      } else if (on.par.without.desc == "warn") {
        warning(msg)
      }
      learner$par.set$pars[[n]] = makeUntypedLearnerParam(id = n)
      learner$par.vals[[n]] = p
    } else {
      if (on.par.out.of.bounds != "quiet" && !isFeasible(pd, p) && !is.expression(p)) {
        msg = sprintf("%s is not feasible for parameter '%s'!", convertToShortString(p), pd$id)
        if (on.par.out.of.bounds == "stop") {
          stop(msg)
        } else {
          warning(msg)
        }
      }

      ## if valname of discrete par was used, transform it to real value
      #if (pd$type == "discrete" && is.character(p) && length(p) == 1 && p %in% names(pd$values))
      #  p = pd$values[[p]]
      learner$par.vals[[n]] = p
    }
  }

  return(learner)
}<|MERGE_RESOLUTION|>--- conflicted
+++ resolved
@@ -11,11 +11,7 @@
 #' @note If a named (hyper)parameter can't be found for the given learner, the 3
 #' closest (hyper)parameter names will be output in case the user mistyped.
 #' @export
-<<<<<<< HEAD
-#' @note Learners can contain task dependent expressions, see \code{\link{evaluateLearner}} for more information.
-=======
 #' @note Learners can contain task dependent expressions, see \code{\link{evaluateParamExpressions}} for more information.
->>>>>>> 42c92e4e
 #' @family learner
 #' @importFrom utils adist
 #' @examples
