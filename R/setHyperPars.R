#' Set the hyperparameters of a learner object.
#'
#' @template arg_learner
#' @param ... [any]\cr
#'   Named (hyper)parameters with new setting. Alternatively these can be passed
#'   using the \code{par.vals} argument.
#' @param par.vals [\code{list}]\cr
#'   Optional list of named (hyper)parameter settings. The arguments in
#'   \code{...} take precedence over values in this list.
#' @template ret_learner
#' @export
#' @family learner
#' @examples
#' cl1 = makeLearner("classif.ksvm", sigma = 1)
#' cl2 = setHyperPars(cl1, sigma = 10, par.vals = list(C = 2))
#' print(cl1)
#' # note the now set and altered hyperparameters:
#' print(cl2)
setHyperPars = function(learner, ..., par.vals = list()) {
  args = list(...)
  assertClass(learner, classes = "Learner")
  assertList(args, names = "named", .var.name = "parameter settings")
  assertList(par.vals, names = "named", .var.name = "parameter settings")
  setHyperPars2(learner, insert(par.vals, args))
}

#' Only exported for internal use.
#' @param learner [\code{\link{Learner}}]\cr
#'   The learner.
#' @param par.vals [\code{list}]\cr
#'   List of named (hyper)parameter settings.
#' @export
setHyperPars2 = function(learner, par.vals) {
  UseMethod("setHyperPars2")
}

#' @export
setHyperPars2.Learner = function(learner, par.vals) {
  ns = names(par.vals)
<<<<<<< HEAD
  if (is.null(ns) & is.null(names(learner$par.vals))) { 
=======
  # ensure that even the empty list is named, we had problems here, see #759
  if (is.null(ns) && is.null(names(learner$par.vals))) {
>>>>>>> 36a29ade
    names(learner$par.vals) = character(0)
  }
  pars = learner$par.set$pars
  on.par.without.desc = coalesce(learner$config$on.par.without.desc, getMlrOptions()$on.par.without.desc)
  on.par.out.of.bounds = coalesce(learner$config$on.par.out.of.bounds, getMlrOptions()$on.par.out.of.bounds)
  for (i in seq_along(par.vals)) {
    n = ns[i]
    p = par.vals[[i]]
    pd = pars[[n]]
    if (is.null(pd)) {
      # no description: stop warn or quiet
      msg = sprintf("%s: Setting parameter %s without available description object!\nYou can switch off this check by using configureMlr!", learner$id, n)
      if (on.par.without.desc == "stop") {
        stop(msg)
      } else if (on.par.without.desc == "warn") {
        warning(msg)
      }
      learner$par.set$pars[[n]] = makeUntypedLearnerParam(id = n)
      learner$par.vals[[n]] = p
    } else {
      if (on.par.out.of.bounds != "quiet" && !isFeasible(pd, p)) {
        msg = sprintf("%s is not feasible for parameter '%s'!", convertToShortString(p), pd$id)
        if (on.par.out.of.bounds == "stop") {
          stop(msg)
        } else {
          warning(msg)
        }
      }
      ## if valname of discrete par was used, transform it to real value
      #if (pd$type == "discrete" && is.character(p) && length(p) == 1 && p %in% names(pd$values))
      #  p = pd$values[[p]]
      learner$par.vals[[n]] = p
    }
  }
  return(learner)
}<|MERGE_RESOLUTION|>--- conflicted
+++ resolved
@@ -37,12 +37,8 @@
 #' @export
 setHyperPars2.Learner = function(learner, par.vals) {
   ns = names(par.vals)
-<<<<<<< HEAD
-  if (is.null(ns) & is.null(names(learner$par.vals))) { 
-=======
   # ensure that even the empty list is named, we had problems here, see #759
   if (is.null(ns) && is.null(names(learner$par.vals))) {
->>>>>>> 36a29ade
     names(learner$par.vals) = character(0)
   }
   pars = learner$par.set$pars
