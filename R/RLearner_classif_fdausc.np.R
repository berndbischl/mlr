#' @title Learner for nonparametric classification for functional data.
#'
#' @description
#' Learner for Nonparametric Supervised Classification.
#'
#' @export
makeRLearner.classif.fdausc.np = function() {
  makeRLearnerClassif(
    cl = "classif.fdausc.np",
    package = "fda.usc",
    par.set = makeParamSet(
      makeIntegerVectorLearnerParam(id = "h", default = NULL, special.vals = list(NULL)),
      makeDiscreteLearnerParam(id = "Ker", default = "AKer.norm", values = list("AKer.norm", "AKer.cos", "AKer.epa", "AKer.tri", "AKer.quar", "AKer.unif")),
      makeDiscreteLearnerParam(id = "metric", default = "metric.lp", values = list("metric.lp", "metric.kl", "metric.hausdorff", "metric.dist")),
      makeDiscreteLearnerParam(id = "type.CV", default = "GCV.S", values = c("GCV.S", "CV.S", "GCCV.S")),
      makeDiscreteLearnerParam(id = "type.S", default = "S.NW", values = list("S.NW", "S.LLR", "S.KNN")),
      makeNumericLearnerParam(id = "trim", lower = 0L, upper = 1L, default = 0L),
      makeLogicalLearnerParam(id = "draw", default = TRUE, tunable = FALSE)
    ),
    par.vals = list(draw = FALSE),
    properties = c("twoclass", "multiclass", "prob", "single.functional"),
    name = "Nonparametric classification on FDA",
    short.name = "fdausc.np",
    note = "Argument draw=FALSE is used as default. Additionally, mod$C[[1]] is set to quote(classif.np)"
  )
}

#' @export
trainLearner.classif.fdausc.np = function(.learner, .task, .subset, .weights = NULL, trim, draw, metric, Ker, ...) {

  # Get and transform functional data
  d = getTaskData(.task, subset = .subset, target.extra = TRUE, functionals.as = "matrix")
  fd = getFunctionalFeatures(d$data)
  # transform the data into fda.usc:fdata class type.
  data.fdclass = fda.usc::fdata(mdata = as.matrix(fd))

  # Deal with arguments
  par.cv = learnerArgsToControl(list, trim, draw)
<<<<<<< HEAD
  par.funs = learnerArgsToControl(list, metric, Ker)
  par.funs = lapply(par.funs, function(x) getFromNamespace(x, "fda.usc"))

  trainfun = getFromNamespace("classif.np", "fda.usc")
  mod = do.call("trainfun",
    c(list(group = d$target, fdataobj = data.fdclass, par.CV = par.cv, par.S = list(w = .weights)),
      list(metric = par.funs$metric)[which(names(par.funs) == "metric")],
      list(Ker = par.funs$Ker)[which(names(par.funs) == "Ker")],
      ...))

  # Fix a bug in the package
=======
  mod = fda.usc::classif.np(group = d$target, fdataobj = data.fdclass, par.CV = par.cv,
    par.S = list(w = .weights), ...)

  # Fix bug in package. The changed slot looks different when called with
  # `fda.usc::lassif.np()` than just `classif.np()`
>>>>>>> bf9313ca
  mod$C[[1]] = quote(classif.np)

  return(mod)
}

#' @export
predictLearner.classif.fdausc.np = function(.learner, .model, .newdata, ...) {
  # transform the data into fda.usc:fdata class type.
  fd = getFunctionalFeatures(.newdata)
  nd = fda.usc::fdata(mdata = as.matrix(fd))

  # predict according to predict.type
  type = ifelse(.learner$predict.type == "prob", "probs", "class")
  if (type == "probs") {
    predict(.model$learner.model, nd, type = type)$prob.group
  } else {
    predict(.model$learner.model, nd, type = type)
  }
}<|MERGE_RESOLUTION|>--- conflicted
+++ resolved
@@ -36,7 +36,6 @@
 
   # Deal with arguments
   par.cv = learnerArgsToControl(list, trim, draw)
-<<<<<<< HEAD
   par.funs = learnerArgsToControl(list, metric, Ker)
   par.funs = lapply(par.funs, function(x) getFromNamespace(x, "fda.usc"))
 
@@ -47,14 +46,8 @@
       list(Ker = par.funs$Ker)[which(names(par.funs) == "Ker")],
       ...))
 
-  # Fix a bug in the package
-=======
-  mod = fda.usc::classif.np(group = d$target, fdataobj = data.fdclass, par.CV = par.cv,
-    par.S = list(w = .weights), ...)
-
   # Fix bug in package. The changed slot looks different when called with
   # `fda.usc::lassif.np()` than just `classif.np()`
->>>>>>> bf9313ca
   mod$C[[1]] = quote(classif.np)
 
   return(mod)
