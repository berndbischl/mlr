--- conflicted
+++ resolved
@@ -32,14 +32,9 @@
 #' @param method [`character(1)`]\cr
 #'   \dQuote{CV} for cross-validation, \dQuote{LOO} for leave-one-out, \dQuote{RepCV} for
 #'   repeated cross-validation, \dQuote{Bootstrap} for out-of-bag bootstrap, \dQuote{Subsample} for
-<<<<<<< HEAD
-#'   subsampling, \dQuote{Holdout} for holdout.
-#' @param predict [`character(1)`]\cr
-=======
 #'   subsampling, \dQuote{Holdout} for holdout, \dQuote{GrowingWindowCV} for growing window
 #'   cross-validation, \dQuote{FixedWindowCV} for fixed window cross validation.
 #' @param predict [\code{character(1)}]\cr
->>>>>>> 9865ceac
 #'   What to predict during resampling: \dQuote{train}, \dQuote{test} or \dQuote{both} sets.
 #'   Default is \dQuote{test}.
 #' @param ... [any]\cr
@@ -51,10 +46,6 @@
 #'     \dQuote{Subsample} between 0 and 1. Default is 2 / 3.}
 #'   \item{reps [`integer(1)`]}{Repeats for \dQuote{RepCV}. Here `iters = folds * reps`.
 #'     Default is 10.}
-<<<<<<< HEAD
-#'   \item{folds [`integer(1)]`}{Folds in the repeated CV for `RepCV`.
-#'     Here `iters = folds * reps`. Default is 10.}
-=======
 #'   \item{folds [\code{integer(1)]}}{Folds in the repeated CV for \code{RepCV}.
 #'     Here \code{iters = folds * reps}. Default is 10.}
 #'   \item{horizon [\code{numeric(1)}]}{Number of observations in the forecast test set for \dQuote{GrowingWindowCV}
@@ -73,7 +64,6 @@
 #'     else it will be a fraction of the total training indices. IE for 100 training sets and a value of .2, the increment
 #'     of the resampling indices will be 20. Default is \dQuote{horizon} which gives mutually exclusive chunks
 #'      of test indices.}
->>>>>>> 9865ceac
 #'   }
 #' @param stratify [`logical(1)`]\cr
 #'   Should stratification be done for the target variable?
