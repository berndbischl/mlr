--- conflicted
+++ resolved
@@ -35,15 +35,10 @@
 #'
 #'   subsampling, \dQuote{Holdout} for holdout, \dQuote{GrowingWindowCV} for growing window
 #'   cross-validation, \dQuote{FixedWindowCV} for fixed window cross validation.
-<<<<<<< HEAD
 #'   Methods with prefix \dQuote{OC} are resampling exspecially
 #'   for the oneclass classification case, where only normal observations (non-anomaly) are used for training,
 #'   \dQuote{OCCV}, \dQuote{OCRepCV}, \dQuote{OCBootstrap}, \dQuote{OCSubsample}, \dQuote{OCHoldhout}.
-#'
-#' @param predict [\code{character(1)}]\cr
-=======
 #' @param predict (`character(1)`)\cr
->>>>>>> 9cc524f9
 #'   What to predict during resampling: \dQuote{train}, \dQuote{test} or \dQuote{both} sets.
 #'   Default is \dQuote{test}.
 #' @param ... (any)\cr
@@ -80,13 +75,8 @@
 #'   individually and the resulting index sets are joined to make sure that the proportion of
 #'   observations in each training set is as in the original data set. Useful for imbalanced class sizes.
 #'   For survival tasks stratification is done on the events, resulting in training sets with comparable
-<<<<<<< HEAD
 #'   censoring rates. Stratification is not working for methods with prefix \dQuote{OC}
-#' @param stratify.cols [\code{character}]\cr
-=======
-#'   censoring rates.
 #' @param stratify.cols ([character])\cr
->>>>>>> 9cc524f9
 #'   Stratify on specific columns referenced by name. All columns have to be factors.
 #'   Note that you have to ensure yourself that stratification is possible, i.e.
 #'   that each strata contains enough observations.
