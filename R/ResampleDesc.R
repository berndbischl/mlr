--- conflicted
+++ resolved
@@ -32,19 +32,12 @@
 #' @param method [\code{character(1)}]\cr
 #'   \dQuote{CV} for cross-validation, \dQuote{LOO} for leave-one-out, \dQuote{RepCV} for
 #'   repeated cross-validation, \dQuote{Bootstrap} for out-of-bag bootstrap, \dQuote{Subsample} for
-#'
 #'   subsampling, \dQuote{Holdout} for holdout, \dQuote{GrowingWindowCV} for growing window
-<<<<<<< HEAD
-#'   cross-validation, \dQuote{FixedWindowCV} for fixed window cross validation. Methods with prefix \dQuote{OC} are resampling exspecially
-  #'   for the oneclass classification case, where only normal observations (non-anomaly) are used for training,
-  #'   \dQuote{OCCV}, \dQuote{OCRepCV}, \dQuote{OCBootstrap}, \dQuote{OCSubsample}, \dQuote{OCHoldhout}.
-=======
 #'   cross-validation, \dQuote{FixedWindowCV} for fixed window cross validation.
 #'   Methods with prefix \dQuote{OC} are resampling exspecially
 #'   for the oneclass classification case, where only normal observations (non-anomaly) are used for training,
 #'   \dQuote{OCCV}, \dQuote{OCRepCV}, \dQuote{OCBootstrap}, \dQuote{OCSubsample}, \dQuote{OCHoldhout}.
 #'
->>>>>>> 631d4e8a
 #' @param predict [\code{character(1)}]\cr
 #'   What to predict during resampling: \dQuote{train}, \dQuote{test} or \dQuote{both} sets.
 #'   Default is \dQuote{test}.
@@ -106,11 +99,7 @@
 makeResampleDesc = function(method, predict = "test", ..., stratify = FALSE, stratify.cols = NULL) {
   assertChoice(method, choices = c("Holdout", "CV", "LOO",  "RepCV",
                                    "Subsample", "Bootstrap", "SpCV", "SpRepCV",
-<<<<<<< HEAD
-                                   "GrowingWindowCV", "FixedWindowCV",  "OCHoldout", "OCCV", "OCRepCV", "OCSubsample", "OCBootstrap"))
-=======
                                    "GrowingWindowCV", "FixedWindowCV", "OCHoldout", "OCCV", "OCRepCV", "OCSubsample", "OCBootstrap"))
->>>>>>> 631d4e8a
   assertChoice(predict, choices = c("train", "test", "both"))
   assertFlag(stratify)
   if (stratify && method == "LOO")
@@ -292,33 +281,6 @@
 }
 
 #' @export
-print.OCHoldoutDesc = function(x, ...) {
-  catf("Resample description: %s with %.2f split rate.",
-    x$id, x$split)
-  catf("Predict: %s", x$predict)
-  catf("Stratification: %s", x$stratify)
-  catf("Oneclass Holdout only allows normal observation in training")
-}
-
-#' @export
-print.OCSubsampleDesc = function(x, ...) {
-  catf("Resample description: %s with %i iterations and %.2f split rate.",
-    x$id, x$iters, x$split)
-  catf("Predict: %s", x$predict)
-  catf("Stratification: %s", x$stratify)
-  catf("Oneclass Holdout only allows normal observation in training")
-}
-
-#' @export
-print.OCRepCVDesc = function(x, ...) {
-  catf("Resample description: %s with %i iterations: %i folds and %i reps.",
-    x$id, x$iters, x$iters / x$reps, x$reps)
-  catf("Predict: %s", x$predict)
-  catf("Stratification: %s", x$stratify)
-  catf("Oneclass Holdout only allows normal observation in training")
-}
-
-#' @export
 print.GrowingWindowCVDesc = function(x, ...) {
   catf("Window description:\n %s: %.2f in initial window, horizon of %.2f, and skipping %.2f windows.",
        x$id, x$initial.window, x$horizon, x$skip)
