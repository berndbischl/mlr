#' @title Create a description object for a resampling strategy.
#'
#' @description
#' A description of a resampling algorithm contains all necessary information to
#' create a [ResampleInstance], when given the size of the data set.
#'
#' @details
#' Some notes on some special strategies:
#' \describe{
#' \item{Repeated cross-validation}{Use \dQuote{RepCV}. Then you have to set the aggregation function
#'   for your preferred performance measure to \dQuote{testgroup.mean}
#'   via [setAggregation].}
#' \item{B632 bootstrap}{Use \dQuote{Bootstrap} for bootstrap and set predict to \dQuote{both}.
#'   Then you have to set the aggregation function for your preferred performance measure to
#'   \dQuote{b632} via [setAggregation].}
#' \item{B632+ bootstrap}{Use \dQuote{Bootstrap} for bootstrap and set predict to \dQuote{both}.
#'   Then you have to set the aggregation function for your preferred performance measure to
#'   \dQuote{b632plus} via [setAggregation].}
#' \item{Fixed Holdout set}{Use [makeFixedHoldoutInstance].}
#' }
#'
#' Object slots:
#' \describe{
#' \item{id (`character(1)`)}{Name of resampling strategy.}
#' \item{iters (`integer(1)`)}{Number of iterations. Note that this is always the complete number
#'   of generated train/test sets, so for a 10-times repeated 5fold cross-validation it would be 50.}
#' \item{predict (`character(1)`)}{See argument.}
#' \item{stratify (`logical(1)`)}{See argument.}
#' \item{All parameters passed in ... under the respective argument name}{See arguments.}
#' }
#'
#' @param method (`character(1)`)\cr
#'   \dQuote{CV} for cross-validation, \dQuote{LOO} for leave-one-out, \dQuote{RepCV} for
#'   repeated cross-validation, \dQuote{Bootstrap} for out-of-bag bootstrap, \dQuote{Subsample} for
<<<<<<< HEAD
#'   subsampling, \dQuote{Holdout} for holdout, \dQuote{GrowingCV} for growing window, and
#'    \dQuote{FixedCV} for fixed windowing. Note that \dQuote{GrowingCV} and \dQuote{FixedCV} are for forecasting.
#' @param predict [\code{character(1)}]\cr
=======
#'   subsampling, \dQuote{Holdout} for holdout, \dQuote{GrowingWindowCV} for growing window
#'   cross-validation, \dQuote{FixedWindowCV} for fixed window cross validation.
#' @param predict (`character(1)`)\cr
>>>>>>> 386939ea
#'   What to predict during resampling: \dQuote{train}, \dQuote{test} or \dQuote{both} sets.
#'   Default is \dQuote{test}.
#' @param ... (any)\cr
#'   Further parameters for strategies.\cr
#'   \describe{
#'   \item{iters (`integer(1)`)}{Number of iterations, for \dQuote{CV}, \dQuote{Subsample}
#'     and \dQuote{Bootstrap}.}
#'   \item{split (`numeric(1)`)}{Proportion of training cases for \dQuote{Holdout} and
#'     \dQuote{Subsample} between 0 and 1. Default is 2 / 3.}
#'   \item{reps (`integer(1)`)}{Repeats for \dQuote{RepCV}. Here `iters = folds * reps`.
#'     Default is 10.}
<<<<<<< HEAD
#'   \item{folds [\code{integer(1)}]}{Folds in the repeated CV for \code{RepCV}.
#'     Here \code{iters = folds * reps}. Default is 10.}
#'   \item{horizon [\code{integer(1)}]}{Number of observations to forecast for \code{GrowthCV}
#'    and \code{FixedCV}. Default is 1}
#'   \item{initial.window [\code{numeric(1)}]}{Fraction of observations to start with
#'    in \code{GrowthCV} and \code{FixedCV}. Default is 0.5}
#'   \item{skip [\code{integer(1)}]}{ The number of windows to skip in \code{GrowingCV} and \code{FixedCV}. Default is horizon - 1}
=======
#'   \item{folds (`integer(1)`)}{Folds in the repeated CV for `RepCV`.
#'     Here `iters = folds * reps`. Default is 10.}
#'   \item{horizon (`numeric(1)`)}{Number of observations in the forecast test set for \dQuote{GrowingWindowCV}
#'    and \dQuote{FixedWindowCV}. When `horizon > 1` this will be treated as the number of
#'    observations to forecast, else it will be a fraction of the initial window. IE,
#'    for 100 observations, initial window of .5, and horizon of .2, the test set will have
#'    10 observations. Default is 1.}
#'   \item{initial.window (`numeric(1)`)}{Fraction of observations to start with
#'    in the training set for \dQuote{GrowingWindowCV} and \dQuote{FixedWindowCV}.
#'    When `initial.window > 1` this will be treated as the number of
#'    observations in the initial window, else it will be treated as the fraction
#'    of observations to have in the initial window. Default is 0.5.}
#'   \item{skip (`numeric(1)`)}{ How many resamples to skip to thin the total amount
#'    for \dQuote{GrowingWindowCV} and \dQuote{FixedWindowCV}. This is passed through as the \dQuote{by} argument
#'    in `seq()`. When `skip > 1` this will be treated as the increment of the sequence of resampling indices,
#'     else it will be a fraction of the total training indices. IE for 100 training sets and a value of .2, the increment
#'     of the resampling indices will be 20. Default is \dQuote{horizon} which gives mutually exclusive chunks
#'      of test indices.}
>>>>>>> 386939ea
#'   }
#' @param stratify (`logical(1)`)\cr
#'   Should stratification be done for the target variable?
#'   For classification tasks, this means that the resampling strategy is applied to all classes
#'   individually and the resulting index sets are joined to make sure that the proportion of
#'   observations in each training set is as in the original data set. Useful for imbalanced class sizes.
#'   For survival tasks stratification is done on the events, resulting in training sets with comparable
#'   censoring rates.
#' @param stratify.cols ([character])\cr
#'   Stratify on specific columns referenced by name. All columns have to be factors.
#'   Note that you have to ensure yourself that stratification is possible, i.e.
#'   that each strata contains enough observations.
#'   This argument and `stratify` are mutually exclusive.
#' @return ([ResampleDesc]).
#' @family resample
#' @export
#' @aliases ResampleDesc
#' @examples
#' # Bootstraping
#' makeResampleDesc("Bootstrap", iters = 10)
#' makeResampleDesc("Bootstrap", iters = 10, predict = "both")
#'
#' # Subsampling
#' makeResampleDesc("Subsample", iters = 10, split = 3/4)
#' makeResampleDesc("Subsample", iters = 10)
#'
#' # Holdout a.k.a. test sample estimation
#' makeResampleDesc("Holdout")
makeResampleDesc = function(method, predict = "test", ..., stratify = FALSE, stratify.cols = NULL) {
<<<<<<< HEAD
  assertChoice(method, choices = c("Holdout", "CV", "LOO",  "RepCV", "Subsample", "Bootstrap", "SpCV", "SpRepCV", "GrowingCV", "FixedCV"))
=======
  assertChoice(method, choices = c("Holdout", "CV", "LOO",  "RepCV",
                                   "Subsample", "Bootstrap", "SpCV", "SpRepCV",
                                   "GrowingWindowCV", "FixedWindowCV"))
>>>>>>> 386939ea
  assertChoice(predict, choices = c("train", "test", "both"))
  assertFlag(stratify)
  if (stratify && method == "LOO")
    stop("Stratification cannot be done for LOO!")
  if (stratify && !is.null(stratify.cols))
    stop("Arguments 'stratify' and 'stratify.cols' are mutually exclusive!")
  d = do.call(stri_paste("makeResampleDesc", method), list(...))
  d$predict = predict
  d$stratify = stratify
  d$stratify.cols = stratify.cols
  addClasses(d, stri_paste(method, "Desc"))
}


makeResampleDescInternal = function(id, iters, predict = "test", ...) {
  setClasses(insert(list(...), list(id = id, iters = iters, predict = predict)),
    "ResampleDesc")
}

#' @export
print.ResampleDesc = function(x, ...) {
  catf("Resample description: %s with %i iterations.", x$id, x$iters)
  catf("Predict: %s", x$predict)
  catf("Stratification: %s", x$stratify)
}

##############################################################################################
# all following constructors are only called INTERNALLY in makeResampleDesc
# note that stuff like the stratify flag are set in that super-constructor.
# the methods cannot be directly exported like this!
# FIXME: the code style is not so good here, see issue 187.
##############################################################################################

makeResampleDescHoldout = function(iters, split = 2 / 3) {
  assertNumber(split, lower = 0, upper = 1)
  makeResampleDescInternal("holdout", iters = 1L, split = split)
}

makeResampleDescCV = function(iters = 10L) {
  iters = asInt(iters, lower = 2L)
  makeResampleDescInternal("cross-validation", iters = iters)
}

makeResampleDescSpCV = function(iters = 10L) {
  iters = asInt(iters, lower = 2L)
  makeResampleDescInternal("spatial cross-validation", iters = iters)
}

makeResampleDescLOO = function() {
  makeResampleDescInternal("LOO", iters = NA_integer_)
}

makeResampleDescSubsample = function(iters = 30L, split = 2 / 3) {
  iters = asCount(iters, positive = TRUE)
  assertNumber(split, lower = 0, upper = 1)
  makeResampleDescInternal("subsampling", iters = iters, split = split)
}

makeResampleDescBootstrap = function(iters = 30L) {
  iters = asCount(iters, positive = TRUE)
  makeResampleDescInternal("OOB bootstrapping", iters = iters)
}

makeResampleDescRepCV = function(reps = 10L, folds = 10L) {
  reps = asInt(reps, lower = 2L)
  folds = asInt(folds, lower = 2L)
  makeResampleDescInternal("repeated cross-validation", iters = folds * reps, folds = folds, reps = reps)
}

makeResampleDescSpRepCV = function(reps = 10L, folds = 10L) {
  reps = asInt(reps, lower = 2L)
  folds = asInt(folds, lower = 2L)
  makeResampleDescInternal("repeated spatial cross-validation", iters = folds * reps, folds = folds, reps = reps)
}

<<<<<<< HEAD
makeResampleDescFixedCV = function(horizon = 1L, initial.window = .5, skip = horizon - 1) {
  horizon = asInteger(horizon, lower = 1L, upper = Inf)
  assertNumeric(initial.window, lower = 0, upper = 1)
  skip = asInteger(skip, lower = 0L, upper = Inf)
  makeResampleDescInternal("Fixed", iters = NA_integer_,  horizon = horizon,
    initial.window = initial.window, skip = skip)
}

makeResampleDescGrowingCV = function(horizon = 1L, initial.window = .5, skip = horizon - 1) {
  horizon = asInteger(horizon, lower = 1L, upper = Inf)
  assertNumeric(initial.window, lower = 0, upper = 1)
  skip = asInteger(skip, lower = 0L, upper = Inf)
  makeResampleDescInternal("Growing", iters = NA_integer_, horizon = horizon,
    initial.window = initial.window, skip = skip)
=======

makeResampleDescFixedWindowCV = function(horizon = 1L, initial.window = .5, skip = horizon - 1) {
  assertNumeric(horizon, lower = 0)
  assertNumeric(initial.window, lower = 0)
  assertNumeric(skip, lower = 0)
  makeResampleDescInternal("Fixed", iters = NA_integer_,  horizon = horizon,
                           initial.window = initial.window, skip = skip, stratify = FALSE)
}

makeResampleDescGrowingWindowCV = function(horizon = 1L, initial.window = .5, skip = horizon - 1) {
  assertNumeric(horizon, lower = 0)
  assertNumeric(initial.window, lower = 0)
  assertNumeric(skip, lower = 0)
  makeResampleDescInternal("Growing", iters = NA_integer_, horizon = horizon,
                           initial.window = initial.window, skip = skip, stratify = FALSE)
>>>>>>> 386939ea
}

##############################################################################################

#' @export
print.HoldoutDesc = function(x, ...) {
  catf("Resample description: %s with %.2f split rate.",
    x$id, x$split)
  catf("Predict: %s", x$predict)
  catf("Stratification: %s", x$stratify)
}

#' @export
print.SubsampleDesc = function(x, ...) {
  catf("Resample description: %s with %i iterations and %.2f split rate.",
    x$id, x$iters, x$split)
  catf("Predict: %s", x$predict)
  catf("Stratification: %s", x$stratify)
}

#' @export
print.RepCVDesc = function(x, ...) {
  catf("Resample description: %s with %i iterations: %i folds and %i reps.",
    x$id, x$iters, x$iters / x$reps, x$reps)
  catf("Predict: %s", x$predict)
  catf("Stratification: %s", x$stratify)
}

#' @export
<<<<<<< HEAD
print.GrowingCVDesc = function(x, ...) {
  catf("Window description:\n %s: %.2f %% in initial window, horizon of %i, and skipping %i windows.",
    x$id, x$initial.window * 100, x$horizon, x$skip)
=======
print.GrowingWindowCVDesc = function(x, ...) {
  catf("Window description:\n %s: %.2f in initial window, horizon of %.2f, and skipping %.2f windows.",
       x$id, x$initial.window, x$horizon, x$skip)
>>>>>>> 386939ea
  catf("Predict: %s", x$predict)
  catf("Stratification: %s", x$stratify)
}

#' @export
<<<<<<< HEAD
print.FixedCVDesc = function(x, ...) {
  catf("Window description:\n %s: %.2f %% in initial window, horizon of %i, and skipping %i windows.",
    x$id, x$initial.window * 100, x$horizon, x$skip)
=======
print.FixedWindowCVDesc = function(x, ...) {
  catf("Window description:\n %s: %.2f in initial window, horizon of %.2f, and skipping %.2f windows.",
       x$id, x$initial.window, x$horizon, x$skip)
>>>>>>> 386939ea
  catf("Predict: %s", x$predict)
  catf("Stratification: %s", x$stratify)
}

##############################################################################################
# Resample Convenience Objects, like cv10
##############################################################################################

#' @rdname makeResampleDesc
#' @section Standard ResampleDesc objects:
#' For common resampling strategies you can save some typing
#' by using the following description objects:
#' \describe{
#' \item{hout}{holdout a.k.a. test sample estimation
#' (two-thirds training set, one-third testing set)}
#' \item{cv2}{2-fold cross-validation}
#' \item{cv3}{3-fold cross-validation}
#' \item{cv5}{5-fold cross-validation}
#' \item{cv10}{10-fold cross-validation}
#' }
#' @export
#' @usage NULL
#' @docType NULL
#' @format NULL
#' @keywords NULL
hout = makeResampleDesc("Holdout")

#' @rdname makeResampleDesc
#' @export
#' @usage NULL
#' @docType NULL
#' @format NULL
#' @keywords NULL
cv2 = makeResampleDesc("CV", iters = 2L)

#' @rdname makeResampleDesc
#' @export
#' @usage NULL
#' @docType NULL
#' @format NULL
#' @keywords NULL
cv3 = makeResampleDesc("CV", iters = 3L)

#' @rdname makeResampleDesc
#' @export
#' @usage NULL
#' @docType NULL
#' @format NULL
#' @keywords NULL
cv5 = makeResampleDesc("CV", iters = 5L)

#' @rdname makeResampleDesc
#' @export
#' @usage NULL
#' @docType NULL
#' @format NULL
#' @keywords NULL
cv10 = makeResampleDesc("CV", iters = 10L)
<|MERGE_RESOLUTION|>--- conflicted
+++ resolved
@@ -32,15 +32,9 @@
 #' @param method (`character(1)`)\cr
 #'   \dQuote{CV} for cross-validation, \dQuote{LOO} for leave-one-out, \dQuote{RepCV} for
 #'   repeated cross-validation, \dQuote{Bootstrap} for out-of-bag bootstrap, \dQuote{Subsample} for
-<<<<<<< HEAD
-#'   subsampling, \dQuote{Holdout} for holdout, \dQuote{GrowingCV} for growing window, and
-#'    \dQuote{FixedCV} for fixed windowing. Note that \dQuote{GrowingCV} and \dQuote{FixedCV} are for forecasting.
-#' @param predict [\code{character(1)}]\cr
-=======
 #'   subsampling, \dQuote{Holdout} for holdout, \dQuote{GrowingWindowCV} for growing window
 #'   cross-validation, \dQuote{FixedWindowCV} for fixed window cross validation.
 #' @param predict (`character(1)`)\cr
->>>>>>> 386939ea
 #'   What to predict during resampling: \dQuote{train}, \dQuote{test} or \dQuote{both} sets.
 #'   Default is \dQuote{test}.
 #' @param ... (any)\cr
@@ -52,15 +46,6 @@
 #'     \dQuote{Subsample} between 0 and 1. Default is 2 / 3.}
 #'   \item{reps (`integer(1)`)}{Repeats for \dQuote{RepCV}. Here `iters = folds * reps`.
 #'     Default is 10.}
-<<<<<<< HEAD
-#'   \item{folds [\code{integer(1)}]}{Folds in the repeated CV for \code{RepCV}.
-#'     Here \code{iters = folds * reps}. Default is 10.}
-#'   \item{horizon [\code{integer(1)}]}{Number of observations to forecast for \code{GrowthCV}
-#'    and \code{FixedCV}. Default is 1}
-#'   \item{initial.window [\code{numeric(1)}]}{Fraction of observations to start with
-#'    in \code{GrowthCV} and \code{FixedCV}. Default is 0.5}
-#'   \item{skip [\code{integer(1)}]}{ The number of windows to skip in \code{GrowingCV} and \code{FixedCV}. Default is horizon - 1}
-=======
 #'   \item{folds (`integer(1)`)}{Folds in the repeated CV for `RepCV`.
 #'     Here `iters = folds * reps`. Default is 10.}
 #'   \item{horizon (`numeric(1)`)}{Number of observations in the forecast test set for \dQuote{GrowingWindowCV}
@@ -79,7 +64,6 @@
 #'     else it will be a fraction of the total training indices. IE for 100 training sets and a value of .2, the increment
 #'     of the resampling indices will be 20. Default is \dQuote{horizon} which gives mutually exclusive chunks
 #'      of test indices.}
->>>>>>> 386939ea
 #'   }
 #' @param stratify (`logical(1)`)\cr
 #'   Should stratification be done for the target variable?
@@ -109,13 +93,9 @@
 #' # Holdout a.k.a. test sample estimation
 #' makeResampleDesc("Holdout")
 makeResampleDesc = function(method, predict = "test", ..., stratify = FALSE, stratify.cols = NULL) {
-<<<<<<< HEAD
-  assertChoice(method, choices = c("Holdout", "CV", "LOO",  "RepCV", "Subsample", "Bootstrap", "SpCV", "SpRepCV", "GrowingCV", "FixedCV"))
-=======
   assertChoice(method, choices = c("Holdout", "CV", "LOO",  "RepCV",
                                    "Subsample", "Bootstrap", "SpCV", "SpRepCV",
                                    "GrowingWindowCV", "FixedWindowCV"))
->>>>>>> 386939ea
   assertChoice(predict, choices = c("train", "test", "both"))
   assertFlag(stratify)
   if (stratify && method == "LOO")
@@ -191,23 +171,6 @@
   makeResampleDescInternal("repeated spatial cross-validation", iters = folds * reps, folds = folds, reps = reps)
 }
 
-<<<<<<< HEAD
-makeResampleDescFixedCV = function(horizon = 1L, initial.window = .5, skip = horizon - 1) {
-  horizon = asInteger(horizon, lower = 1L, upper = Inf)
-  assertNumeric(initial.window, lower = 0, upper = 1)
-  skip = asInteger(skip, lower = 0L, upper = Inf)
-  makeResampleDescInternal("Fixed", iters = NA_integer_,  horizon = horizon,
-    initial.window = initial.window, skip = skip)
-}
-
-makeResampleDescGrowingCV = function(horizon = 1L, initial.window = .5, skip = horizon - 1) {
-  horizon = asInteger(horizon, lower = 1L, upper = Inf)
-  assertNumeric(initial.window, lower = 0, upper = 1)
-  skip = asInteger(skip, lower = 0L, upper = Inf)
-  makeResampleDescInternal("Growing", iters = NA_integer_, horizon = horizon,
-    initial.window = initial.window, skip = skip)
-=======
-
 makeResampleDescFixedWindowCV = function(horizon = 1L, initial.window = .5, skip = horizon - 1) {
   assertNumeric(horizon, lower = 0)
   assertNumeric(initial.window, lower = 0)
@@ -222,7 +185,6 @@
   assertNumeric(skip, lower = 0)
   makeResampleDescInternal("Growing", iters = NA_integer_, horizon = horizon,
                            initial.window = initial.window, skip = skip, stratify = FALSE)
->>>>>>> 386939ea
 }
 
 ##############################################################################################
@@ -252,29 +214,17 @@
 }
 
 #' @export
-<<<<<<< HEAD
-print.GrowingCVDesc = function(x, ...) {
-  catf("Window description:\n %s: %.2f %% in initial window, horizon of %i, and skipping %i windows.",
-    x$id, x$initial.window * 100, x$horizon, x$skip)
-=======
 print.GrowingWindowCVDesc = function(x, ...) {
   catf("Window description:\n %s: %.2f in initial window, horizon of %.2f, and skipping %.2f windows.",
        x$id, x$initial.window, x$horizon, x$skip)
->>>>>>> 386939ea
-  catf("Predict: %s", x$predict)
-  catf("Stratification: %s", x$stratify)
-}
-
-#' @export
-<<<<<<< HEAD
-print.FixedCVDesc = function(x, ...) {
-  catf("Window description:\n %s: %.2f %% in initial window, horizon of %i, and skipping %i windows.",
-    x$id, x$initial.window * 100, x$horizon, x$skip)
-=======
+  catf("Predict: %s", x$predict)
+  catf("Stratification: %s", x$stratify)
+}
+
+#' @export
 print.FixedWindowCVDesc = function(x, ...) {
   catf("Window description:\n %s: %.2f in initial window, horizon of %.2f, and skipping %.2f windows.",
        x$id, x$initial.window, x$horizon, x$skip)
->>>>>>> 386939ea
   catf("Predict: %s", x$predict)
   catf("Stratification: %s", x$stratify)
 }
