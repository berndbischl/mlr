--- conflicted
+++ resolved
@@ -33,17 +33,11 @@
 #'   \dQuote{CV} for cross-validation, \dQuote{LOO} for leave-one-out, \dQuote{RepCV} for
 #'   repeated cross-validation, \dQuote{Bootstrap} for out-of-bag bootstrap, \dQuote{Subsample} for
 #'   subsampling, \dQuote{Holdout} for holdout, \dQuote{GrowingWindowCV} for growing window
-<<<<<<< HEAD
-#'   cross-validation, \dQuote{FixedWindowCV} for fixed window cross validation. Methods with prefix \dQuote{OC} are resampling exspecially
-  #'   for the oneclass classification case, where only normal observations (non-anomaly) are used for training,
-  #'   \dQuote{OCCV}, \dQuote{OCRepCV}, \dQuote{OCBootstrap}, \dQuote{OCSubsample}, \dQuote{OCHoldhout}.
-=======
 #'   cross-validation, \dQuote{FixedWindowCV} for fixed window cross validation.
 #'   Methods with prefix \dQuote{OC} are resampling exspecially
 #'   for the oneclass classification case, where only normal observations (non-anomaly) are used for training,
 #'   \dQuote{OCCV}, \dQuote{OCRepCV}, \dQuote{OCBootstrap}, \dQuote{OCSubsample}, \dQuote{OCHoldhout}.
 #'
->>>>>>> 586bfb86
 #' @param predict [\code{character(1)}]\cr
 #'   What to predict during resampling: \dQuote{train}, \dQuote{test} or \dQuote{both} sets.
 #'   Default is \dQuote{test}.
@@ -105,11 +99,7 @@
 makeResampleDesc = function(method, predict = "test", ..., stratify = FALSE, stratify.cols = NULL) {
   assertChoice(method, choices = c("Holdout", "CV", "LOO",  "RepCV",
                                    "Subsample", "Bootstrap", "SpCV", "SpRepCV",
-<<<<<<< HEAD
-                                   "GrowingWindowCV", "FixedWindowCV",  "OCHoldout", "OCCV", "OCRepCV", "OCSubsample", "OCBootstrap"))
-=======
                                    "GrowingWindowCV", "FixedWindowCV", "OCHoldout", "OCCV", "OCRepCV", "OCSubsample", "OCBootstrap"))
->>>>>>> 586bfb86
   assertChoice(predict, choices = c("train", "test", "both"))
   assertFlag(stratify)
   if (stratify && method == "LOO")
