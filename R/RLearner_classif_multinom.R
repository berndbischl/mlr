#' @export
makeRLearner.classif.multinom = function() {
  makeRLearnerClassif(
    cl = "classif.multinom",
    package = "nnet",
    par.set = makeParamSet(
      makeLogicalLearnerParam(id="Hess", default=FALSE),
      makeDiscreteLearnerParam(id="summ", default=0L, values=0:3),
      makeLogicalLearnerParam(id="censored", default=FALSE),
      makeLogicalLearnerParam(id="model", default=FALSE),
      makeIntegerLearnerParam(id="maxit", default=100L, lower=1L),
      makeNumericLearnerParam(id="rang", default=0.7),
      makeNumericLearnerParam(id="decay", default=0),
      makeLogicalLearnerParam(id="trace", default=TRUE),
      makeNumericLearnerParam(id="abstoll", default=1.0e-4),
      makeNumericLearnerParam(id="reltoll", default=1.0e-8)
    ),
    twoclass = TRUE,
    multiclass = TRUE,
    numerics = TRUE,
    factors = TRUE,
    prob = TRUE,
    weights = TRUE
  )
}

<<<<<<< HEAD
#' @S3method trainLearner classif.multinom
trainLearner.classif.multinom = function(.learner, .task, .subset, .weights = NULL,  ...) {
  if (is.null(.weights)) {
=======
#' @export
trainLearner.classif.multinom = function(.learner, .task, .subset, .weights,  ...) {
  if (missing(.weights)) {
>>>>>>> f885d31d
    f = getTaskFormula(.task)
    multinom(f, data=getTaskData(.task, .subset), ...)
  } else  {
    f = as.formula(getTaskFormulaAsString(.task))
    multinom(f, data=getTaskData(.task, .subset), weights=.weights, ...)
  }
}

#' @export
predictLearner.classif.multinom = function(.learner, .model, .newdata, ...) {
  type = ifelse(.learner$predict.type=="response", "class", "probs")
  levs = .model$task.desc$class.levels
  p = predict(.model$learner.model, newdata=.newdata, type=type, ...)
  if (type == "probs" && length(levs)==2L) {
    p = matrix(c(1-p, p), ncol=2L, byrow=FALSE)
    colnames(p) = levs
  }
  return(p)
}<|MERGE_RESOLUTION|>--- conflicted
+++ resolved
@@ -24,15 +24,9 @@
   )
 }
 
-<<<<<<< HEAD
-#' @S3method trainLearner classif.multinom
-trainLearner.classif.multinom = function(.learner, .task, .subset, .weights = NULL,  ...) {
-  if (is.null(.weights)) {
-=======
 #' @export
 trainLearner.classif.multinom = function(.learner, .task, .subset, .weights,  ...) {
   if (missing(.weights)) {
->>>>>>> f885d31d
     f = getTaskFormula(.task)
     multinom(f, data=getTaskData(.task, .subset), ...)
   } else  {
