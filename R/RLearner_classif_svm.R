#' @export
makeRLearner.classif.svm = function() {
  makeRLearnerClassif(
    cl = "classif.svm",
    package = "e1071",
    par.set = makeParamSet(
      makeDiscreteLearnerParam(id="type", default="C-classification", values=c("C-classification", "nu-classification")),
      makeNumericLearnerParam(id="cost",  default=1, lower=0, requires=expression(type=="C-classification")),
      makeNumericLearnerParam(id="nu", default=0.5, requires=expression(type=="nu-classification")),
      makeNumericVectorLearnerParam("class.weights", len=NA_integer_, lower=0),
      makeDiscreteLearnerParam(id="kernel", default="radial", values=c("linear", "polynomial", "radial", "sigmoid")),
      makeIntegerLearnerParam(id="degree", default=3L, lower=1L, requires=expression(kernel=="polynomial")),
      makeNumericLearnerParam(id="coef0", default=0, requires=expression(kernel=="polynomial" || kernel=="sigmoid")),
      makeNumericLearnerParam(id="gamma", lower=0, requires=expression(kernel!="linear")),
      makeNumericLearnerParam(id="tolerance", default=0.001, lower=0),
      makeLogicalLearnerParam(id="shrinking", default=TRUE),
      makeNumericLearnerParam(id="cachesize", default=40L)

    ),
    twoclass = TRUE,
    multiclass = TRUE,
    numerics = TRUE,
    factors = TRUE,
    prob = TRUE
  )
}

<<<<<<< HEAD
#' @S3method trainLearner classif.svm
trainLearner.classif.svm = function(.learner, .task, .subset, .weights = NULL,  ...) {
=======
#' @export
trainLearner.classif.svm = function(.learner, .task, .subset, .weights,  ...) {
>>>>>>> f885d31d
  f = getTaskFormula(.task)
  svm(f, data=getTaskData(.task, .subset), probability=.learner$predict.type == "prob", ...)
}

#' @export
predictLearner.classif.svm = function(.learner, .model, .newdata, ...) {
  if(.learner$predict.type == "response") {
    predict(.model$learner.model, newdata=.newdata, ...)
  } else {
    attr(predict(.model$learner.model, newdata=.newdata, probability=TRUE, ...), "probabilities")
  }
}<|MERGE_RESOLUTION|>--- conflicted
+++ resolved
@@ -25,13 +25,8 @@
   )
 }
 
-<<<<<<< HEAD
-#' @S3method trainLearner classif.svm
-trainLearner.classif.svm = function(.learner, .task, .subset, .weights = NULL,  ...) {
-=======
 #' @export
 trainLearner.classif.svm = function(.learner, .task, .subset, .weights,  ...) {
->>>>>>> f885d31d
   f = getTaskFormula(.task)
   svm(f, data=getTaskData(.task, .subset), probability=.learner$predict.type == "prob", ...)
 }
