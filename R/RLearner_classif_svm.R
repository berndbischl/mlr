#' @export
makeRLearner.classif.svm = function() {
  makeRLearnerClassif(
    cl = "classif.svm",
    package = "e1071",
    par.set = makeParamSet(
      makeDiscreteLearnerParam(id = "type", default = "C-classification", values = c("C-classification", "nu-classification")),
      makeNumericLearnerParam(id = "cost", default = 1, lower = 0, requires = quote(type == "C-classification")),
      makeNumericLearnerParam(id = "nu", default = 0.5, requires = quote(type == "nu-classification")),
      makeNumericVectorLearnerParam("class.weights", len = NA_integer_, lower = 0),
      makeDiscreteLearnerParam(id = "kernel", default = "radial", values = c("linear", "polynomial", "radial", "sigmoid")),
      makeIntegerLearnerParam(id = "degree", default = 3L, lower = 1L, requires = quote(kernel == "polynomial")),
      makeNumericLearnerParam(id = "coef0", default = 0, requires = quote(kernel == "polynomial" || kernel == "sigmoid")),
      makeNumericLearnerParam(id = "gamma", lower = 0, requires = quote(kernel != "linear")),
      makeNumericLearnerParam(id = "cachesize", default = 40L),
      makeNumericLearnerParam(id = "tolerance", default = 0.001, lower = 0),
      makeLogicalLearnerParam(id = "shrinking", default = TRUE),
      makeIntegerLearnerParam(id = "cross", default = 0L, lower = 0L, tunable = FALSE),
      makeLogicalLearnerParam(id = "fitted", default = TRUE, tunable = FALSE),
      makeLogicalVectorLearnerParam(id = "scale", default = TRUE, tunable = TRUE)
    ),
    properties = c("twoclass", "multiclass", "numerics", "factors", "prob", "class.weights"),
    class.weights.param = "class.weights",
    name = "Support Vector Machines (libsvm)",
    short.name = "svm",
    callees = "svm"
  )
}

#' @export
<<<<<<< HEAD
trainLearner.classif.svm = function(.learner, .task, .subset, .weights = NULL,  ...) {
  if (sum(getTaskDesc(.task)$n.feat[c("factors", "ordered")]) > 0) {
    f = getTaskFormula(.task)
    e1071::svm(f, data = getTaskData(.task, .subset), probability = .learner$predict.type == "prob", ...)
  } else {
    d = getTaskData(.task, .subset, target.extra = TRUE)
    e1071::svm(d$data, d$target, probability = .learner$predict.type == "prob", ...)
  }
=======
trainLearner.classif.svm = function(.learner, .task, .subset, .weights = NULL, ...) {
  f = getTaskFormula(.task)
  e1071::svm(f, data = getTaskData(.task, .subset), probability = .learner$predict.type == "prob", ...)
>>>>>>> e710dd0a
}

#' @export
predictLearner.classif.svm = function(.learner, .model, .newdata, ...) {
  if (.learner$predict.type == "response") {
    predict(.model$learner.model, newdata = .newdata, ...)
  } else {
    attr(predict(.model$learner.model, newdata = .newdata, probability = TRUE, ...), "probabilities")
  }
}<|MERGE_RESOLUTION|>--- conflicted
+++ resolved
@@ -28,20 +28,16 @@
 }
 
 #' @export
-<<<<<<< HEAD
 trainLearner.classif.svm = function(.learner, .task, .subset, .weights = NULL,  ...) {
   if (sum(getTaskDesc(.task)$n.feat[c("factors", "ordered")]) > 0) {
+    # use formula interface if factors are present 
     f = getTaskFormula(.task)
     e1071::svm(f, data = getTaskData(.task, .subset), probability = .learner$predict.type == "prob", ...)
   } else {
+    # use the "data.frame" approach if no factors are present to prevent issues like https://github.com/mlr-org/mlr/issues/1738
     d = getTaskData(.task, .subset, target.extra = TRUE)
     e1071::svm(d$data, d$target, probability = .learner$predict.type == "prob", ...)
   }
-=======
-trainLearner.classif.svm = function(.learner, .task, .subset, .weights = NULL, ...) {
-  f = getTaskFormula(.task)
-  e1071::svm(f, data = getTaskData(.task, .subset), probability = .learner$predict.type == "prob", ...)
->>>>>>> e710dd0a
 }
 
 #' @export
