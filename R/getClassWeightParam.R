#' @title Get the class weight parameter of a learner.
#'
#' @description
#' Gets the class weight parameter of a learner.
#'
#' @template arg_learner
<<<<<<< HEAD
#' @param lrn.id [\code{character(1)}]\cr 
#'   Only used for \code{BaseEnsembles}. It is possible that multiple learners in a base 
#'   ensemble have a class weight param. Specify the learner from which the class weight should
#'   be extracted.
#' @return [\code{numeric \link{LearnerParam}}]:
=======
#' @return [numeric] [LearnerParam]:
>>>>>>> f6efb8a7
#'   A numeric parameter object, containing the class weight parameter of the given learner.
#' @family learner
#' @export
getClassWeightParam = function(learner, lrn.id = NULL) {
  UseMethod("getClassWeightParam")
}

#' @export
getClassWeightParam.character = function(learner, ...) {
  learner = checkLearner(learner, "classif", props = "class.weights")
  getClassWeightParam(learner, ...)
}


#' @export
getClassWeightParam.Learner = function(learner, ...) {
  learner = checkLearner(learner, "classif", props = "class.weights")
  weight.param.name = learner$class.weights.param
  learner$par.set$pars[[weight.param.name]]  
}<|MERGE_RESOLUTION|>--- conflicted
+++ resolved
@@ -4,15 +4,11 @@
 #' Gets the class weight parameter of a learner.
 #'
 #' @template arg_learner
-<<<<<<< HEAD
-#' @param lrn.id [\code{character(1)}]\cr 
-#'   Only used for \code{BaseEnsembles}. It is possible that multiple learners in a base 
+#' @param lrn.id ([character])\cr 
+#'   Only used for `BaseEnsembles`. It is possible that multiple learners in a base 
 #'   ensemble have a class weight param. Specify the learner from which the class weight should
 #'   be extracted.
-#' @return [\code{numeric \link{LearnerParam}}]:
-=======
 #' @return [numeric] [LearnerParam]:
->>>>>>> f6efb8a7
 #'   A numeric parameter object, containing the class weight parameter of the given learner.
 #' @family learner
 #' @export
