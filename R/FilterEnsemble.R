--- conflicted
+++ resolved
@@ -272,12 +272,8 @@
     nselect = nselect, more.args = more.args)
 
   # rank base filters by method
-<<<<<<< HEAD
-  fval.all.ranked = fval.calc$data[, rank := frank(quote("value"),
-=======
   value = NULL # due to NSE notes in R CMD check
   fval.all.ranked = fval.calc$data[, rank := frank(value,
->>>>>>> a1ce1896
     ties.method = "first"), by = filter]
   setorderv(fval.all.ranked, c("filter", "rank"))
 
