#' @export
makeRLearner.regr.penalized.lasso = function() {
  makeRLearnerRegr(
    cl = "regr.penalized.lasso",
    package = "penalized",
    par.set = makeParamSet(
      makeNumericLearnerParam(id="lambda1", default=0, lower=0)
    ),
    missings = TRUE,
    numerics = TRUE,
    factors = TRUE,
    se = FALSE,
    weights = FALSE
  )
}

<<<<<<< HEAD
#' @S3method trainLearner regr.penalized.lasso
trainLearner.regr.penalized.lasso = function(.learner, .task, .subset, .weights = NULL,  ...) {
=======
#' @export
trainLearner.regr.penalized.lasso = function(.learner, .task, .subset, .weights,  ...) {
>>>>>>> f885d31d
  f = getTaskFormula(.task)
  penalized(f, data=getTaskData(.task, .subset), ...)
}

#' @export
predictLearner.regr.penalized.lasso = function(.learner, .model, .newdata, ...) {
  m = .model$learner.model
  .newdata[,.model$task.desc$target] = 0
  penalized::predict(m, data=.newdata,  ...)[, "mu"]
}<|MERGE_RESOLUTION|>--- conflicted
+++ resolved
@@ -14,13 +14,8 @@
   )
 }
 
-<<<<<<< HEAD
-#' @S3method trainLearner regr.penalized.lasso
-trainLearner.regr.penalized.lasso = function(.learner, .task, .subset, .weights = NULL,  ...) {
-=======
 #' @export
 trainLearner.regr.penalized.lasso = function(.learner, .task, .subset, .weights,  ...) {
->>>>>>> f885d31d
   f = getTaskFormula(.task)
   penalized(f, data=getTaskData(.task, .subset), ...)
 }
