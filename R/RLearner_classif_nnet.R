#' @export
makeRLearner.classif.nnet = function() {
  makeRLearnerClassif(
    cl = "classif.nnet",
    package = "nnet",
    par.set = makeParamSet(
      makeIntegerLearnerParam(id="size", default=3L, lower=0L),
      makeIntegerLearnerParam(id="maxit", default=100L, lower=1L),
      # nnet seems to set these manually and hard for classification.....
#     makeLogicalLearnerParam(id="linout", default=FALSE, requires=expression(entropy==FALSE && softmax==FALSE && censored==FALSE)),
#     makeLogicalLearnerParam(id="entropy", default=FALSE, requires=expression(linout==FALSE && softmax==FALSE && censored==FALSE)),
#     makeLogicalLearnerParam(id="softmax", default=FALSE, requires=expression(entropy==FALSE && linout==FALSE && censored==FALSE)),
#     makeLogicalLearnerParam(id="censored", default=FALSE, requires=expression(linout==FALSE && softmax==FALSE && entropy==FALSE)),
      makeLogicalLearnerParam(id="skip", default=FALSE),
      makeNumericLearnerParam(id="rang", default=0.7),
      makeNumericLearnerParam(id="decay", default=0),
      makeLogicalLearnerParam(id="Hess", default=FALSE),
      makeLogicalLearnerParam(id="trace", default=TRUE),
      makeIntegerLearnerParam(id="MaxNWts", default=1000L, lower=1L),
      makeNumericLearnerParam(id="abstoll", default=1.0e-4),
      makeNumericLearnerParam(id="reltoll", default=1.0e-8)
    ),
    par.vals = list(size=3L),
    twoclass = TRUE,
    multiclass = TRUE,
    numerics = TRUE,
    factors = TRUE,
    prob = TRUE,
    weights = TRUE
  )
}

<<<<<<< HEAD
#' @S3method trainLearner classif.nnet
trainLearner.classif.nnet = function(.learner, .task, .subset, .weights = NULL,  ...) {
  if (is.null(.weights)) {
=======
#' @export
trainLearner.classif.nnet = function(.learner, .task, .subset, .weights,  ...) {
  if (missing(.weights)) {
>>>>>>> f885d31d
    f = getTaskFormula(.task)
    nnet(f, data=getTaskData(.task, .subset), ...)
  } else  {
    f = as.formula(getTaskFormulaAsString(.task))
    nnet(f, data=getTaskData(.task, .subset), weights=.weights, ...)
  }
}

#' @export
predictLearner.classif.nnet = function(.learner, .model, .newdata, ...) {
  type = switch(.learner$predict.type, response="class", prob="raw")
  p = predict(.model$learner.model, newdata=.newdata, type=type, ...)
  if (type == "class")
    return(as.factor(p))
  else {
    if (length(.model$task.desc$class.levels) == 2L) {
      y <- cbind(1-p, p)
      colnames(y) = .model$learner.model$lev
      return(y)
    } else
      return(p)
  }
}<|MERGE_RESOLUTION|>--- conflicted
+++ resolved
@@ -30,15 +30,9 @@
   )
 }
 
-<<<<<<< HEAD
-#' @S3method trainLearner classif.nnet
-trainLearner.classif.nnet = function(.learner, .task, .subset, .weights = NULL,  ...) {
-  if (is.null(.weights)) {
-=======
 #' @export
 trainLearner.classif.nnet = function(.learner, .task, .subset, .weights,  ...) {
   if (missing(.weights)) {
->>>>>>> f885d31d
     f = getTaskFormula(.task)
     nnet(f, data=getTaskData(.task, .subset), ...)
   } else  {
