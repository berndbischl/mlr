--- conflicted
+++ resolved
@@ -36,12 +36,8 @@
     par.vals = list(penalty = "lasso", lambda = 0.1),
     name = "Fitting penalized Generalized Linear Models with the LQA algorithm",
     short.name = "lqa",
-<<<<<<< HEAD
-    note = '`penalty` has been set to `"lasso"` and `lambda` to `0.1` by default. Parameter `c` for penalty method `oscar` has been named `oscar.c`.'
-=======
-    note = '`penalty` has been set to `"lasso"` and `lambda` to `0.1` by default.',
+    note = "`penalty` has been set to `\"lasso\"` and `lambda` to `0.1` by default. Parameter `c` for penalty method `oscar` has been named `oscar.c`.",
     callees = c("lqa", "lqa.control", "adaptive.lasso", "ao", "bridge", "enet", "fused.lasso", "genet", "icb", "lasso", "licb", "oscar", "penalreg", "ridge", "scad", "weighted.fusion")
->>>>>>> bb32eb8f
   )
 }
 
