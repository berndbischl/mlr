# FIXME: the underlying learner API seems to suport weights, but the learner does not really change when we use them
# see mlr issue 857 for further info

#' @export
makeRLearner.classif.lqa = function() {
  makeRLearnerClassif(
    cl = "classif.lqa",
    package = "lqa",
    par.set = makeParamSet(
      makeDiscreteLearnerParam(id = "penalty",
        values = c("adaptive.lasso", "ao", "bridge", "enet", "fused.lasso", "genet", "icb", "lasso",
          "licb", "oscar", "penalreg", "ridge", "scad", "weighted.fusion")),
      makeNumericLearnerParam(id = "lambda", lower = 0,
        requires = quote(penalty %in% c("adaptive.lasso", "ao", "bridge", "genet", "lasso",
          "oscar", "penalreg", "ridge", "scad"))),
      makeNumericLearnerParam(id = "gamma", lower = 1 + .Machine$double.eps,
        requires = quote(penalty %in% c("ao", "bridge", "genet", "weighted.fusion"))),
      makeNumericLearnerParam(id = "alpha", lower = 0, requires = quote(penalty == "genet")),
      makeNumericLearnerParam(id = "c", lower = 0, requires = quote(penalty == "oscar")),
      makeNumericLearnerParam(id = "a", lower = 2 + .Machine$double.eps,
        requires = quote(penalty == "scad")),
      makeNumericLearnerParam(id = "lambda1", lower = 0,
        requires = quote(penalty %in% c("enet", "fused.lasso", "icb", "licb", "weighted.fusion"))),
      makeNumericLearnerParam(id = "lambda2", lower = 0,
        requires = quote(penalty %in% c("enet", "fused.lasso", "icb", "licb", "weighted.fusion"))),
      makeDiscreteLearnerParam(id = "method", default = "lqa.update2",
        values = c("lqa.update2", "ForwardBoost", "GBlockBoost")),
      makeNumericLearnerParam(id = "var.eps", default = .Machine$double.eps, lower = 0),
      makeIntegerLearnerParam(id = "max.steps", lower = 1L, default = 5000L),
      makeNumericLearnerParam(id = "conv.eps", default = 0.001, lower = 0),
      makeLogicalLearnerParam(id = "conv.stop", default = TRUE),
      makeNumericLearnerParam(id = "c1", default = 1e-08, lower = 0),
      makeIntegerLearnerParam(id = "digits", default = 5L, lower = 1L)
    ),
<<<<<<< HEAD
    properties = c("numerics", "prob", "twoclass", "weights"),
    mlr.defaults = list(penalty = 'lasso', lambda = 0.1),
=======
    properties = c("numerics", "prob", "twoclass"),
    par.vals = list(penalty = 'lasso', lambda = 0.1),
>>>>>>> 1f6b8550
    name = "Fitting penalized Generalized Linear Models with the LQA algorithm",
    short.name = "lqa",
    note = '`penalty` has been set to `"lasso"` and `lambda` to `0.1` by default.'
  )
}

#' @export
trainLearner.classif.lqa = function(.learner, .task, .subset, .weights = NULL,
  var.eps, max.steps, conv.eps, conv.stop, c1, digits, ...) {

  ctrl = learnerArgsToControl(lqa::lqa.control, var.eps, max.steps, conv.eps, conv.stop, c1, digits)
  d = getTaskData(.task, .subset, target.extra = TRUE, recode.target = "01")
  args = c(list(x = d$data, y = d$target, family = binomial(), control = ctrl), list(...))
  rm(d)
  if (!args$penalty %in% c("adaptive.lasso", "ao", "bridge", "genet", "lasso",
                           "oscar", "penalreg", "ridge", "scad")) {
    args$lambda = NULL
  }
  is.tune.param = names(args) %in% c("lambda", "gamma", "alpha", "c", "a", "lambda1", "lambda2")
  penfun = getFromNamespace(args$penalty, "lqa")
  args$penalty = do.call(penfun, list(lambda = unlist(args[is.tune.param])))
  args = args[!is.tune.param]
  # if (!is.null(.weights))
    # args$weights = .weights

  do.call(lqa::lqa.default, args)
}

#' @export
predictLearner.classif.lqa = function(.learner, .model, .newdata, ...) {
  p = lqa::predict.lqa(.model$learner.model, new.x = cbind(1, .newdata), ...)$mu.new
  levs = c(.model$task.desc$negative, .model$task.desc$positive)
  if (.learner$predict.type == "prob") {
    p = propVectorToMatrix(p, levs)
  } else {
    p = as.factor(ifelse(p > 0.5, levs[2L], levs[1L]))
    names(p) = NULL
  }
  return(p)
}<|MERGE_RESOLUTION|>--- conflicted
+++ resolved
@@ -32,13 +32,8 @@
       makeNumericLearnerParam(id = "c1", default = 1e-08, lower = 0),
       makeIntegerLearnerParam(id = "digits", default = 5L, lower = 1L)
     ),
-<<<<<<< HEAD
-    properties = c("numerics", "prob", "twoclass", "weights"),
     mlr.defaults = list(penalty = 'lasso', lambda = 0.1),
-=======
     properties = c("numerics", "prob", "twoclass"),
-    par.vals = list(penalty = 'lasso', lambda = 0.1),
->>>>>>> 1f6b8550
     name = "Fitting penalized Generalized Linear Models with the LQA algorithm",
     short.name = "lqa",
     note = '`penalty` has been set to `"lasso"` and `lambda` to `0.1` by default.'
