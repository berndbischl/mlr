--- conflicted
+++ resolved
@@ -209,7 +209,6 @@
   }
   ps = makeParamSet(makeNumericParam("pve", lower = 0, upper = 1))
   makeExtractFDAFeatMethod(learn = lrn, reextract = lrn, args = list(pve = pve, npc = npc), par.set = ps)
-<<<<<<< HEAD
 }
 
 
@@ -220,9 +219,9 @@
 #' For more details refer to \code{\link[FDboost]{bsignal}}.
 #'
 #' @param bsignal.knots [\code{integer}]\cr
-#' The number of knots for bspline.
+#'   The number of knots for bspline.
 #' @param bsignal.df [\code{numeric}]\cr
-#' The effective degree of freedom of penalized bspline.
+#'   The effective degree of freedom of penalized bspline.
 #' @return [\code{data.frame}].
 #' @export
 #' @family fda_featextractor
@@ -252,6 +251,3 @@
     par.set = ps
   )
 }
-=======
-}
->>>>>>> 14d379f0
