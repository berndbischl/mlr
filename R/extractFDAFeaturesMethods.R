--- conflicted
+++ resolved
@@ -94,30 +94,19 @@
 #' functional data.
 #' See [wavelets::dwt] for more information.
 #'
-<<<<<<< HEAD
-#' @param filter [\code{character(1)}]\cr
+#' @param filter [character(1)]\cr
 #'   Specifies which filter should be used. Default is \dQuote{la8}.
-#'   Must be one of \code{d}|\code{la}|\code{bl}|\code{c} followed by an even
+#'   Must be one of `d`|`la`|`bl`|`c` followed by an even
 #'   number for the level of the filter.
 #'   For more information and acceptable filters see \code{help(wt.filter)}.
-#' @param boundary [\code{character(1)}]\cr
-=======
-#' @param filter ([character])\cr
-#'   Specifies which filter should be used.
-#'   Default is \dQuote{la8}.
-#' @param boundary ([character])\cr
->>>>>>> f20daef6
+#' @param boundary [character(1)]\cr
 #'   Boundary to be used.
 #'   \dQuote{periodic} assumes circular time series,
 #'   for \dQuote{reflection} the series is extended to twice its length.
 #'   Default is \dQuote{periodic}.
-<<<<<<< HEAD
 #' @param n.levels [\code{integer(1)}]\cr
 #'   Level of decomposition. See \code{\link[wavelets]{dwt}} for details.
-#' @return [\code{data.frame}].
-=======
 #' @return ([data.frame]).
->>>>>>> f20daef6
 #' @export
 #' @family fda_featextractor
 extractFDAWavelets = function(filter = "la8", boundary = "periodic") {
@@ -193,97 +182,3 @@
 
   makeExtractFDAFeatMethod(learn = lrn, reextract = lrn, args = list(pve = pve, npc = npc))
 }
-<<<<<<< HEAD
-=======
-
-#' @title Multiresolution feature extraction.
-#'
-#' @description
-#' The function extracts currently the mean of multiple segments of each curve and stacks them
-#' as features. The segments length are set in a hierachy way so the features
-#' cover different resolution levels.
-#'
-#' @param res.level (`integer(1)`)\cr
-#'   The number of resolution hierachy, each length is divided by a factor of 2.
-#' @param shift (`numeric(1)`)\cr
-#'   The overlapping proportion when slide the window for one step.
-#' @param curve.lens ([integer])\cr
-#'   Curve subsequence lengths. Needs to sum up to the length of the functional.
-#' @return ([data.frame]).
-#' @export
-#' @family fda_featextractor
-extractFDAMultiResFeatures = function(res.level = 3L, shift = 0.5, curve.lens = NULL) {
-
-  # Helper function for getFDAMultiResFeatures, extracts for a whole subsequence.
-  getUniFDAMultiResFeatures = function(data, res.level, shift) {
-    feat.list = apply(data, 1, getCurveFeatures, res.level = res.level, shift = shift)
-    data.frame(t(feat.list))
-  }
-
-  getFDAMultiResFeatures = function(data, res.level = 3L, shift = 0.5, curve.lens) {
-    # Assert that curve.lens sums up to ncol(data)
-    stopifnot(sum(curve.lens) == ncol(data))
-
-    clsum = cumsum(curve.lens)
-    feat.list = apply(data, 1, function(x) {
-      # Extract the data from the different subcurves specified by curve.lens
-      subfeats = Map(function(seqstart, seqend) {
-        getCurveFeatures(x[seqstart:seqend], res.level = res.level, shift = shift)
-      }, clsum - curve.lens + 1, cumsum(curve.lens))
-      # And return as vector
-      unlist(subfeats)
-    })
-    data.frame(t(feat.list))
-  }
-
-
-  #  Get Features from a single (sub-)curve
-  getCurveFeatures = function(x, res.level = 3, shift = 0.5) {
-    m = length(x)
-    start = 1L
-    feats = numeric(0L)
-    ssize = m  # initialize segment size to be the length of the curve
-    for (rl in 1:res.level) {  # ssize is divided by 2 at the end of the loop
-      soffset = ceiling(shift * ssize)  # overlap distance
-      # messagef("reslev = %i, ssize = %i, soffset=%i", rl, ssize, soffset)
-      sstart = 1L
-      send = sstart + ssize - 1L  # end position
-      while (send <= m) {  # until the segment reach the end
-        # messagef("start, end: %i, %i", sstart, send)
-        f = getSegmentFeatures(x[sstart:send])
-        # print(f)
-        feats = c(feats, f)  # append the feats from the last resolution hierachy
-        sstart = sstart + soffset
-        send = send + soffset
-      }
-      ssize = ceiling(ssize / 2)  # decrease the segment size
-      if (ssize < 1L)  # if the the divide by 2 is too much
-        break
-    }
-    return(feats)
-  }
-
-  getSegmentFeatures = function(x) {
-    mean(x)
-  }
-
-  lrn = function(data, target, col, res.level, shift, curve.lens) {
-
-    data = data[, col, drop = FALSE]
-    if (is.data.frame(data))
-      data = as.matrix(data)
-    assertMatrix(data, mode = "numeric")
-
-    # The difference is that for the getFDAMultiResFeatures, the curve is again subdivided into
-    # subcurves from which the features are extracted
-    if (is.null(curve.lens)) {
-      getUniFDAMultiResFeatures(data = data, res.level = res.level, shift = shift)
-    } else {
-      getFDAMultiResFeatures(data = data, res.level = res.level, shift = shift, curve.lens = curve.lens)
-    }
-  }
-
-  makeExtractFDAFeatMethod(learn = lrn, reextract = lrn,
-    args = list(res.level = res.level, shift = shift, curve.lens = curve.lens))
-}
->>>>>>> f20daef6
