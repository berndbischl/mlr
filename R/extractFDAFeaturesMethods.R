#' @title Constructor for FDA feature extraction methods.
#'
#' @description
#' This can be used to implement custom FDA feature extraction.
#' Takes a \code{learn} and a \code{reextract} function along with some optional
#' parameters to those as argument.
#'
#' @param learn (`function(data, target, col, ...)`)\cr
#'   Function to learn and extract information on functional column `col`.
#'   Arguments are:
#'   \itemize{
#'   \item data [data.frame]\cr
#'     Data.frame containing matricies with one row per observation of a single functional
#'     or time series and one column per meahttps://github.com/mlr-org/mlr/pull/2005/conflict?name=R%252FextractFDAFeatures.R&ancestor_oid=bdc5d882cc86adac456842bebf1a2cf9bb0eb648&base_oid=55d472e23f5c3eb8099607bd9f539034d93e82a4&head_oid=4076800589c60b20acc926e5a545df9f73193b65surement time point.
#'     All entries need to be numeric.
#'   \item target (`character(1)`)\cr
#'     Name of the target variable. Default: \dQuote{NULL}.
#'     The variable is only set to be consistent with the API.
#'   \item col (`character(1)` | `numeric(1)`)\cr
#'     column names or indices, the extraction should be performed on.
#'     The function has to return a named list of values.
#'   }
#' @param reextract (`function(data, target, col, ...)`)\cr
#'   Function used for reextracting data in predict phase.
#'   Can be equal to `learn`.
#' @param args ([list])\cr
#'   Named list of arguments to pass to `learn` via `...`.
#' @param par.set ([ParamSet])\cr
#'   Paramset added to the learner if used in conjunction with a `makeExtractFDAFeatsWrapper`.
#'   Can be `NULL`.`
#' @export
#' @family fda
<<<<<<< HEAD
makeExtractFDAFeatMethod = function(learn, reextract, args = list(), par.set = NULL) {
=======
makeExtractFDAFeatMethod = function(learn, reextract, args = list()) {
>>>>>>> d5789289
  assertFunction(learn, args = c("data", "target", "col"))
  assertFunction(reextract, args = c("data", "target", "col"))
  assertList(args, names = "named")
  assertClass(par.set, classes = "ParamSet", null.ok = TRUE)
  setClasses(list(learn = learn, reextract = reextract, args = args, par.set = par.set), "extractFDAFeatMethod")
}


#' @title Fast Fourier transform features.
#'
#' @description
#' The function extracts features from functional data based on the fast fourier
#' transform. For more details refer to [stats::fft].
#'
#' @param trafo.coeff (`character(1)`)\cr
#'   Specifies which transformation of the complex frequency domain
#'   representation should be calculated as a feature representation.
#'   Must be one of \dQuote{amplitude} or \dQuote{phase}.
#'   Default is \dQuote{phase}.
#' @return ([data.frame]).
#' @export
#' @family fda_featextractor
extractFDAFourier = function(trafo.coeff = "phase") {
  # create a function that calls extractFDAFeatFourier
  assertChoice(trafo.coeff, choices = c("phase", "amplitude"))

  lrn = function(data, target = NULL, col, trafo.coeff) {
    assertChoice(trafo.coeff, choices = c("amplitude", "phase"))
    return(list(trafo.coeff = trafo.coeff))
  }

  reextract = function(data, target, col, vals, args) {
    data = checkFDCols(data, col)

    # Calculate fourier coefficients (row wise) which are complex numbers
    fft.trafo = t(apply(data, 1, fft))

    # Extract amplitude or phase of fourier coefficients which are real numbers
    fft.pa = switch(vals$trafo.coeff,
      amplitude = sqrt(apply(fft.trafo, 2, function(x) Re(x)^2 + Im(x)^2)),
      # In some cases the fft values are very small and rounded to 0.
      phase = apply(fft.trafo, 2, function(x) atan(Im(x) / ifelse(abs(Re(x)) < .Machine$double.eps, .Machine$double.eps, Re(x))))
    )

    # If there is only one row in data, fft returns an array
    if (!inherits(fft.pa, "matrix")) {
      fft.pa = as.data.frame(matrix(fft.pa, nrow = 1))
    }
    # Add more legible column names to the output
    df = as.data.frame(fft.pa)
    colnames(df) = stri_paste(vals$trafo.coeff, seq_len(ncol(fft.pa)), sep = ".")
    return(df)
  }

  ps = makeParamSet(makeDiscreteParam("trafo.coeff", values = c("phase", "amplitude")))

  makeExtractFDAFeatMethod(
    learn = lrn,
    reextract = reextract,
    args = list(trafo.coeff = trafo.coeff),
    par.set = ps
  )
}


#' @title Discrete Wavelet transform features.
#'
#' @description
#' The function extracts discrete wavelet transform coefficients from the raw
#' functional data.
#' See [wavelets::dwt] for more information.
#'
#' @param filter (`character(1)`)\cr
#'   Specifies which filter should be used.
#'   Must be one of `d`|`la`|`bl`|`c` followed by an even
#'   number for the level of the filter.
#'   The level of the filter needs to be smaller or equal then the time-series length.
#'   For more information and acceptable filters see \code{help(wt.filter)}.
#'   Defaults to `la8`.
#' @param boundary (`character(1)`)\cr
#'   Boundary to be used.
#'   \dQuote{periodic} assumes circular time series,
#'   for \dQuote{reflection} the series is extended to twice its length.
#'   Default is \dQuote{periodic}.
#' @return ([data.frame]).
#' @export
#' @family fda_featextractor
extractFDAWavelets = function(filter = "la8", boundary = "periodic") {
<<<<<<< HEAD

  # All possible values for the filters
  filter.vals = c(
    paste0("d", c(2, 4, 6, 8, 10, 12, 14, 16, 18, 20)),
    paste0("la", c(8, 10, 12, 14, 16, 18, 20)),
    paste0("bl", c(14, 18, 20)),
    paste0("c", c(6, 12, 18, 24, 30)),
    "haar"
  )
=======
  assertCharacter(filter)
  assertChoice(boundary, c("periodic", "reflection"))

  lrn = function(data, target = NULL, col, filter, boundary) {

    requirePackages("wavelets", default.method = "load")
>>>>>>> d5789289

  lrn = function(data, target = NULL, col, ...) {
    assertChoice(filter, filter.vals)
    assertChoice(boundary, c("periodic", "reflection"))

<<<<<<< HEAD
    vals = learnerArgsToControl(list, ...)
    return(vals)
  }

  reextract = function(data, target, col, vals, args) {
    requirePackages("wavelets", default.method = "load")
    data = checkFDCols(data, col)

    # Convert to list of rows and extract wavelets from each time-series.
    rowlst = convertRowsToList(data)
    wtdata = t(dapply(rowlst, fun = function(x) {
      vals$X = as.numeric(x)
      wt = do.call(wavelets::dwt, vals)
      # Extract wavelet coefficients W and level scaling coeffictients V
=======
    df = convertRowsToList(data[, col, drop = FALSE])
    wtdata = t(dapply(df, fun = function(x) {
      wt = wavelets::dwt(as.numeric(x), filter = filter, boundary = boundary)
>>>>>>> d5789289
      unlist(c(wt@W, wt@V[[wt@level]]))
    }))

    df = as.data.frame(wtdata)
    colnames(df) = stri_paste("wav", filter, seq_len(ncol(df)), sep = ".")
    return(df)
  }

  ps = makeParamSet(
    makeDiscreteParam("filter", values = filter.vals),
    makeDiscreteParam("boundary", values = c("periodic", "reflection"))
  )

  makeExtractFDAFeatMethod(learn = lrn, reextract = reextract, args = list(filter = filter, boundary = boundary), par.set = ps)
}


#' @title Extract functional principal component analysis features.
#'
#' @description
#' The function extracts the functional principal components from a data.frame
#' containing functional features. Currently uses `stats::prcomp`. 
#'
#' @param rank. (`integer(1)`)\cr
#'   Number of principal components to extract.
#'   Default is `NULL`
#' @param center (`logical(1)`) \cr
#'   Should data be centered before applying pca?
#' @param scale. (`logical(1)`) \cr
#'   Should data be scaled before applying pca?
#' @return ([data.frame]).
#' @export
#' @family fda_featextractor
<<<<<<< HEAD
extractFDAFPCA = function(rank. = NULL, center = TRUE, scale. = FALSE) {
  assertCount(rank., null.ok = TRUE)

  lrn = function(data, target, col, vals, ...) {
    # This method only learns the eigenvectors
    lst = learnerArgsToControl(list, ...)
    lst$x = checkFDCols(data, col)
    rst = do.call("prcomp", lst)
    return(rst)
  }

  reextract = function(data, target, col, vals, args) {
    data = checkFDCols(data, col)
    as.data.frame(predict(vals, data))
  }

  ps = makeParamSet(
    makeIntegerParam("rank.", lower = 1, upper = Inf),
    makeLogicalParam("scale."),
    makeLogicalParam("center")
  )
  makeExtractFDAFeatMethod(learn = lrn, reextract = reextract,
   args = list(rank. = rank., center = center, scale. = scale.),
   par.set = ps)
}
=======
extractFDAFPCA = function(pve = 0.99, npc = NULL) {
  assertNumber(pve, lower = 0, upper = 1)
  assertCount(npc, null.ok = TRUE)
>>>>>>> d5789289

#' @title Bspline mlq features
#'
#' @description
#' The function extracts features from functional data based on the Bspline fit.
#' For more details refer to \code{\link[FDboost]{bsignal}}.
#'
#' @param bsignal.knots (`integer(1)`)\cr
#'   The number of knots for bspline.
#' @param bsignal.df (`numeric(1)`)\cr
#'   The effective degree of freedom of penalized bspline.
#' @return ([data.frame]).
#' @export
#' @family fda_featextractor
extractFDABsignal = function(bsignal.knots = 10L, bsignal.df = 3) {
  lrn = function(data, target, col, ...) {
    assertInteger(bsignal.knots)
    assertNumeric(bsignal.df)
    return(list(bsignal.df = bsignal.df, bsignal.knots = bsignal.knots))
  }

  reextract = function(data, target, col, vals, args) {
    data = checkFDCols(data, col)
    blrn = FDboost::bsignal(x = data, s = seq_len(ncol(data)), knots = vals$bsignal.knots, degree = vals$bsignal.df)
    feats.bsignal = mboost::extract(object = blrn, what = "design")  # get the design matrix of the base learner
    # Add more legible column names to the output
    df = as.data.frame(feats.bsignal)
    colnames(df) = stri_paste("bsig", seq_len(ncol(df)), sep = ".")
    return(df)
  }
  ps = makeParamSet(
    makeIntegerParam("bsignal.knots", lower = 3L, upper = Inf, default = 10L),
    makeNumericParam("bsignal.df", lower = 0.9, upper = Inf, default = 3)
  )
  makeExtractFDAFeatMethod(
    learn = lrn,
    reextract = reextract,
    args = list(bsignal.knots = bsignal.knots, bsignal.df = bsignal.df),
    par.set = ps
  )
}

#' @title Time-Series Feature Heuristics
#'
#' @description
#' The function extracts features from functional data based on known Heuristics.
#' For more details refer to \code{\link[tsfeatures]{tsfeatures}}.
#' Under the hood this function uses the package \code{\link[tsfeatures]{tsfeatures}}
#' For more information see Hyndman, Wang and Laptev, Large-Scale Unusual Time Series Detection, ICDM 2015.
#'
#' @param scale (`logical(1)`)\cr
#'   If TRUE, time series are scaled to mean 0 and sd 1 before features are computed.
#' @param trim (`logical(1)`)\cr
#'   If TRUE, time series are trimmed by \code{trim_amount} before features are computed.
#'   Values larger than trim_amount in absolute value are set to NA.
#' @param trim_amount (`numeric(1)`)\cr
#'   Default level of trimming if trim==TRUE.
#' @param parallel (`logical(1)`)\cr
#'   If TRUE, multiple cores (or multiple sessions) will be used.
#'   This only speeds things up when there are a large number of time series.
#' @param na.action (`logical(1)`)\cr
#'   A function to handle missing values. Use na.interp to estimate missing values
#'@param ... (any)\cr
#'   Further arguments passed on to the respective tsfeatures functions.
#' @return ([data.frame])
#' @references Hyndman, Wang and Laptev, Large-Scale Unusual Time Series Detection, ICDM 2015.
#' @export
#' @family fda_featextractor
extractFDATsfeatures = function(scale = TRUE, trim = FALSE, trim_amount = 0.1, parallel = FALSE, na.action = na.pass, ...) {
  lrn = function(data, target, col, ...) {
    assertLogical(scale)
    assertLogical(trim)
    assertLogical(parallel)
    assertNumeric(trim_amount)
    assertFunction(na.action)
    lst = learnerArgsToControl("list", ...)
    # Simply pass on parameters
    return(c(list(scale = scale, trim = trim, parallel = parallel, trim_amount = trim_amount,
      na.action = na.action), lst))
  }

  reextract = function(data, target = NULL, col, vals) {
    data = checkFDCols(data, col)
    # Convert to list of rows
    rowlst = convertRowsToList(data)

    requirePackages("tsfeatures", default.method = "attach")
    # We do not compute some features as they are very unstable.
    # Examples: heterogeneity, hw_parameters
    feats = c("frequency", "stl_features", "entropy", "acf_features", "arch_stat",
      "crossing_points", "flat_spots", "hurst",  "holt_parameters", "lumpiness",
      "max_kl_shift", "max_var_shift", "max_level_shift", "stability", "nonlinearity")

    tsfeats = tsfeatures::tsfeatures(tslist = rowlst, features = feats, scale = vals$scale,
      trim = vals$trim, parallel = vals$parallel, trim_amount = vals$trim_amount, na.action = vals$na.action)

    # Get rid of series and type columns
    tsfeats = data.frame(lapply(tsfeats, as.numeric))

    return(tsfeats)
  }
  ps = makeParamSet(
    makeLogicalParam("scale", default = TRUE),
    makeLogicalParam("trim", default = FALSE),
    makeNumericParam("trim_amount", lower = 0L, upper = 1L, default = 0.1),
    makeLogicalParam("parallel", default = FALSE),
    makeFunctionParam("na.action", default = na.pass)
  )
  makeExtractFDAFeatMethod(
    learn = lrn,
    reextract = reextract,
    args = list(scale = scale, trim = trim, trim_amount = trim_amount, parallel = parallel, na.action = na.action, ...),
    par.set = ps
  )
}


#' @title DTW kernel features
#'
#' @description
#' The function extracts features from functional data based on the DTW distance with a reference dataframe.
#'
#' @param ref.method (`character(1)`)\cr
#'   How should the reference curves be obtained?
#'   Method `random` draws `n.refs` random reference curves, while `all` uses all curves as references.
#'   In order to use user-provided reference curves, this parameter is set to `fixed`.
#' @param n.refs (`numeric(1)`)\cr
#'   Number of reference curves to be drawn (as a fraction of the number of observations in the training data).
#' @param refs (`matrix`|`integer(n)`)\cr
#'   Integer vector of training set row indices or a matrix of reference curves with the same length as
#'   the functionals in the training data. Overwrites `ref.method` and `n.refs`.
#' @param dtwwindow (`numeric(1)`)\cr
#'   Size of the warping window size (as a proportion of query length).
#' @return ([data.frame]).
#' @export
#' @family fda_featextractor
extractFDADTWKernel = function(ref.method = "random", n.refs = 0.05, refs = NULL, dtwwindow = 0.05) {
  requirePackages("rucrdtw", default.method = "attach")

  # Function that extracts dtw-distances for a single observation and a set of reference
  # curves
  getDtwDist = function(frow, refs, dtwwindow) {
    # Compute dtw distance from the selected row to each reference row
    row = vnapply(seq_len(nrow(refs)), function(i) rucrdtw::ucrdtw_vv(frow, refs[i, ], dtwwindow)$distance)
    return(row)
  }

  lrn = function(data, target = NULL, col, ref.method = "random", n.refs = 0.05, refs = NULL, dtwwindow = 0.05) {
    assertChoice(ref.method, c("random", "all", "fixed"))
    assertNumeric(n.refs, lower = 0, upper = 1)
    assertChoice(class(refs), c("matrix", "integer", "NULL"))
    assertNumber(dtwwindow)

    data = checkFDCols(data, col)

    # Obtain reference curves
    if (is.null(refs) | is.integer(refs)) {
      if (ref.method == "random")
        refs = sample(seq_len(nrow(data)), size = max(min(nrow(data), round(n.refs * nrow(data), 0)), 2L))
      if (ref.method == "all")
        refs = seq_len(nrow(data))
      refs.data = data[refs, , drop = FALSE]
    } else {
      assert_true(nrow(refs) == nrow(data))
      refs.data = refs
    }
    # This method only stores and returns the data points we compare against
    return(list(refs = refs.data, dtwwindow = dtwwindow))
  }

  reextract = function(data, target = NULL, col, vals, args) {
    data = checkFDCols(data, col)

    feats.dtw = t(apply(data, 1L, function(x) getDtwDist(x, vals$refs, vals$dtwwindow)))

    # Add more legible column names to the output
    df = as.data.frame(feats.dtw)
    colnames(df) = stri_paste("dtw", seq_len(ncol(df)), sep = ".")
    return(df)
  }

  ps = makeParamSet(
    makeDiscreteParam(id = "ref.method", default = "random", values = c("random", "all", "fixed")),
    makeNumericParam(id = "n.refs", default = 0.05, lower = 0, upper = 1),
    makeUntypedParam(id = "refs", default = NULL),
    makeNumericParam(id = "dtwwindow", lower = 0, upper = 1)
  )

  makeExtractFDAFeatMethod(
    learn = lrn,
    reextract = reextract,
    args = list(ref.method = ref.method, n.refs = n.refs, refs = refs, dtwwindow = dtwwindow),
    par.set = ps
  )
}


#' @title Multiresolution feature extraction.
#'
#' @description
#' The function extracts currently the mean of multiple segments of each curve and stacks them
#' as features. The segments length are set in a hierachy way so the features
#' cover different resolution levels.
#'
#' @param res.level (`integer(1)`)\cr
#'   The number of resolution hierachy, each length is divided by a factor of 2.
#' @param shift (`numeric(1)`)\cr
#'   The overlapping proportion when slide the window for one step.
#' @param seg.lens (`integer(1)`)\cr
#'   Curve subsequence lengths. Needs to sum up to the length of the functional.
#' @return ([data.frame]).
#' @export
#' @family fda_featextractor
<<<<<<< HEAD
extractFDAMultiResFeatures = function(res.level = 3L, shift = 0.5, seg.lens = NULL) {

  getCurveFeaturesDF = function(data, res.level = 3L, shift = 0.5) {
=======
extractFDAMultiResFeatures = function(res.level = 3L, shift = 0.5, curve.lens = NULL) {

  # Helper function for getFDAMultiResFeatures, extracts for a whole subsequence.
  getUniFDAMultiResFeatures = function(data, res.level, shift) {
>>>>>>> d5789289
    feat.list = apply(data, 1, getCurveFeatures, res.level = res.level, shift = shift)
    df = data.frame(t(feat.list))
    return(df)
  }

<<<<<<< HEAD
  getFDAMultiResFeatures = function(data, res.level = 3L, shift = 0.5, seg.lens = NULL) {
    # Assert that seg.lens sums up to ncol(data)
    stopifnot(sum(seg.lens) == ncol(data))
=======
  getFDAMultiResFeatures = function(data, res.level = 3L, shift = 0.5, curve.lens) {
    # Assert that curve.lens sums up to ncol(data)
    stopifnot(sum(curve.lens) == ncol(data))
>>>>>>> d5789289

    clsum = cumsum(seg.lens)
    feat.list = apply(data, 1, function(x) {
<<<<<<< HEAD
      # Extract the data from the different subcurves specified by seg.lens
      # the start of the seg is clsum - seg.lens + 1, the end of the seg is cumsum(seg.lens)
      # ex: seg.lens = c(2, 3, 4), clsum = c(2, 5, 9), clsum - seg.lens +1 = 1, 3, 6
=======
      # Extract the data from the different subcurves specified by curve.lens
>>>>>>> d5789289
      subfeats = Map(function(seqstart, seqend) {
        getCurveFeatures(x[seqstart:seqend], res.level = res.level, shift = shift)
      }, clsum - seg.lens + 1, cumsum(seg.lens))
      # And return as vector
      unlist(subfeats)
    })
    df = data.frame(t(feat.list))
    return(df)
  }


  #  Get Features from a single (sub-)curve
<<<<<<< HEAD
  getCurveFeatures = function(x, res.level = 3L, shift = 0.5) {
=======
  getCurveFeatures = function(x, res.level = 3, shift = 0.5) {
>>>>>>> d5789289
    m = length(x)
    feats = numeric(0L)
    ssize = m  # initialize segment size to be the length of the curve
    for (rl in seq_len(res.level)) {
      # ssize is divided by 2 at the end of the loop
      soffset = ceiling(shift * ssize)  # overlap distance
      # messagef("reslev = %i, ssize = %i, soffset=%i", rl, ssize, soffset)
      sstart = 1L
      send = sstart + ssize - 1L  # end position
      while (send <= m) {
        # until the segment reach the end
        # messagef("start, end: %i, %i", sstart, send)
        f = getSegmentFeatures(x[sstart:send])
        # print(f)
        feats = c(feats, f) # append the feats from the last resolution hierachy
        sstart = sstart + soffset
        send = send + soffset
      }
      ssize = ceiling(ssize / 2) # decrease the segment size
      if (ssize < 1L) { # if the the divide by 2 is too much
        break
      }
    }
    return(feats)
  }

  getSegmentFeatures = function(x) {
    mean(x)
  }

<<<<<<< HEAD
  lrn = function(data, target, col, res.level = 3L, shift = 0.5, seg.lens = NULL) {
    assertCount(res.level)
    assertNumber(shift)
    assertNumeric(seg.lens, null.ok  = TRUE)
    list(res.level = res.level, shift = shift, seg.lens = seg.lens)
  }


  reextract = function(data, target = NULL, col, vals, args) {
    data = checkFDCols(data, col)
=======
  lrn = function(data, target, col, res.level, shift, curve.lens) {
    data = data[, col, drop = FALSE]
    if (is.data.frame(data)) {
      data = as.matrix(data)
    }
    assertMatrix(data, mode = "numeric")
>>>>>>> d5789289

    # The difference is that for the getFDAMultiResFeatures, the curve is again subdivided into
    # subcurves from which the features are extracted
    if (is.null(vals$seg.lens)) {
      df = getCurveFeaturesDF(data = data, res.level = vals$res.level, shift = vals$shift)
    } else {
      df = getFDAMultiResFeatures(data = data, res.level = vals$res.level, shift = vals$shift, seg.lens = vals$seg.lens)
    }

    # For res.level=1 make sure we return the correct dimensions
    if (is.null(dim(df)) | vals$res.level == 1L)
      df = data.frame(t(df))

    rownames(df) = NULL
    colnames(df) = stri_paste("multires", seq_len(ncol(df)), sep = ".")

    return(df)
  }

  ps = makeParamSet(
    makeIntegerParam("res.level", lower = 1L, upper = Inf),
    makeNumericParam("shift", lower = 0.001, upper = 1.0)
  )

  makeExtractFDAFeatMethod(learn = lrn, reextract = reextract,
    args = list(res.level = res.level, shift = shift, seg.lens = seg.lens),
    par.set = ps)
}<|MERGE_RESOLUTION|>--- conflicted
+++ resolved
@@ -30,11 +30,7 @@
 #'   Can be `NULL`.`
 #' @export
 #' @family fda
-<<<<<<< HEAD
 makeExtractFDAFeatMethod = function(learn, reextract, args = list(), par.set = NULL) {
-=======
-makeExtractFDAFeatMethod = function(learn, reextract, args = list()) {
->>>>>>> d5789289
   assertFunction(learn, args = c("data", "target", "col"))
   assertFunction(reextract, args = c("data", "target", "col"))
   assertList(args, names = "named")
@@ -123,7 +119,6 @@
 #' @export
 #' @family fda_featextractor
 extractFDAWavelets = function(filter = "la8", boundary = "periodic") {
-<<<<<<< HEAD
 
   # All possible values for the filters
   filter.vals = c(
@@ -133,20 +128,11 @@
     paste0("c", c(6, 12, 18, 24, 30)),
     "haar"
   )
-=======
-  assertCharacter(filter)
-  assertChoice(boundary, c("periodic", "reflection"))
-
-  lrn = function(data, target = NULL, col, filter, boundary) {
-
-    requirePackages("wavelets", default.method = "load")
->>>>>>> d5789289
 
   lrn = function(data, target = NULL, col, ...) {
     assertChoice(filter, filter.vals)
     assertChoice(boundary, c("periodic", "reflection"))
 
-<<<<<<< HEAD
     vals = learnerArgsToControl(list, ...)
     return(vals)
   }
@@ -161,11 +147,6 @@
       vals$X = as.numeric(x)
       wt = do.call(wavelets::dwt, vals)
       # Extract wavelet coefficients W and level scaling coeffictients V
-=======
-    df = convertRowsToList(data[, col, drop = FALSE])
-    wtdata = t(dapply(df, fun = function(x) {
-      wt = wavelets::dwt(as.numeric(x), filter = filter, boundary = boundary)
->>>>>>> d5789289
       unlist(c(wt@W, wt@V[[wt@level]]))
     }))
 
@@ -199,7 +180,6 @@
 #' @return ([data.frame]).
 #' @export
 #' @family fda_featextractor
-<<<<<<< HEAD
 extractFDAFPCA = function(rank. = NULL, center = TRUE, scale. = FALSE) {
   assertCount(rank., null.ok = TRUE)
 
@@ -225,11 +205,6 @@
    args = list(rank. = rank., center = center, scale. = scale.),
    par.set = ps)
 }
-=======
-extractFDAFPCA = function(pve = 0.99, npc = NULL) {
-  assertNumber(pve, lower = 0, upper = 1)
-  assertCount(npc, null.ok = TRUE)
->>>>>>> d5789289
 
 #' @title Bspline mlq features
 #'
@@ -443,40 +418,23 @@
 #' @return ([data.frame]).
 #' @export
 #' @family fda_featextractor
-<<<<<<< HEAD
 extractFDAMultiResFeatures = function(res.level = 3L, shift = 0.5, seg.lens = NULL) {
 
   getCurveFeaturesDF = function(data, res.level = 3L, shift = 0.5) {
-=======
-extractFDAMultiResFeatures = function(res.level = 3L, shift = 0.5, curve.lens = NULL) {
-
-  # Helper function for getFDAMultiResFeatures, extracts for a whole subsequence.
-  getUniFDAMultiResFeatures = function(data, res.level, shift) {
->>>>>>> d5789289
     feat.list = apply(data, 1, getCurveFeatures, res.level = res.level, shift = shift)
     df = data.frame(t(feat.list))
     return(df)
   }
 
-<<<<<<< HEAD
   getFDAMultiResFeatures = function(data, res.level = 3L, shift = 0.5, seg.lens = NULL) {
     # Assert that seg.lens sums up to ncol(data)
     stopifnot(sum(seg.lens) == ncol(data))
-=======
-  getFDAMultiResFeatures = function(data, res.level = 3L, shift = 0.5, curve.lens) {
-    # Assert that curve.lens sums up to ncol(data)
-    stopifnot(sum(curve.lens) == ncol(data))
->>>>>>> d5789289
 
     clsum = cumsum(seg.lens)
     feat.list = apply(data, 1, function(x) {
-<<<<<<< HEAD
       # Extract the data from the different subcurves specified by seg.lens
       # the start of the seg is clsum - seg.lens + 1, the end of the seg is cumsum(seg.lens)
       # ex: seg.lens = c(2, 3, 4), clsum = c(2, 5, 9), clsum - seg.lens +1 = 1, 3, 6
-=======
-      # Extract the data from the different subcurves specified by curve.lens
->>>>>>> d5789289
       subfeats = Map(function(seqstart, seqend) {
         getCurveFeatures(x[seqstart:seqend], res.level = res.level, shift = shift)
       }, clsum - seg.lens + 1, cumsum(seg.lens))
@@ -489,11 +447,7 @@
 
 
   #  Get Features from a single (sub-)curve
-<<<<<<< HEAD
   getCurveFeatures = function(x, res.level = 3L, shift = 0.5) {
-=======
-  getCurveFeatures = function(x, res.level = 3, shift = 0.5) {
->>>>>>> d5789289
     m = length(x)
     feats = numeric(0L)
     ssize = m  # initialize segment size to be the length of the curve
@@ -524,7 +478,6 @@
     mean(x)
   }
 
-<<<<<<< HEAD
   lrn = function(data, target, col, res.level = 3L, shift = 0.5, seg.lens = NULL) {
     assertCount(res.level)
     assertNumber(shift)
@@ -535,14 +488,6 @@
 
   reextract = function(data, target = NULL, col, vals, args) {
     data = checkFDCols(data, col)
-=======
-  lrn = function(data, target, col, res.level, shift, curve.lens) {
-    data = data[, col, drop = FALSE]
-    if (is.data.frame(data)) {
-      data = as.matrix(data)
-    }
-    assertMatrix(data, mode = "numeric")
->>>>>>> d5789289
 
     # The difference is that for the getFDAMultiResFeatures, the curve is again subdivided into
     # subcurves from which the features are extracted
