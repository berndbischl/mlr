#' @title Constructor for FDA feature extraction methods.
#'
#' @description
#' This can be used to implement custom FDA feature extraction.
#' Takes a \code{learn} and a \code{reextract} function along with some optional
#' parameters to those as argument.
#'
#' @param learn (`function(data, target, col, ...)`)\cr
#'   Function to learn and extract information on functional column `col`.
#'   Arguments are:
#'   \itemize{
#'   \item data [data.frame]\cr
#'     Data.frame containing matricies with one row per observation of a single functional
#'     or time series and one column per measurement time point.
#'     All entries need to be numeric.
#'   \item target (`character(1)`)\cr
#'     Name of the target variable. Default: \dQuote{NULL}.
#'     The variable is only set to be consistent with the API.
#'   \item col (`character(1)` | `numeric(1)`)\cr
#'     column names or indices, the extraction should be performed on.
#'     The function has to return a named list of values.
#'   }
#' @param reextract (`function(data, target, col, ...)`)\cr
#'   Function used for reextracting data in predict phase.
#'   Can be equal to `learn`.
#' @param args ([list])\cr
#'   Named list of arguments to pass to `learn` via `...`.
#' @param par.set ([ParamSet])\cr
#'   Paramset added to the learner if used in conjunction with a `makeExtractFDAFeatsWrapper`.
#'   Can be `NULL`.`
#' @export
#' @family fda
<<<<<<< HEAD
makeExtractFDAFeatMethod = function(learn, reextract, args = list(), par.set = NULL) {
=======
makeExtractFDAFeatMethod = function(learn, reextract, args = list()) {

>>>>>>> b186ba03
  assertFunction(learn, args = c("data", "target", "col"))
  assertFunction(reextract, args = c("data", "target", "col"))
  assertList(args, names = "named")
  assertClass(par.set, classes = "ParamSet", null.ok = TRUE)
  setClasses(list(learn = learn, reextract = reextract, args = args, par.set = par.set), "extractFDAFeatMethod")
}


#' @title Fast Fourier transform features.
#'
#' @description
#' The function extracts features from functional data based on the fast fourier
#' transform. For more details refer to [stats::fft].
#'
#' @param trafo.coeff (`character(1)`)\cr
#'   Specifies which transformation of the complex frequency domain
#'   representation should be calculated as a feature representation.
#'   Must be one of \dQuote{amplitude} or \dQuote{phase}.
#'   Default is \dQuote{phase}.
#' @return ([data.frame]).
#' @export
#' @family fda_featextractor
extractFDAFourier = function(trafo.coeff = "phase") {
<<<<<<< HEAD
=======

  # create a function that calls extractFDAFeatFourier
  assertChoice(trafo.coeff, choices = c("phase", "amplitude"))
>>>>>>> b186ba03

  lrn = function(data, target = NULL, col, trafo.coeff) {
    assertChoice(trafo.coeff, choices = c("amplitude", "phase"))
    return(list(trafo.coeff = trafo.coeff))
  }

  reextract = function(data, target, col, vals, args) {
    data = checkFDCols(data, col)

    # Calculate fourier coefficients (row wise) which are complex numbers
    fft.trafo = t(apply(data, 1, fft))

    # Extract amplitude or phase of fourier coefficients which are real numbers
    fft.pa = switch(vals$trafo.coeff,
      amplitude = sqrt(apply(fft.trafo, 2, function(x) Re(x)^2 + Im(x)^2)),
      # In some cases the fft values are very small and rounded to 0.
      phase = apply(fft.trafo, 2, function(x) atan(Im(x) / ifelse(abs(Re(x)) < .Machine$double.eps, .Machine$double.eps, Re(x))))
    )

    # If there is only one row in data, fft returns an array
    if (!inherits(fft.pa, "matrix")) {
      fft.pa = as.data.frame(matrix(fft.pa, nrow = 1))
    }
    # Add more legible column names to the output
    df = as.data.frame(fft.pa)
    colnames(df) = stri_paste(vals$trafo.coeff, seq_len(ncol(fft.pa)), sep = ".")
    return(df)
  }

  ps = makeParamSet(makeDiscreteParam("trafo.coeff", values = c("phase", "amplitude")))

  makeExtractFDAFeatMethod(
    learn = lrn,
    reextract = reextract,
    args = list(trafo.coeff = trafo.coeff),
    par.set = ps
  )
}


#' @title Discrete Wavelet transform features.
#'
#' @description
#' The function extracts discrete wavelet transform coefficients from the raw
#' functional data.
#' See [wavelets::dwt] for more information.
#'
#' @param filter (`character(1)`)\cr
#'   Specifies which filter should be used.
#'   Must be one of `d`|`la`|`bl`|`c` followed by an even
#'   number for the level of the filter.
#'   The level of the filter needs to be smaller or equal then the time-series length.
#'   For more information and acceptable filters see \code{help(wt.filter)}.
#'   Defaults to `la8`.
#' @param boundary (`character(1)`)\cr
#'   Boundary to be used.
#'   \dQuote{periodic} assumes circular time series,
#'   for \dQuote{reflection} the series is extended to twice its length.
#'   Default is \dQuote{periodic}.
#' @return ([data.frame]).
#' @export
#' @family fda_featextractor
extractFDAWavelets = function(filter = "la8", boundary = "periodic") {
<<<<<<< HEAD

  # All possible values for the filters
  filter.vals = c(
    paste0("d", c(2, 4, 6, 8, 10, 12, 14, 16, 18, 20)),
    paste0("la", c(8, 10, 12, 14, 16, 18, 20)),
    paste0("bl", c(14, 18, 20)),
    paste0("c", c(6, 12, 18, 24, 30)),
    "haar"
  )
=======

  assertCharacter(filter)
  assertChoice(boundary, c("periodic", "reflection"))

  lrn = function(data, target = NULL, col, filter, boundary) {

    requirePackages("wavelets", default.method = "load")
>>>>>>> b186ba03

  lrn = function(data, target = NULL, col, ...) {
    assertChoice(filter, filter.vals)
    assertChoice(boundary, c("periodic", "reflection"))

<<<<<<< HEAD
    vals = learnerArgsToControl(list, ...)
    return(vals)
  }

  reextract = function(data, target, col, vals, args) {
    requirePackages("wavelets", default.method = "load")
    data = checkFDCols(data, col)

    # Convert to list of rows and extract wavelets from each time-series.
    rowlst = convertRowsToList(data)
    wtdata = t(dapply(rowlst, fun = function(x) {
      vals$X = as.numeric(x)
      wt = do.call(wavelets::dwt, vals)
      # Extract wavelet coefficients W and level scaling coeffictients V
=======
    df = convertRowsToList(data[, col, drop = FALSE])
    wtdata = t(dapply(df, fun = function(x) {

      wt = wavelets::dwt(as.numeric(x), filter = filter, boundary = boundary)
>>>>>>> b186ba03
      unlist(c(wt@W, wt@V[[wt@level]]))
    }))

    df = as.data.frame(wtdata)
    colnames(df) = stri_paste("wav", filter, seq_len(ncol(df)), sep = ".")
    return(df)
  }

  ps = makeParamSet(
    makeDiscreteParam("filter", values = filter.vals),
    makeDiscreteParam("boundary", values = c("periodic", "reflection"))
  )

  makeExtractFDAFeatMethod(learn = lrn, reextract = reextract, args = list(filter = filter, boundary = boundary), par.set = ps)
}


#' @title Extract functional principal component analysis features.
#'
#' @description
#' The function extracts the functional principal components from a data.frame
#' containing functional features. Currently uses `stats::prcomp`. 
#'
#' @param rank. (`integer(1)`)\cr
#'   Number of principal components to extract.
#'   Default is `NULL`
#' @param center (`logical(1)`) \cr
#'   Should data be centered before applying pca?
#' @param scale. (`logical(1)`) \cr
#'   Should data be scaled before applying pca?
#' @return ([data.frame]).
#' @export
#' @family fda_featextractor
<<<<<<< HEAD
extractFDAFPCA = function(rank. = NULL, center = TRUE, scale. = FALSE) {
  assertCount(rank., null.ok = TRUE)
=======
extractFDAFPCA = function(pve = 0.99, npc = NULL) {

  assertNumber(pve, lower = 0, upper = 1)
  assertCount(npc, null.ok = TRUE)

  lrn = function(data, target, col, vals, pve, npc) {

    requirePackages("mboost", default.method = "load")
    requirePackages("refund", default.method = "load")
    assert(
      checkClass(data, "data.frame"),
      checkClass(data, "matrix")
    )
>>>>>>> b186ba03

  lrn = function(data, target, col, vals, ...) {
    # This method only learns the eigenvectors
    lst = learnerArgsToControl(list, ...)
    lst$x = checkFDCols(data, col)
    rst = do.call("prcomp", lst)
    return(rst)
  }

<<<<<<< HEAD
  reextract = function(data, target, col, vals, args) {
    data = checkFDCols(data, col)
    as.data.frame(predict(vals, data))
  }

  ps = makeParamSet(
    makeIntegerParam("rank.", lower = 1, upper = Inf),
    makeLogicalParam("scale."),
    makeLogicalParam("center")
  )
  makeExtractFDAFeatMethod(learn = lrn, reextract = reextract,
   args = list(rank. = rank., center = center, scale. = scale.),
   par.set = ps)
}

#' @title Bspline mlq features
#'
#' @description
#' The function extracts features from functional data based on the Bspline fit.
#' For more details refer to \code{\link[FDboost]{bsignal}}.
#'
#' @param bsignal.knots (`integer(1)`)\cr
#'   The number of knots for bspline.
#' @param bsignal.df (`numeric(1)`)\cr
#'   The effective degree of freedom of penalized bspline.
#' @return ([data.frame]).
#' @export
#' @family fda_featextractor
extractFDABsignal = function(bsignal.knots = 10L, bsignal.df = 3) {
  lrn = function(data, target, col, ...) {
    assertInteger(bsignal.knots)
    assertNumeric(bsignal.df)
    return(list(bsignal.df = bsignal.df, bsignal.knots = bsignal.knots))
=======
    # transform dataframe into matrix
    if (inherits(data, "data.frame")) {
      data = as.matrix(data)
    }

    # extract fpca features
    # FIXME: Add other fpca. options, maybe via function args ?
    rst = refund::fpca.sc(Y = data, pve = pve, npc = npc)
    # Order the columns by score
    features.fpca = rst$scores[, order(rst$evalues, decreasing = TRUE)]
    df.fpca = as.data.frame(features.fpca)
    names(df.fpca) = paste0("Fpca", seq_len(ncol(df.fpca)))
    return(df.fpca)
>>>>>>> b186ba03
  }

  reextract = function(data, target, col, vals, args) {
    data = checkFDCols(data, col)
    blrn = FDboost::bsignal(x = data, s = seq_len(ncol(data)), knots = vals$bsignal.knots, degree = vals$bsignal.df)
    feats.bsignal = mboost::extract(object = blrn, what = "design")  # get the design matrix of the base learner
    # Add more legible column names to the output
    df = as.data.frame(feats.bsignal)
    colnames(df) = stri_paste("bsig", seq_len(ncol(df)), sep = ".")
    return(df)
  }
  ps = makeParamSet(
    makeIntegerParam("bsignal.knots", lower = 3L, upper = Inf, default = 10L),
    makeNumericParam("bsignal.df", lower = 0.9, upper = Inf, default = 3)
  )
  makeExtractFDAFeatMethod(
    learn = lrn,
    reextract = reextract,
    args = list(bsignal.knots = bsignal.knots, bsignal.df = bsignal.df),
    par.set = ps
  )
}

#' @title Time-Series Feature Heuristics
#'
#' @description
#' The function extracts features from functional data based on known Heuristics.
#' For more details refer to \code{\link[tsfeatures]{tsfeatures}}.
#' Under the hood this function uses the package \code{\link[tsfeatures]{tsfeatures}}
#' For more information see Hyndman, Wang and Laptev, Large-Scale Unusual Time Series Detection, ICDM 2015.
#'
#' @param scale (`logical(1)`)\cr
#'   If TRUE, time series are scaled to mean 0 and sd 1 before features are computed.
#' @param trim (`logical(1)`)\cr
#'   If TRUE, time series are trimmed by \code{trim_amount} before features are computed.
#'   Values larger than trim_amount in absolute value are set to NA.
#' @param trim_amount (`numeric(1)`)\cr
#'   Default level of trimming if trim==TRUE.
#' @param parallel (`logical(1)`)\cr
#'   If TRUE, multiple cores (or multiple sessions) will be used.
#'   This only speeds things up when there are a large number of time series.
#' @param na.action (`logical(1)`)\cr
#'   A function to handle missing values. Use na.interp to estimate missing values
#'@param ... (any)\cr
#'   Further arguments passed on to the respective tsfeatures functions.
#' @return ([data.frame])
#' @references Hyndman, Wang and Laptev, Large-Scale Unusual Time Series Detection, ICDM 2015.
#' @export
#' @family fda_featextractor
extractFDATsfeatures = function(scale = TRUE, trim = FALSE, trim_amount = 0.1, parallel = FALSE, na.action = na.pass, ...) {
  lrn = function(data, target, col, ...) {
    assertLogical(scale)
    assertLogical(trim)
    assertLogical(parallel)
    assertNumeric(trim_amount)
    assertFunction(na.action)
    lst = learnerArgsToControl("list", ...)
    # Simply pass on parameters
    return(c(list(scale = scale, trim = trim, parallel = parallel, trim_amount = trim_amount,
      na.action = na.action), lst))
  }

  reextract = function(data, target = NULL, col, vals) {
    data = checkFDCols(data, col)
    # Convert to list of rows
    rowlst = convertRowsToList(data)

    requirePackages("tsfeatures", default.method = "attach")
    # We do not compute some features as they are very unstable.
    # Examples: heterogeneity, hw_parameters
    feats = c("frequency", "stl_features", "entropy", "acf_features", "arch_stat",
      "crossing_points", "flat_spots", "hurst",  "holt_parameters", "lumpiness",
      "max_kl_shift", "max_var_shift", "max_level_shift", "stability", "nonlinearity")

    tsfeats = tsfeatures::tsfeatures(tslist = rowlst, features = feats, scale = vals$scale,
      trim = vals$trim, parallel = vals$parallel, trim_amount = vals$trim_amount, na.action = vals$na.action)

    # Get rid of series and type columns
    tsfeats = data.frame(lapply(tsfeats, as.numeric))

    return(tsfeats)
  }
  ps = makeParamSet(
    makeLogicalParam("scale", default = TRUE),
    makeLogicalParam("trim", default = FALSE),
    makeNumericParam("trim_amount", lower = 0L, upper = 1L, default = 0.1),
    makeLogicalParam("parallel", default = FALSE),
    makeFunctionParam("na.action", default = na.pass)
  )
  makeExtractFDAFeatMethod(
    learn = lrn,
    reextract = reextract,
    args = list(scale = scale, trim = trim, trim_amount = trim_amount, parallel = parallel, na.action = na.action, ...),
    par.set = ps
  )
}


#' @title DTW kernel features
#'
#' @description
#' The function extracts features from functional data based on the DTW distance with a reference dataframe.
#'
#' @param ref.method (`character(1)`)\cr
#'   How should the reference curves be obtained?
#'   Method `random` draws `n.refs` random reference curves, while `all` uses all curves as references.
#'   In order to use user-provided reference curves, this parameter is set to `fixed`.
#' @param n.refs (`numeric(1)`)\cr
#'   Number of reference curves to be drawn (as a fraction of the number of observations in the training data).
#' @param refs (`matrix`|`integer(n)`)\cr
#'   Integer vector of training set row indices or a matrix of reference curves with the same length as
#'   the functionals in the training data. Overwrites `ref.method` and `n.refs`.
#' @param dtwwindow (`numeric(1)`)\cr
#'   Size of the warping window size (as a proportion of query length).
#' @return ([data.frame]).
#' @export
#' @family fda_featextractor
extractFDADTWKernel = function(ref.method = "random", n.refs = 0.05, refs = NULL, dtwwindow = 0.05) {
  requirePackages("rucrdtw", default.method = "attach")

  # Function that extracts dtw-distances for a single observation and a set of reference
  # curves
  getDtwDist = function(frow, refs, dtwwindow) {
    # Compute dtw distance from the selected row to each reference row
    row = vnapply(seq_len(nrow(refs)), function(i) rucrdtw::ucrdtw_vv(frow, refs[i, ], dtwwindow)$distance)
    return(row)
  }

  lrn = function(data, target = NULL, col, ref.method = "random", n.refs = 0.05, refs = NULL, dtwwindow = 0.05) {
    assertChoice(ref.method, c("random", "all", "fixed"))
    assertNumeric(n.refs, lower = 0, upper = 1)
    assertChoice(class(refs), c("matrix", "integer", "NULL"))
    assertNumber(dtwwindow)

    data = checkFDCols(data, col)

    # Obtain reference curves
    if (is.null(refs) | is.integer(refs)) {
      if (ref.method == "random")
        refs = sample(seq_len(nrow(data)), size = max(min(nrow(data), round(n.refs * nrow(data), 0)), 2L))
      if (ref.method == "all")
        refs = seq_len(nrow(data))
      refs.data = data[refs, , drop = FALSE]
    } else {
      assert_true(nrow(refs) == nrow(data))
      refs.data = refs
    }
    # This method only stores and returns the data points we compare against
    return(list(refs = refs.data, dtwwindow = dtwwindow))
  }

  reextract = function(data, target = NULL, col, vals, args) {
    data = checkFDCols(data, col)

    feats.dtw = t(apply(data, 1L, function(x) getDtwDist(x, vals$refs, vals$dtwwindow)))

    # Add more legible column names to the output
    df = as.data.frame(feats.dtw)
    colnames(df) = stri_paste("dtw", seq_len(ncol(df)), sep = ".")
    return(df)
  }

  ps = makeParamSet(
    makeDiscreteParam(id = "ref.method", default = "random", values = c("random", "all", "fixed")),
    makeNumericParam(id = "n.refs", default = 0.05, lower = 0, upper = 1),
    makeUntypedParam(id = "refs", default = NULL),
    makeNumericParam(id = "dtwwindow", lower = 0, upper = 1)
  )

  makeExtractFDAFeatMethod(
    learn = lrn,
    reextract = reextract,
    args = list(ref.method = ref.method, n.refs = n.refs, refs = refs, dtwwindow = dtwwindow),
    par.set = ps
  )
}


#' @title Multiresolution feature extraction.
#'
#' @description
#' The function extracts currently the mean of multiple segments of each curve and stacks them
#' as features. The segments length are set in a hierachy way so the features
#' cover different resolution levels.
#'
#' @param res.level (`integer(1)`)\cr
#'   The number of resolution hierachy, each length is divided by a factor of 2.
#' @param shift (`numeric(1)`)\cr
#'   The overlapping proportion when slide the window for one step.
#' @param seg.lens (`integer(1)`)\cr
#'   Curve subsequence lengths. Needs to sum up to the length of the functional.
#' @return ([data.frame]).
#' @export
#' @family fda_featextractor
extractFDAMultiResFeatures = function(res.level = 3L, shift = 0.5, seg.lens = NULL) {

<<<<<<< HEAD
  getCurveFeaturesDF = function(data, res.level = 3L, shift = 0.5) {
=======
  # Helper function for getFDAMultiResFeatures, extracts for a whole subsequence.
  getUniFDAMultiResFeatures = function(data, res.level, shift) {

>>>>>>> b186ba03
    feat.list = apply(data, 1, getCurveFeatures, res.level = res.level, shift = shift)
    df = data.frame(t(feat.list))
    return(df)
  }

<<<<<<< HEAD
  getFDAMultiResFeatures = function(data, res.level = 3L, shift = 0.5, seg.lens = NULL) {
    # Assert that seg.lens sums up to ncol(data)
    stopifnot(sum(seg.lens) == ncol(data))
=======
  getFDAMultiResFeatures = function(data, res.level = 3L, shift = 0.5, curve.lens) {

    # Assert that curve.lens sums up to ncol(data)
    stopifnot(sum(curve.lens) == ncol(data))
>>>>>>> b186ba03

    clsum = cumsum(seg.lens)
    feat.list = apply(data, 1, function(x) {
<<<<<<< HEAD
      # Extract the data from the different subcurves specified by seg.lens
      # the start of the seg is clsum - seg.lens + 1, the end of the seg is cumsum(seg.lens)
      # ex: seg.lens = c(2, 3, 4), clsum = c(2, 5, 9), clsum - seg.lens +1 = 1, 3, 6
=======

      # Extract the data from the different subcurves specified by curve.lens
>>>>>>> b186ba03
      subfeats = Map(function(seqstart, seqend) {

        getCurveFeatures(x[seqstart:seqend], res.level = res.level, shift = shift)
      }, clsum - seg.lens + 1, cumsum(seg.lens))
      # And return as vector
      unlist(subfeats)
    })
    df = data.frame(t(feat.list))
    return(df)
  }


  #  Get Features from a single (sub-)curve
<<<<<<< HEAD
  getCurveFeatures = function(x, res.level = 3L, shift = 0.5) {
=======
  getCurveFeatures = function(x, res.level = 3, shift = 0.5) {

>>>>>>> b186ba03
    m = length(x)
    feats = numeric(0L)
<<<<<<< HEAD
    ssize = m  # initialize segment size to be the length of the curve
    for (rl in seq_len(res.level)) {
      # ssize is divided by 2 at the end of the loop
      soffset = ceiling(shift * ssize)  # overlap distance
      # messagef("reslev = %i, ssize = %i, soffset=%i", rl, ssize, soffset)
      sstart = 1L
      send = sstart + ssize - 1L  # end position
      while (send <= m) {
        # until the segment reach the end
=======
    ssize = m # initialize segment size to be the length of the curve
    for (rl in 1:res.level) { # ssize is divided by 2 at the end of the loop
      soffset = ceiling(shift * ssize) # overlap distance
      # messagef("reslev = %i, ssize = %i, soffset=%i", rl, ssize, soffset)
      sstart = 1L
      send = sstart + ssize - 1L # end position
      while (send <= m) { # until the segment reach the end
>>>>>>> b186ba03
        # messagef("start, end: %i, %i", sstart, send)
        f = getSegmentFeatures(x[sstart:send])
        # print(f)
        feats = c(feats, f) # append the feats from the last resolution hierachy
        sstart = sstart + soffset
        send = send + soffset
      }
      ssize = ceiling(ssize / 2) # decrease the segment size
      if (ssize < 1L) { # if the the divide by 2 is too much
        break
      }
    }
    return(feats)
  }

  getSegmentFeatures = function(x) {

    mean(x)
  }

  lrn = function(data, target, col, res.level = 3L, shift = 0.5, seg.lens = NULL) {
    assertCount(res.level)
    assertNumber(shift)
    assertNumeric(seg.lens, null.ok  = TRUE)
    list(res.level = res.level, shift = shift, seg.lens = seg.lens)
  }


<<<<<<< HEAD
  reextract = function(data, target = NULL, col, vals, args) {
    data = checkFDCols(data, col)
=======
    data = data[, col, drop = FALSE]
    if (is.data.frame(data)) {
      data = as.matrix(data)
    }
    assertMatrix(data, mode = "numeric")
>>>>>>> b186ba03

    # The difference is that for the getFDAMultiResFeatures, the curve is again subdivided into
    # subcurves from which the features are extracted
    if (is.null(vals$seg.lens)) {
      df = getCurveFeaturesDF(data = data, res.level = vals$res.level, shift = vals$shift)
    } else {
      df = getFDAMultiResFeatures(data = data, res.level = vals$res.level, shift = vals$shift, seg.lens = vals$seg.lens)
    }

    # For res.level=1 make sure we return the correct dimensions
    if (is.null(dim(df)) | vals$res.level == 1L)
      df = data.frame(t(df))

    rownames(df) = NULL
    colnames(df) = stri_paste("multires", seq_len(ncol(df)), sep = ".")

    return(df)
  }

  ps = makeParamSet(
    makeIntegerParam("res.level", lower = 1L, upper = Inf),
    makeNumericParam("shift", lower = 0.001, upper = 1.0)
  )

  makeExtractFDAFeatMethod(learn = lrn, reextract = reextract,
    args = list(res.level = res.level, shift = shift, seg.lens = seg.lens),
    par.set = ps)
}<|MERGE_RESOLUTION|>--- conflicted
+++ resolved
@@ -11,7 +11,7 @@
 #'   \itemize{
 #'   \item data [data.frame]\cr
 #'     Data.frame containing matricies with one row per observation of a single functional
-#'     or time series and one column per measurement time point.
+#'     or time series and one column per meahttps://github.com/mlr-org/mlr/pull/2005/conflict?name=R%252FextractFDAFeatures.R&ancestor_oid=bdc5d882cc86adac456842bebf1a2cf9bb0eb648&base_oid=55d472e23f5c3eb8099607bd9f539034d93e82a4&head_oid=4076800589c60b20acc926e5a545df9f73193b65surement time point.
 #'     All entries need to be numeric.
 #'   \item target (`character(1)`)\cr
 #'     Name of the target variable. Default: \dQuote{NULL}.
@@ -30,12 +30,7 @@
 #'   Can be `NULL`.`
 #' @export
 #' @family fda
-<<<<<<< HEAD
 makeExtractFDAFeatMethod = function(learn, reextract, args = list(), par.set = NULL) {
-=======
-makeExtractFDAFeatMethod = function(learn, reextract, args = list()) {
-
->>>>>>> b186ba03
   assertFunction(learn, args = c("data", "target", "col"))
   assertFunction(reextract, args = c("data", "target", "col"))
   assertList(args, names = "named")
@@ -59,12 +54,9 @@
 #' @export
 #' @family fda_featextractor
 extractFDAFourier = function(trafo.coeff = "phase") {
-<<<<<<< HEAD
-=======
 
   # create a function that calls extractFDAFeatFourier
   assertChoice(trafo.coeff, choices = c("phase", "amplitude"))
->>>>>>> b186ba03
 
   lrn = function(data, target = NULL, col, trafo.coeff) {
     assertChoice(trafo.coeff, choices = c("amplitude", "phase"))
@@ -128,7 +120,6 @@
 #' @export
 #' @family fda_featextractor
 extractFDAWavelets = function(filter = "la8", boundary = "periodic") {
-<<<<<<< HEAD
 
   # All possible values for the filters
   filter.vals = c(
@@ -138,21 +129,11 @@
     paste0("c", c(6, 12, 18, 24, 30)),
     "haar"
   )
-=======
-
-  assertCharacter(filter)
-  assertChoice(boundary, c("periodic", "reflection"))
-
-  lrn = function(data, target = NULL, col, filter, boundary) {
-
-    requirePackages("wavelets", default.method = "load")
->>>>>>> b186ba03
 
   lrn = function(data, target = NULL, col, ...) {
     assertChoice(filter, filter.vals)
     assertChoice(boundary, c("periodic", "reflection"))
 
-<<<<<<< HEAD
     vals = learnerArgsToControl(list, ...)
     return(vals)
   }
@@ -167,12 +148,6 @@
       vals$X = as.numeric(x)
       wt = do.call(wavelets::dwt, vals)
       # Extract wavelet coefficients W and level scaling coeffictients V
-=======
-    df = convertRowsToList(data[, col, drop = FALSE])
-    wtdata = t(dapply(df, fun = function(x) {
-
-      wt = wavelets::dwt(as.numeric(x), filter = filter, boundary = boundary)
->>>>>>> b186ba03
       unlist(c(wt@W, wt@V[[wt@level]]))
     }))
 
@@ -206,24 +181,8 @@
 #' @return ([data.frame]).
 #' @export
 #' @family fda_featextractor
-<<<<<<< HEAD
 extractFDAFPCA = function(rank. = NULL, center = TRUE, scale. = FALSE) {
   assertCount(rank., null.ok = TRUE)
-=======
-extractFDAFPCA = function(pve = 0.99, npc = NULL) {
-
-  assertNumber(pve, lower = 0, upper = 1)
-  assertCount(npc, null.ok = TRUE)
-
-  lrn = function(data, target, col, vals, pve, npc) {
-
-    requirePackages("mboost", default.method = "load")
-    requirePackages("refund", default.method = "load")
-    assert(
-      checkClass(data, "data.frame"),
-      checkClass(data, "matrix")
-    )
->>>>>>> b186ba03
 
   lrn = function(data, target, col, vals, ...) {
     # This method only learns the eigenvectors
@@ -233,7 +192,6 @@
     return(rst)
   }
 
-<<<<<<< HEAD
   reextract = function(data, target, col, vals, args) {
     data = checkFDCols(data, col)
     as.data.frame(predict(vals, data))
@@ -267,21 +225,6 @@
     assertInteger(bsignal.knots)
     assertNumeric(bsignal.df)
     return(list(bsignal.df = bsignal.df, bsignal.knots = bsignal.knots))
-=======
-    # transform dataframe into matrix
-    if (inherits(data, "data.frame")) {
-      data = as.matrix(data)
-    }
-
-    # extract fpca features
-    # FIXME: Add other fpca. options, maybe via function args ?
-    rst = refund::fpca.sc(Y = data, pve = pve, npc = npc)
-    # Order the columns by score
-    features.fpca = rst$scores[, order(rst$evalues, decreasing = TRUE)]
-    df.fpca = as.data.frame(features.fpca)
-    names(df.fpca) = paste0("Fpca", seq_len(ncol(df.fpca)))
-    return(df.fpca)
->>>>>>> b186ba03
   }
 
   reextract = function(data, target, col, vals, args) {
@@ -478,39 +421,21 @@
 #' @family fda_featextractor
 extractFDAMultiResFeatures = function(res.level = 3L, shift = 0.5, seg.lens = NULL) {
 
-<<<<<<< HEAD
   getCurveFeaturesDF = function(data, res.level = 3L, shift = 0.5) {
-=======
-  # Helper function for getFDAMultiResFeatures, extracts for a whole subsequence.
-  getUniFDAMultiResFeatures = function(data, res.level, shift) {
-
->>>>>>> b186ba03
     feat.list = apply(data, 1, getCurveFeatures, res.level = res.level, shift = shift)
     df = data.frame(t(feat.list))
     return(df)
   }
 
-<<<<<<< HEAD
   getFDAMultiResFeatures = function(data, res.level = 3L, shift = 0.5, seg.lens = NULL) {
     # Assert that seg.lens sums up to ncol(data)
     stopifnot(sum(seg.lens) == ncol(data))
-=======
-  getFDAMultiResFeatures = function(data, res.level = 3L, shift = 0.5, curve.lens) {
-
-    # Assert that curve.lens sums up to ncol(data)
-    stopifnot(sum(curve.lens) == ncol(data))
->>>>>>> b186ba03
 
     clsum = cumsum(seg.lens)
     feat.list = apply(data, 1, function(x) {
-<<<<<<< HEAD
       # Extract the data from the different subcurves specified by seg.lens
       # the start of the seg is clsum - seg.lens + 1, the end of the seg is cumsum(seg.lens)
       # ex: seg.lens = c(2, 3, 4), clsum = c(2, 5, 9), clsum - seg.lens +1 = 1, 3, 6
-=======
-
-      # Extract the data from the different subcurves specified by curve.lens
->>>>>>> b186ba03
       subfeats = Map(function(seqstart, seqend) {
 
         getCurveFeatures(x[seqstart:seqend], res.level = res.level, shift = shift)
@@ -524,15 +449,9 @@
 
 
   #  Get Features from a single (sub-)curve
-<<<<<<< HEAD
   getCurveFeatures = function(x, res.level = 3L, shift = 0.5) {
-=======
-  getCurveFeatures = function(x, res.level = 3, shift = 0.5) {
-
->>>>>>> b186ba03
     m = length(x)
     feats = numeric(0L)
-<<<<<<< HEAD
     ssize = m  # initialize segment size to be the length of the curve
     for (rl in seq_len(res.level)) {
       # ssize is divided by 2 at the end of the loop
@@ -542,15 +461,6 @@
       send = sstart + ssize - 1L  # end position
       while (send <= m) {
         # until the segment reach the end
-=======
-    ssize = m # initialize segment size to be the length of the curve
-    for (rl in 1:res.level) { # ssize is divided by 2 at the end of the loop
-      soffset = ceiling(shift * ssize) # overlap distance
-      # messagef("reslev = %i, ssize = %i, soffset=%i", rl, ssize, soffset)
-      sstart = 1L
-      send = sstart + ssize - 1L # end position
-      while (send <= m) { # until the segment reach the end
->>>>>>> b186ba03
         # messagef("start, end: %i, %i", sstart, send)
         f = getSegmentFeatures(x[sstart:send])
         # print(f)
@@ -579,16 +489,8 @@
   }
 
 
-<<<<<<< HEAD
   reextract = function(data, target = NULL, col, vals, args) {
     data = checkFDCols(data, col)
-=======
-    data = data[, col, drop = FALSE]
-    if (is.data.frame(data)) {
-      data = as.matrix(data)
-    }
-    assertMatrix(data, mode = "numeric")
->>>>>>> b186ba03
 
     # The difference is that for the getFDAMultiResFeatures, the curve is again subdivided into
     # subcurves from which the features are extracted
