#' @export
makeRLearner.surv.randomForestSRC = function() {
  makeRLearnerSurv(
    cl = "surv.randomForestSRC",
    package = "randomForestSRC",
    par.set = makeParamSet(
      makeIntegerLearnerParam(id="ntree", default=1000L, lower=1L),
      makeDiscreteLearnerParam(id="bootstrap", values=c("by.root", "by.node", "none"), default="by.root"),
      makeIntegerLearnerParam(id="mtry", lower=1L),
      makeIntegerLearnerParam(id="nodesize", lower=1L, default=3L),
      makeDiscreteLearnerParam(id="splitrule", values=c("logrank", "logrankscore"), default="logrank"),
      makeDiscreteLearnerParam(id="na.action", values=c("na.omit", "na.impute"), default="na.omit")
    ),
    missings = TRUE,
    numerics = TRUE,
    factors = TRUE,
    se = FALSE,
    weights = FALSE
  )
}

<<<<<<< HEAD
#' @S3method trainLearner surv.randomForestSRC
trainLearner.surv.randomForestSRC = function(.learner, .task, .subset, .weights = NULL,  ...) {
=======
#' @export
trainLearner.surv.randomForestSRC = function(.learner, .task, .subset, .weights,  ...) {
>>>>>>> f885d31d
  f = getTaskFormula(.task, env=as.environment("package:survival"))
  rfsrc(getTaskFormula(.task), data = getTaskData(.task, .subset), importance = "none", proximity = FALSE, forest = TRUE, ...)
}

#' @export
predictLearner.surv.randomForestSRC = function(.learner, .model, .newdata, ...) {
  if(.learner$predict.type == "response") {
    predict(.model$learner.model, newdata=.newdata, importance = "none", na.action = "na.impute", ...)$predicted
  } else {
    stop("Unknown predict type")
  }
}<|MERGE_RESOLUTION|>--- conflicted
+++ resolved
@@ -19,13 +19,8 @@
   )
 }
 
-<<<<<<< HEAD
-#' @S3method trainLearner surv.randomForestSRC
-trainLearner.surv.randomForestSRC = function(.learner, .task, .subset, .weights = NULL,  ...) {
-=======
 #' @export
 trainLearner.surv.randomForestSRC = function(.learner, .task, .subset, .weights,  ...) {
->>>>>>> f885d31d
   f = getTaskFormula(.task, env=as.environment("package:survival"))
   rfsrc(getTaskFormula(.task), data = getTaskData(.task, .subset), importance = "none", proximity = FALSE, forest = TRUE, ...)
 }
