--- conflicted
+++ resolved
@@ -52,7 +52,6 @@
 
 #' @export
 trainLearner.surv.randomForestSRC = function(.learner, .task, .subset, .weights = NULL, ...) {
-<<<<<<< HEAD
   data = getTaskData(.task, subset = .subset)
   if (.learner$predict.type == "response") {
     f = getTaskFormula(.task)
@@ -63,15 +62,10 @@
     model = mlr:::attachTrainingTime(model, .task, data)
     model
   }
-=======
-  f = getTaskFormula(.task)
-  randomForestSRC::rfsrc(f, data = getTaskData(.task, subset = .subset), case.wt = .weights, ...)
->>>>>>> e710dd0a
 }
 
 #' @export
 predictLearner.surv.randomForestSRC = function(.learner, .model, .newdata, ...) {
-<<<<<<< HEAD
   if (.learner$predict.type == "response") {
     predict(.model$learner.model, newdata = .newdata, membership = FALSE, ...)$predicted
   } else {
@@ -80,9 +74,6 @@
     probs = pec::predictSurvProb(.model$learner.model, newdata = .newdata, times = train.times)
     list(preds = preds, probs = probs, train.times = train.times)
   }
-=======
-  predict(.model$learner.model, newdata = .newdata, membership = FALSE, ...)$predicted
->>>>>>> e710dd0a
 }
 
 #' @export
