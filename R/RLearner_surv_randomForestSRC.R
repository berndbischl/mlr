--- conflicted
+++ resolved
@@ -53,7 +53,6 @@
 
 #' @export
 trainLearner.surv.randomForestSRC = function(.learner, .task, .subset, .weights = NULL, ...) {
-<<<<<<< HEAD
   data = getTaskData(.task, subset = .subset)
   if (.learner$predict.type == "response") {
     f = getTaskFormula(.task)
@@ -64,16 +63,10 @@
     model = mlr:::attachTrainingTime(model, .task, data)
     model
   }
-=======
-
-  f = getTaskFormula(.task)
-  randomForestSRC::rfsrc(f, data = getTaskData(.task, subset = .subset), case.wt = .weights, ...)
->>>>>>> c13c2b0f
 }
 
 #' @export
 predictLearner.surv.randomForestSRC = function(.learner, .model, .newdata, ...) {
-<<<<<<< HEAD
   if (.learner$predict.type == "response") {
     predict(.model$learner.model, newdata = .newdata, membership = FALSE, ...)$predicted
   } else {
@@ -82,10 +75,6 @@
     probs = pec::predictSurvProb(.model$learner.model, newdata = .newdata, times = train.times)
     list(preds = preds, probs = probs, train.times = train.times)
   }
-=======
-
-  predict(.model$learner.model, newdata = .newdata, membership = FALSE, ...)$predicted
->>>>>>> c13c2b0f
 }
 
 #' @export
