--- conflicted
+++ resolved
@@ -32,7 +32,6 @@
     message("Functional features have been converted to numerics")
   }
   return(df)
-<<<<<<< HEAD
 }
 
 
@@ -45,6 +44,4 @@
     data = as.matrix(data[, col, drop = FALSE])
     assertNumeric(data)
     return(data)
-=======
->>>>>>> b186ba03
 }