#' @title Calculates feature filter values.
#'
#' @description
#' Calculates numerical filter values for features.
#' For a list of features, use [listFilterMethods].
#' @template arg_task
#' @param method ([character] | [list])\cr
#'   Filter method(s).
#'   In case of ensemble filters the `list` notation needs to be used.
#'   See the examples for more information.
#'   Default is \dQuote{randomForestSRC_importance}.
#' @param nselect (`integer(1)`)\cr
#' Number of scores to request. Scores are getting calculated for all features
#' per default.
#' @param ... (any)\cr
#'   Passed down to selected method. Can only be use if `method` contains one
#'   element.
#' @param more.args (named [list])\cr
#'   Extra args passed down to filter methods. List elements are named with the
#'   filter `method` name the args should be passed down to.
#'   A more general and flexible option than `...`.
#'   Default is empty list.
#' @return ([FilterValues]). A `list` containing:
#'   \item{task.desc}{[[TaskDesc])\cr
#'     Task description.}
#'   \item{data}{(`data.frame`) with columns:
#'     \itemize{
#'       \item `name`([character])\cr
#'         Name of feature.
#'       \item `type`([character])\cr
#'         Feature column type.
#'       \item `method`([numeric])\cr
#'         One column for each method with the feature importance values.
#'     }}
#'
#' @section Simple and ensemble filters:
#'
#' Besides passing (multiple) simple filter methods you can also pass an
#' ensemble filter method (in a list). The ensemble method will use the simple
#' methods to calculate its ranking. See `listFilterEnsembleMethods()` for
#' available ensemble methods.
#'
#' @family generate_plot_data
#' @family filter
#' @aliases FilterValues
#' @examples
#' # two simple filter methods
#' fval = generateFilterValuesData(iris.task,
#'   method = c("FSelectorRcpp_gain.ratio", "FSelectorRcpp_information.gain"))
#' # using ensemble method "E-mean"
#' fval = generateFilterValuesData(iris.task,
#'   method = list("E-mean", c("FSelectorRcpp_gain.ratio",
#'     "FSelectorRcpp_information.gain")))
#' @export
generateFilterValuesData = function(task, method = "randomForestSRC_importance",
  nselect = getTaskNFeats(task), ..., more.args = list()) {

  # define for later checks
  ens.method = NULL

  # ensemble
  if (class(method) == "list") {
    if (method[[1]] %in% ls(.FilterEnsembleRegister)) {
      ens.method = method[[1]]
      method = method[[2]]
      if (length(method) == 1) {
        warningf("You only passed one base filter method to an ensemble filter. Please use at least two base filter methods to have a voting effect.")
      }
    }
  }

  assertSubset(unlist(method), choices = append(ls(.FilterRegister), ls(.FilterEnsembleRegister)), empty.ok = FALSE)
  filter = lapply(method, function(x) .FilterRegister[[x]])
  if (!(any(sapply(filter, function(x) !isScalarNA(filter$pkg))))) {
    req_pkg = lapply(filter, function(x) requirePackages(x$pkg, why = "generateFilterValuesData", default.method = "load"))
  }
  assert(checkClass(task, "ClassifTask"), checkClass(task, "RegrTask"), checkClass(task, "SurvTask"))
  td = getTaskDesc(task)

  filter = lapply(method, function(x) .FilterRegister[[x]])
  if (any(sapply(filter, function(x) length(x$pkg) > 0))) {
    pkgs = unlist(lapply(filter, function(x) x$pkg))
    pkgs = lapply(pkgs, function(x) requirePackages(x, why = "generateFilterValuesData", default.method = "load"))
  }
  check.task = sapply(filter, function(x) td$type %nin% x$supported.tasks)
  if (any(check.task)) {
    stopf("Filter(s) %s not compatible with task of type '%s'",
      stri_paste("'", method[check.task], "'", collapse = ", "), td$type)
  }

  check.feat = lapply(filter, function(x) setdiff(names(td$n.feat[td$n.feat > 0L]), x$supported.features))
  check.length = sapply(check.feat, length) > 0L
  if (any(check.length)) {
    stopf("Filter(s) %s not compatible with features of type %s respectively",
      stri_paste("'", method[check.length], "'", collapse = ", "),
      stri_paste(sapply(check.feat[check.length], function(x) stri_paste("'", x, "'", collapse = ", ")), collapse = ", and "))
  }
  assertCount(nselect)
  assertList(more.args, names = "unique", max.len = length(method))
  dot.args = list(...)
  if (length(dot.args) > 0L && length(more.args) > 0L) {
    stopf("Do not use both 'more.args' and '...' here!")
  }

  # we have dot.args, so we cannot have more.args. either complain (> 1 method) or
  # auto-setup more.args as list
  if (length(dot.args) > 0L) {
    if (length(method) == 1L) {
      more.args = namedList(method, dot.args)
    } else {
      stopf("You use more than 1 filter method. Please pass extra arguments via 'more.args' and not '...' to filter methods!")
    }
  }

  fn = getTaskFeatureNames(task)

  if (!is.null(ens.method)) {

    assertSubset(ens.method, choices = ls(.FilterEnsembleRegister), empty.ok = FALSE)

    filter = lapply(ens.method, function(x) .FilterEnsembleRegister[[x]])

    out = lapply(filter, function(x) {
      x = do.call(x$fun, c(list(task = task, nselect = nselect,
        base.methods = method, more.args = more.args)))
    })

    if (length(out) == 1) {
      out = out[[1]]
    }

  } else {
    index_names = names(method)
    if (is.null(index_names)) {
      index_names = method
    }
    fval = mapply(function(x, name) {
      x = do.call(x$fun, c(list(task = task, nselect = nselect), more.args[[name]]))
      missing.score = setdiff(fn, names(x))
      x[missing.score] = NA_real_
      x[match(fn, names(x))]
    }, filter, index_names, SIMPLIFY = FALSE)
    fval = do.call(cbind, fval)
    colnames(fval) = index_names
    types = vcapply(getTaskData(task, target.extra = TRUE)$data[fn], getClass1)

    out = data.table(name = row.names(fval),
      type = types, fval, row.names = NULL, stringsAsFactors = FALSE)

    # variable.factor = FALSE has no effect
<<<<<<< HEAD
    out = melt(out, value.name = "value", measure.vars = index_names,
=======
    out = melt(out, value.name = "value", measure.vars = method,
>>>>>>> dd8f35fd
      variable.name = "filter")
  }

  makeS3Obj("FilterValues",
    task.desc = td,
    data = out)
}
#' @export
print.FilterValues = function(x, ...) {
  catf("FilterValues:")
  catf("Task: %s", x$task.desc$id)
  print(x$data[with(x$data, order(filter, -value)), ])
}
#' Plot filter values using ggplot2.
#'
#' @family filter
#' @family generate_plot_data
#'
#' @param fvalues ([FilterValues])\cr
#'   Filter values.
#' @param sort (`character(1)`)\cr
#'   Available options are:
#'   - `"dec"`-> descending
#'   - `"inc"` -> increasing
#'   - `"none"` -> no sorting
#'
#'   Default is decreasing.
#' @param n.show (`integer(1)`)\cr
#'   Number of features (maximal) to show.
#'   Default is to plot all features.
#' @param filter (`character(1)`)
#'   In case `fvalues` contains multiple filter methods, which method should be
#'   plotted?
#' @param feat.type.cols (`logical(1)`)\cr
#'   Whether to color different feature types (e.g. numeric | factor).
#'   Default is to use no colors (`feat.type.cols = FALSE`).
#' @template ret_gg2
#' @export
#' @examples
#' fv = generateFilterValuesData(iris.task, method = "variance")
#' plotFilterValues(fv)
plotFilterValues = function(fvalues, sort = "dec", n.show = nrow(fvalues$data),
  filter = NULL, feat.type.cols = FALSE) {

  assertClass(fvalues, classes = "FilterValues")
  assertChoice(sort, choices = c("dec", "inc", "none"))

  if (!(is.null(fvalues$filter))) {
    stop("fvalues must be generated by generateFilterValuesData, not getFilterValues, which is deprecated.")
  }

  data = fvalues$data

  if (is.null(filter) && nlevels(as.factor(data$filter)) > 1L) {
    stopf("Please supply only one filter method.")
  } else if (!is.null(filter)) {
    filter_sub = filter
    if (filter_sub %nin% levels(data$filter)) {
      stopf("Method '%s' not found among the filter methods supplied via argument 'fvalues'.", filter_sub)
    }
    data = data[filter == filter_sub, ]
  }

  # for R CMD check "undefined global variable"
  value = NULL
  name = NULL

  # we need to order both, data and the ggplot mapping
  # ggplot will reorder automatically otherwise
  if (sort == "dec") {
    # order and top_n by group: https://stackoverflow.com/a/27766055/4185785
    data = droplevels(setDT(data)[order(filter, -value, name), head(.SD, n.show), by = filter])
    mp = aes_string(x = paste0("reorder(name, -value)"), y = "value")
  } else if (sort == "inc") {
    # here we want to have the last x elements
    # order and top_n by group: https://stackoverflow.com/a/27766055/4185785
    data = setDT(data)[order(filter, value, name), tail(.SD, n.show), by = filter]
    mp = aes_string(x = paste0("reorder(name, value)"), y = "value")
  } else {
    data = setDT(data)[, head(.SD, n.show), by = filter]
    mp = aes_string(x = paste0("name"), y = "value")
  }

  # extend ggplot2 mapping
  if (feat.type.cols) {
    mp$fill = quote(type)
  }

  plt = ggplot(data = data, mapping = mp)
  plt = plt +
    geom_bar(position = "identity", stat = "identity") +
    labs(
      title = sprintf("%s (%i out of %i features), filter = %s",
        fvalues$task.desc$id,
        ifelse(n.show > sum(fvalues$task.desc$n.feat), sum(fvalues$task.desc$n.feat), n.show),
        sum(fvalues$task.desc$n.feat),
        data$filter),
      x = "", y = "") +
    theme(axis.text.x = element_text(angle = 45, hjust = 1))

  return(plt)
}<|MERGE_RESOLUTION|>--- conflicted
+++ resolved
@@ -148,11 +148,7 @@
       type = types, fval, row.names = NULL, stringsAsFactors = FALSE)
 
     # variable.factor = FALSE has no effect
-<<<<<<< HEAD
     out = melt(out, value.name = "value", measure.vars = index_names,
-=======
-    out = melt(out, value.name = "value", measure.vars = method,
->>>>>>> dd8f35fd
       variable.name = "filter")
   }
 
