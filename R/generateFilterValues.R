--- conflicted
+++ resolved
@@ -51,8 +51,7 @@
 #' fval = generateFilterValuesData(iris.task,
 #'   method = list("E-mean", c("FSelectorRcpp_gain.ratio", "FSelectorRcpp_information.gain")))
 #' @export
-<<<<<<< HEAD
-generateFilterValuesData = function(task, method = "randomForestSRC.rfsrc", nselect = getTaskNFeats(task), ..., more.args = list()) {
+generateFilterValuesData = function(task, method = "randomForestSRC_importance", nselect = getTaskNFeats(task), ..., more.args = list()) {
 
   # ensemble
   if (class(method) == "list") {
@@ -70,19 +69,12 @@
     lapply(filter, function(x) requirePackages(x$pkg, why = "generateFilterValuesData", default.method = "load"))
   assert(checkClass(task, "ClassifTask"), checkClass(task, "RegrTask"), checkClass(task, "SurvTask"))
   td = getTaskDesc(task)
-=======
-generateFilterValuesData = function(task, method = "randomForestSRC_importance",
-  nselect = getTaskNFeats(task), ..., more.args = list()) {
-
-  assert(checkClass(task, "ClassifTask"), checkClass(task, "RegrTask"), checkClass(task, "SurvTask"))
-  assertSubset(method, choices = ls(.FilterRegister), empty.ok = FALSE)
-  td = getTaskDesc(task)
+
   filter = lapply(method, function(x) .FilterRegister[[x]])
   if (any(sapply(filter, function(x) length(x$pkg) > 0))) {
     pkgs = unlist(lapply(filter, function(x) x$pkg))
     pkgs = lapply(pkgs, function(x) requirePackages(x, why = "generateFilterValuesData", default.method = "load"))
   }
->>>>>>> 7cc64228
   check.task = sapply(filter, function(x) td$type %nin% x$supported.tasks)
   if (any(check.task)) {
     stopf("Filter(s) %s not compatible with task of type '%s'",
@@ -107,22 +99,15 @@
   # we have dot.args, so we cannot have more.args. either complain (> 1 method) or
   # auto-setup more.args as list
   if (length(dot.args) > 0L) {
-<<<<<<< HEAD
-    if (length(method) == 1L)
-      more.args = namedList(method, dot.args)
-    else
-=======
     if (length(method) == 1L) {
       more.args = namedList(method, dot.args)
     } else {
->>>>>>> 7cc64228
       stopf("You use more than 1 filter method. Please pass extra arguments via 'more.args' and not '...' to filter methods!")
     }
   }
 
   fn = getTaskFeatureNames(task)
 
-<<<<<<< HEAD
   if (exists("ens.method")) {
 
     filter = lapply(ens.method, function(x) .FilterEnsembleRegister[[x]])
@@ -154,24 +139,6 @@
       tidyr::gather(method, "value", !! enquo(method))
   }
 
-=======
-  fval = do.call(filter[[1]]$fun, c(list(task = task, nselect = nselect), more.args[[filter[[1]]$name]]))
-
-  fval = lapply(filter, function(x) {
-
-    x = do.call(x$fun, c(list(task = task), nselect = nselect, more.args[[x$name]]))
-    missing.score = setdiff(fn, names(x))
-    x[missing.score] = NA_real_
-    x[match(fn, names(x))]
-  })
-
-  fval = do.call(cbind, fval)
-  colnames(fval) = method
-  types = vcapply(getTaskData(task, target.extra = TRUE)$data[fn], getClass1)
-  out = data.frame(name = row.names(fval),
-    type = types,
-    fval, row.names = NULL, stringsAsFactors = FALSE)
->>>>>>> 7cc64228
   makeS3Obj("FilterValues",
     task.desc = td,
     data = out)
@@ -182,15 +149,9 @@
 
   catf("FilterValues:")
   catf("Task: %s", x$task.desc$id)
-<<<<<<< HEAD
   arrange(x$data, .data$method, desc(.data$value)) %>%
     print(...)
 }
-=======
-  printHead(x$data, ...)
-}
-
->>>>>>> 7cc64228
 #' Plot filter values using ggplot2.
 #'
 #' @family filter
@@ -234,7 +195,6 @@
     mp = aes_string(x = paste0("reorder(name, value)"), y = "value")
   }
 
-<<<<<<< HEAD
   if (feat.type.cols)
     mp = mp$fill = "type"
 
@@ -253,29 +213,6 @@
                                      sum(fvalues$task.desc$n.feat),
                                      methods),
                      x = "", y = "")
-=======
-  data$name = factor(data$name, levels = as.character(unique(data$name)))
-  if (feat.type.cols) {
-    mp = aes_string(x = "name", y = "value", fill = "type")
-  } else {
-    mp = aes_string(x = "name", y = "value")
-  }
-  plt = ggplot(data = data, mapping = mp)
-  plt = plt + geom_bar(position = "identity", stat = "identity")
-  if (length(unique(data$method)) > 1L) {
-    plt = plt + facet_wrap(~method, scales = "free_y",
-      nrow = facet.wrap.nrow, ncol = facet.wrap.ncol)
-    plt = plt + labs(title = sprintf("%s (%i features)",
-      fvalues$task.desc$id,
-      sum(fvalues$task.desc$n.feat)),
-    x = "", y = "")
-  } else {
-    plt = plt + labs(title = sprintf("%s (%i features), filter = %s",
-      fvalues$task.desc$id,
-      sum(fvalues$task.desc$n.feat),
-      methods),
-    x = "", y = "")
->>>>>>> 7cc64228
   }
   plt = plt + theme(axis.text.x = element_text(angle = 45, hjust = 1))
   return(plt)
