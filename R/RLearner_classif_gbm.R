#' @export
makeRLearner.classif.gbm = function() {
  makeRLearnerClassif(
    cl = "classif.gbm",
    package = "gbm",
    par.set = makeParamSet(
      makeDiscreteLearnerParam(id="distribution", default="bernoulli", values=c("bernoulli", "adaboost")),
      makeIntegerLearnerParam(id="n.trees", default=100L, lower=1L),
      makeIntegerLearnerParam(id="interaction.depth", default=1L, lower=1L),
      makeIntegerLearnerParam(id="n.minobsinnode", default=10L, lower=1L),
      makeNumericLearnerParam(id="shrinkage", default=0.001, lower=0),
      makeNumericLearnerParam(id="bag.fraction", default=0.5, lower=0, upper=1),
      makeNumericLearnerParam(id="train.fraction", default=1, lower=0, upper=1)
    ),
    twoclass = TRUE,
    missings = TRUE,
    numerics = TRUE,
    factors = TRUE,
    prob = TRUE,
    weights = TRUE
  )
}

<<<<<<< HEAD
#' @S3method trainLearner classif.gbm
trainLearner.classif.gbm = function(.learner, .task, .subset, .weights = NULL,  ...) {
=======
#' @export
trainLearner.classif.gbm = function(.learner, .task, .subset, .weights,  ...) {
>>>>>>> f885d31d
  d = getTaskData(.task, .subset, recode.target="01")
  if (is.null(.weights)) {
    f = getTaskFormula(.task)
    gbm(f, data=d, keep.data=FALSE, verbose=FALSE, ...)
  } else  {
    f = as.formula(getTaskFormulaAsString(.task))
    gbm(f, data=d, keep.data=FALSE, verbose=FALSE, weights=.weights, ...)
  }
}

#' @export
predictLearner.classif.gbm = function(.learner, .model, .newdata, ...) {
  m = .model$learner.model
  p = predict(m, newdata=.newdata, type="response", n.trees=length(m$trees), single.tree=FALSE, ...)
  levs = c(.model$task.desc$negative, .model$task.desc$positive)
  if (.learner$predict.type == "prob") {
    y = matrix(0, ncol=2, nrow=nrow(.newdata))
    colnames(y) = levs
    y[,1L] = 1-p
    y[,2L] = p
    return(y)
  } else {
    p = as.factor(ifelse(p > 0.5, levs[2L], levs[1L]))
    names(p) = NULL
    return(p)
  }
}<|MERGE_RESOLUTION|>--- conflicted
+++ resolved
@@ -21,15 +21,10 @@
   )
 }
 
-<<<<<<< HEAD
-#' @S3method trainLearner classif.gbm
-trainLearner.classif.gbm = function(.learner, .task, .subset, .weights = NULL,  ...) {
-=======
 #' @export
 trainLearner.classif.gbm = function(.learner, .task, .subset, .weights,  ...) {
->>>>>>> f885d31d
   d = getTaskData(.task, .subset, recode.target="01")
-  if (is.null(.weights)) {
+  if (missing(.weights)) {
     f = getTaskFormula(.task)
     gbm(f, data=d, keep.data=FALSE, verbose=FALSE, ...)
   } else  {
