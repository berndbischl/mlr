#' @export
makeRLearner.regr.rpart = function() {
  makeRLearnerRegr(
    cl = "regr.rpart",
    package = "rpart",
    par.set = makeParamSet(
      makeIntegerLearnerParam(id = "minsplit", default = 20L, lower = 1L),
      makeIntegerLearnerParam(id = "minbucket", lower = 1L),
      makeNumericLearnerParam(id = "cp", default = 0.01, lower = 0, upper = 1),
      makeIntegerLearnerParam(id = "maxcompete", default = 4L, lower = 0L),
      makeIntegerLearnerParam(id = "maxsurrogate", default = 5L, lower = 0L),
      makeDiscreteLearnerParam(id = "usesurrogate", default = 2L, values = 0:2),
      makeDiscreteLearnerParam(id = "surrogatestyle", default = 0L, values = 0:1),
      # we use 30 as upper limit, see docs of rpart.control
      makeIntegerLearnerParam(id = "maxdepth", default = 30L, lower = 1L, upper = 30L),
      makeIntegerLearnerParam(id = "xval", default = 10L, lower = 0L, tunable = FALSE)
    ),
<<<<<<< HEAD
    mlr.defaults = list(xval = 0L),
    properties = c("missings", "numerics", "factors", "ordered", "weights"),
=======
    par.vals = list(xval = 0L),
    properties = c("missings", "numerics", "factors", "ordered", "weights", "featimp"),
>>>>>>> c60b17d0
    name = "Decision Tree",
    short.name = "rpart",
    note = "`xval` has been set to `0` by default for speed."
  )
}

#' @export
trainLearner.regr.rpart = function(.learner, .task, .subset, .weights = NULL,  ...) {
  d = getTaskData(.task, .subset)
  if (is.null(.weights)) {
    f = getTaskFormula(.task)
    rpart::rpart(f, data = d, ...)
  } else  {
    f = getTaskFormula(.task)
    rpart::rpart(f, data = d, weights = .weights, ...)
  }
}

#' @export
predictLearner.regr.rpart = function(.learner, .model, .newdata, ...) {
  predict(.model$learner.model, newdata = .newdata, ...)
}

#' @export
getFeatureImportanceLearner.regr.rpart = function(.learner, .model, ...) {
  getFeatureImportanceLearner.classif.rpart(.learner, .model, ...)
}
<|MERGE_RESOLUTION|>--- conflicted
+++ resolved
@@ -15,13 +15,8 @@
       makeIntegerLearnerParam(id = "maxdepth", default = 30L, lower = 1L, upper = 30L),
       makeIntegerLearnerParam(id = "xval", default = 10L, lower = 0L, tunable = FALSE)
     ),
-<<<<<<< HEAD
     mlr.defaults = list(xval = 0L),
-    properties = c("missings", "numerics", "factors", "ordered", "weights"),
-=======
-    par.vals = list(xval = 0L),
     properties = c("missings", "numerics", "factors", "ordered", "weights", "featimp"),
->>>>>>> c60b17d0
     name = "Decision Tree",
     short.name = "rpart",
     note = "`xval` has been set to `0` by default for speed."
