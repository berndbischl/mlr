--- conflicted
+++ resolved
@@ -35,13 +35,8 @@
   )
 }
 
-<<<<<<< HEAD
-#' @S3method trainLearner regr.rvm
-trainLearner.regr.rvm = function(.learner, .task, .subset, .weights = NULL, degree, offset, scale, sigma, order, length, lambda, normalized, ...) {
-=======
 #' @export
 trainLearner.regr.rvm = function(.learner, .task, .subset, .weights, degree, offset, scale, sigma, order, length, lambda, normalized, ...) {
->>>>>>> f885d31d
   kpar = learnerArgsToControl(list, degree, offset, scale, sigma, order, length, lambda, normalized)
   f = getTaskFormula(.task)
   if (base::length(kpar))
