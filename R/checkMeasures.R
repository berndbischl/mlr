--- conflicted
+++ resolved
@@ -1,13 +1,12 @@
-<<<<<<< HEAD
 #' @title Checks for correct strucutre of selected measures
 #'
-#' @param measures [\code{list}]\cr
+#' @param measures [`list`]\cr
 #'   list of measures
-#' @param obj [\code{data.frame}]\cr
+#' @param obj [`data.frame`]\cr
 #'   task
-#' @param aggr [\code{function]\cr
+#' @param aggr [`function`]\cr
 #'   aggregation function
-#' @param na.rm [\code{logical(1)}]\cr
+#' @param na.rm [`logical(1)`]\cr
 #'   Should `NA` values be removed? Default `FALSE`.
 #'   This applies to all selected measures.
 #' @keywords internal
@@ -15,10 +14,6 @@
 
 checkMeasures = function(measures, obj, aggr = NULL, na.rm = FALSE) {
   if (missing(measures)) {
-=======
-checkMeasures = function(measures, obj, aggr = NULL) {
-  if (missing(measures) || is.null(measures)) {
->>>>>>> e710dd0a
     measures = list(getDefaultMeasure(obj))
   } else {
     measures = ensureVector(measures, n = 1L, cl = "Measure")
