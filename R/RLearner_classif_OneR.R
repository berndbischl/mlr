#' @export
makeRLearner.classif.OneR = function() {
  makeRLearnerClassif(
    cl = "classif.OneR",
    package = "RWeka",
    par.set = makeParamSet(
      makeIntegerLearnerParam(id="B", default=6L, lower=1L)
    ),
    twoclass = TRUE,
    multiclass = TRUE,
    missings = TRUE,
    numerics = TRUE,
    factors = TRUE,
    prob = TRUE
  )
}

<<<<<<< HEAD
#' @S3method trainLearner classif.OneR
trainLearner.classif.OneR = function(.learner, .task, .subset, .weights = NULL,  ...) {
=======
#' @export
trainLearner.classif.OneR = function(.learner, .task, .subset, .weights,  ...) {
>>>>>>> f885d31d
  f = getTaskFormula(.task)
  ctrl = Weka_control(...)
	OneR(f, data=getTaskData(.task, .subset), control=ctrl, na.action=na.pass)
}

#' @export
predictLearner.classif.OneR = function(.learner, .model, .newdata, ...) {
  type = switch(.learner$predict.type, prob="prob", "class")
  predict(.model$learner.model, newdata=.newdata, type=type, ...)
}<|MERGE_RESOLUTION|>--- conflicted
+++ resolved
@@ -15,13 +15,8 @@
   )
 }
 
-<<<<<<< HEAD
-#' @S3method trainLearner classif.OneR
-trainLearner.classif.OneR = function(.learner, .task, .subset, .weights = NULL,  ...) {
-=======
 #' @export
 trainLearner.classif.OneR = function(.learner, .task, .subset, .weights,  ...) {
->>>>>>> f885d31d
   f = getTaskFormula(.task)
   ctrl = Weka_control(...)
 	OneR(f, data=getTaskData(.task, .subset), control=ctrl, na.action=na.pass)
