--- conflicted
+++ resolved
@@ -23,13 +23,8 @@
   trainfun = function(data, target, args) {
 
     l = do.call(extractFDAFeatures, c(list(obj = data, target = target), args))
-<<<<<<< HEAD
     names(l) =  c("data", "control")
     return(l)
-=======
-    names(l) = c("data", "control")
-    l
->>>>>>> b186ba03
   }
 
   predictfun = function(data, target, args, control) {
