#' @export
makeRLearner.classif.LiblineaRL2LogReg = function() {
  makeRLearnerClassif(
    cl = "classif.LiblineaRL2LogReg",
    package = "LiblineaR",
    par.set = makeParamSet(
      makeDiscreteLearnerParam(id = "type", default = 0L, values = c(0L, 7L)),
      makeNumericLearnerParam(id = "cost", default = 1, lower = 0),
      # FIXME: Add default value when parameter dependent defaults are implemented:
      ## if type = 0: eps default = 0.01, if type = 7: eps default = 0.1
      makeNumericLearnerParam(id = "epsilon", lower = 0),
      makeLogicalLearnerParam(id = "bias", default = TRUE),
      makeNumericVectorLearnerParam(id = "wi", len = NA_integer_),
      makeIntegerLearnerParam(id = "cross", default = 0L, lower = 0L, tunable = FALSE),
      makeLogicalLearnerParam(id = "verbose", default = FALSE, tunable = FALSE)
    ),
<<<<<<< HEAD
    mlr.defaults = list(type = 0L),
=======
    par.vals = list(type = 0L),
    # FIXME default in LiblieaR() for type is 0, par.vals is redundant here.
>>>>>>> 1f6b8550
    properties = c("twoclass", "multiclass", "numerics", "class.weights", "prob"),
    class.weights.param = "wi",
    name = "L2-Regularized Logistic Regression",
    short.name = "liblinl2logreg",
    note = "`type = 0` (the default) is primal and `type = 7` is dual problem."
  )
}

#' @export
trainLearner.classif.LiblineaRL2LogReg = function(.learner, .task, .subset, .weights = NULL, ...) {
  d = getTaskData(.task, .subset, target.extra = TRUE)
  LiblineaR::LiblineaR(data = d$data, target = d$target, ...)
}

#' @export
predictLearner.classif.LiblineaRL2LogReg = function(.learner, .model, .newdata, ...) {
  if (.learner$predict.type == "response")
    as.factor(predict(.model$learner.model, newx = .newdata, ...)$predictions)
  else
    predict(.model$learner.model, newx = .newdata, proba = TRUE, ...)$probabilities
}<|MERGE_RESOLUTION|>--- conflicted
+++ resolved
@@ -14,12 +14,8 @@
       makeIntegerLearnerParam(id = "cross", default = 0L, lower = 0L, tunable = FALSE),
       makeLogicalLearnerParam(id = "verbose", default = FALSE, tunable = FALSE)
     ),
-<<<<<<< HEAD
     mlr.defaults = list(type = 0L),
-=======
-    par.vals = list(type = 0L),
     # FIXME default in LiblieaR() for type is 0, par.vals is redundant here.
->>>>>>> 1f6b8550
     properties = c("twoclass", "multiclass", "numerics", "class.weights", "prob"),
     class.weights.param = "wi",
     name = "L2-Regularized Logistic Regression",
