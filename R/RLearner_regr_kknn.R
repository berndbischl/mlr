--- conflicted
+++ resolved
@@ -17,13 +17,8 @@
   )
 }
 
-<<<<<<< HEAD
-#' @S3method trainLearner regr.kknn
-trainLearner.regr.kknn = function(.learner, .task, .subset, .weights = NULL,  ...) {
-=======
 #' @export
 trainLearner.regr.kknn = function(.learner, .task, .subset, .weights,  ...) {
->>>>>>> f885d31d
   list(td=.task$task.desc, data=getTaskData(.task, .subset), parset=list(...))
 }
 
