#' @export
makeRLearner.classif.geoDA = function() {
  makeRLearnerClassif(
    cl = "classif.geoDA",
    package = "DiscriMiner",
    par.set = makeParamSet(
      makeDiscreteLearnerParam(id = "validation", values = list(crossval = "crossval", learntest = "learntest", NULL = NULL), default = NULL, tunable = FALSE)
    ),
<<<<<<< HEAD
    mlr.defaults = list(validation = NULL),
=======
    par.vals = list(validation = NULL),
    # FIXME default of geoDa for validation is NULL, par.vals is redundant here.
>>>>>>> 1f6b8550
    properties = c("twoclass", "multiclass", "numerics"),
    name = "Geometric Predictive Discriminant Analysis",
    short.name = "geoda"
  )
}

#' @export
trainLearner.classif.geoDA = function(.learner, .task, .subset, .weights = NULL,  ...) {
  d = getTaskData(.task, .subset, target.extra = TRUE, recode.target = "drop.levels")
  DiscriMiner::geoDA(variables = d$data, group = d$target, ...)
}

#' @export
predictLearner.classif.geoDA = function(.learner, .model, .newdata, ...) {
  m = .model$learner.model
  p = DiscriMiner::classify(m, newdata = .newdata)
  #p$scores #we loose this information
  p$pred_class
}<|MERGE_RESOLUTION|>--- conflicted
+++ resolved
@@ -6,12 +6,8 @@
     par.set = makeParamSet(
       makeDiscreteLearnerParam(id = "validation", values = list(crossval = "crossval", learntest = "learntest", NULL = NULL), default = NULL, tunable = FALSE)
     ),
-<<<<<<< HEAD
     mlr.defaults = list(validation = NULL),
-=======
-    par.vals = list(validation = NULL),
     # FIXME default of geoDa for validation is NULL, par.vals is redundant here.
->>>>>>> 1f6b8550
     properties = c("twoclass", "multiclass", "numerics"),
     name = "Geometric Predictive Discriminant Analysis",
     short.name = "geoda"
