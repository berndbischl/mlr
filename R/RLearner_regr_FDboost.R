--- conflicted
+++ resolved
@@ -15,18 +15,11 @@
       # makeDiscreteLearnerParam(id = "risk", values = c("inbag", "oobag", "none")), we don't need this in FDboost
       makeNumericLearnerParam(id = "df", default = 4, lower = 0.5), # effective degrees of freedom, depend on the regularization parameter of the penality matrix and number of splines, must be the same for all base learners(covariates), the maximum value is the rank of the design matrix
       # makeDiscreteLearnerParam(id = "baselearner", values = c("bbs", "bols")),  # we don't use "btree" in FDboost
-<<<<<<< HEAD
       makeIntegerLearnerParam(id = "knots", default = 10L, lower = 1L),  # determine the number of knots of splines, does not matter once there is sufficient number of knots, 30,40, 50 for example
       makeIntegerLearnerParam(id = "degree", default = 3L, lower = 1L),  # degree of the b-spline
       makeIntegerLearnerParam(id = "differences", default = 1L, lower = 1L),  # degree of the penalty
       makeLogicalLearnerParam(id = "bsignal.check.ident", default = FALSE, tunable = FALSE),  # identifiability check by testing matrix degeneracy
       forbidden = expression(df < differences)
-=======
-      makeIntegerLearnerParam(id = "knots", default = 10L, lower = 1L), # determine the number of knots of splines, does not matter once there is sufficient number of knots, 30,40, 50 for example
-      makeIntegerLearnerParam(id = "degree", default = 3L, lower = 1L), # degree of the b-spline
-      makeIntegerLearnerParam(id = "differences", default = 1L, lower = 1L), # degree of the penalty
-      makeLogicalLearnerParam(id = "bsignal.check.ident", default = FALSE, tunable = FALSE) # identifiability check by testing matrix degeneracy
->>>>>>> b186ba03
     ),
     properties = c("numerics", "functionals"),
     name = "Functional linear array regression boosting",
@@ -51,64 +44,8 @@
     custom.family = custom.family.definition
   )
   ctrl = learnerArgsToControl(mboost::boost_control, mstop, nu)
-<<<<<<< HEAD
   hh = getFDboostFormulaMat(.task, knots = knots, df = df, bsignal.check.ident = bsignal.check.ident, degree = degree, differences = differences)
   FDboost::FDboost(formula = hh$form, timeformula = ~bols(1), data = hh$mat.list, control = ctrl, family = family)  # for scalar on function regression, the time formula is always ~bols(1)
-=======
-
-  suppressMessages({
-    d = getTaskData(.task, functionals.as = "dfcols")
-  })
-  m = getTaskData(.task, functionals.as = "matrix")
-  tn = getTaskTargetNames(.task)
-
-  formula.terms = namedList()
-  mat.list = namedList(getTaskFeatureNames(.task))
-
-  # Treat functional covariates
-  if (hasFunctionalFeatures(m)) {
-    fdns = colnames(getFunctionalFeatures(m))
-    # later on, the grid elements in mat.list should have suffix ".grid"
-    fdg = namedList(fdns)
-    fd.grids = lapply(fdns, function(name) seq_len(ncol(m[, name])))
-    names(fd.grids) = fdns
-    fdg = setNames(fd.grids, stri_paste(fdns, ".grid"))
-    # setup mat.list: for each func covar we add its data matrix and its grid. and once the target col
-    # also setup charvec of formula terms for func covars
-    mat.list = namedList(fdns)
-    # formula.terms = setNames(character(length = fdns))
-    formula.terms = namedList(fdns)
-    # for each functional covariate
-    for (fdn in fdns) {
-      # ... create a corresponding grid name
-      gn = stri_paste(fdn, ".grid")
-      # ... extract the corresponding original data into a list of matrices
-      mat.list[[fdn]] = m[, fdn]
-      # ... create a formula item
-      formula.terms[fdn] = sprintf("bsignal(%s, %s, knots = %i, df = %f, degree = %i, differences = %i, check.ident = %s)",
-        fdn, gn, knots, df, degree, differences, bsignal.check.ident)
-    }
-    # add grid names
-    mat.list = c(mat.list, fdg)
-  } else {
-    fdns = NULL
-  }
-
-  # Add formula to each scalar covariate, if there is no scalar covariate, this fd.scalars will be empty
-  for (fsn in setdiff(colnames(m), c(fdns, tn))) {
-    mat.list[[fsn]] = as.vector(as.matrix(d[, fsn, drop = FALSE]))
-    formula.terms[fsn] = sprintf("bbs(%s, knots = %i, df = %f, degree = %i, differences = %i)",
-      fsn, knots, df, degree, differences)
-  }
-
-
-  # add target names
-  mat.list[[tn]] = d[, tn]
-
-  # Create the formula and train the model
-  form = as.formula(sprintf("%s ~ %s", tn, collapse(unlist(formula.terms), "+")))
-  FDboost::FDboost(formula = form, timeformula = ~ bols(1), data = mat.list, control = ctrl, family = family)
->>>>>>> b186ba03
 }
 
 #' @export
