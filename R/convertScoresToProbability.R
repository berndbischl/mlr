#' @title Convert anomaly scores to probability estimates.
#'
#' @description Convert anomaly scores to probability estimates with the sigmoid function (calibration function) 1 / (1 + exp(-(A + B * score))). The higher the probability estimate the more likely the observation belongs to the normal class.
#'
#' @param anomaly.score a numeric vector of anomaly scores.
#' @param param a vector of values for the parameter A and B of the sigmoid function.
#' Default ist A = 0 and B = 1
#' @return [\code{vector}] with probabilities as entries.
#' @export
#' @references Gao, Jing, and Pang-Ning Tan. "Converting output scores from outlier detection algorithms into probability estimates." Data Mining, 2006. ICDM'06. Sixth International Conference on. IEEE, 2006.
#' @examples
#'
#' Data = oneclass2d.task$env$data # getTaskData(oneclass2d.task)
#' svm.model = e1071::svm(Data[,1:2], y = NULL, type = 'one-classification',
#' kernel = "radial", nu = 0.05)
#  svm.pred = predict(svm.model, Data[,1:2])
#' dv = svm.model$decision.values
#' prob = convertingScoresToProbability(dv, param = c(0, 1))$probability
#' o = order(prob)
#' col = factor(Data$Target, levels = c("Normal", "Anomaly"), labels =  c("black", "red"))
#' plot(1:length(prob), prob[o], col = col[o])

convertingScoresToProbability = function(anomaly.score, param = NULL){

<<<<<<< HEAD
  assertChoice(optim.method, c("glm", "trust region", "BFGS", "Newton"))
=======
>>>>>>> b187d960
  f = anomaly.score
  list = list()

  if (is.null(param)) {
    param = c(B = 0, A = 1)
    messagef("Starting parameter values are missing.
      For calibration using sigmoid function the default is: \n A = 1, B = 0")
  }
  if (length(param) != 2) {
    stop("Too little/many starting parameters for optimization.")
  }

  # probability for outlier given the scores
  prob.outlier = function(p, score) {
    1 / (1 + exp(-p[2] * score - p[1]))
  }
<<<<<<< HEAD
  if (optim.method == "glm") {
    repeat {
      pold = p
      t =  prob.outlier(p, f)
      # minimizing negative likelihood with glm
      df = data.frame(t,f)
      colnames(df) = c("y","x")
      mod = glm(y ~ x, family = quasibinomial(link = "logit"), data = df)

      p = coef(mod)

      # check if pnew is converging
      diff = abs(p - pold)
      if ( diff[1] < 1e-4 && diff[2] < 1e-4) {
        list$p = p
        list$probability = prob.outlier(p, f)
        break
      }
    }
  } else if (optim.method == "trust region") {
    repeat {
      pold = p
      t =  prob.outlier(p, f)
      # LL negative log likelihood
      LL = function(p) { t((1-t)) %*% (p[2] * f + p[1])
        + sum.help %*% log(1 + exp(-p[2] * f - p[1])) }
      # first derivative for A and B
      gA = function(p) { t(f) %*% ( (1-t) - (exp(-p[2] * f - p[1]) / (1 + exp(-p[2] * f - p[1])))) }
      gB = function(p) { sum.help %*% ((1-t) - (exp(-p[2] * f - p[1]) / (1 + exp(-p[2]*f - p[1])))) }
      g = function(p) {
        c(gA(p), gB(p))
      }

      optim = trustOptim::trust.optim(p, fn = LL, gr = g,  method = "BFGS",
        control = list(report.level = 0, maxit = max.iter))

      p = optim$solution

      # check if p is converging
      diff = abs(p - pold)
      if ( diff[1] < 1e-4 && diff[2] < 1e-4) {
        list$p = p
        list$probability = prob.outlier(p, f)
        break
      }
    }
  } else if (optim.method == "Newton") {
    while (loop) {
      label = ifelse(p[2] * f + p[1] > 0, 1, -1) # real labels in paper 1, -1
      prior = table(label)
      prior1 = prior[names(prior) == "1"]
      prior1 = ifelse(names(prior) %in% 1, prior1, 0)
      prior0 = prior[names(prior) == "-1"]
      prior0 = ifelse(names(prior) %in% -1, prior0, 0)

      pnew = newton.optim(p = p, deci = f, label = label, prior1, prior0)
      diff = sum(abs(pnew - p))

      if ( diff > 1e-2) {
        loop = TRUE
        p = pnew
      } else {
        loop = FALSE
        list$p = pnew
        list$probability = prob.outlier(pnew, f)
      }
    }
  }
  #return(probability)
  return(list)
}




newton.optim = function(p, deci, label, prior1, prior0, maxiter = 100, minstep = 1e-10, sigma = 1e-12) {
  # Construct initial values:
  # target support in array t
  # initial function value in fval
  hiTarget = (prior1 + 1) / (prior1 + 2)
  loTarget = 1 / (prior0 + 2)
  len = prior1 + prior0 # total number of data
  t = c()

  for (i in 1:len) {
    if(label[i] > 0) t[i] = hiTarget
    else t[i] = loTarget
  }

  A = 0
  B = log( (prior0 + 1) / (prior1 + 1) )
  fval = 0
  for (i in 1:len) {
    fApB = deci[i] * A + B
    if (fApB >= 0) fval = fval + t[i] * fApB + log(1 + exp(-fApB))
    else fval = fval + (t[i]-1) * fApB + log(1 + exp(fApB))
  }

  for (it in 1:maxiter) {
    # Update Gradient and Hessian (use H' = H + sigma * I)
    h11 = h22 = sigma
    h21 = g1 = g2 = 0
    for (i in 1:len) {
      fApB = deci[i] * A + B
      if (fApB >= 0) {
        p = exp(-fApB) / (1.0 + exp(-fApB))
        q = 1.0 / (1.0 + exp(-fApB))
      } else {
        p = 1.0 / (1.0 + exp(fApB))
        q = exp(fApB) / (1.0 + exp(fApB))
      }
      d2 = p * q
      h11 = h11 + deci[i] * deci[i] * d2
      h22 = h22 + d2
      h21 = h21 + deci[i] * d2
      d1 = t[i] - p
      g1 = g1 + deci[i] * d1
      g2 = g2 + d1
    }
    if (abs(g1) < 1e-5 && abs(g2) < 1e-5) break #stopping criteria

    # Compute modified Newton directions/ finding newton direction
    det = h11 * h22 - h21 * h21
    dA = -(h22 * g1 - h21 * g2) / det
    dB = -(-h21 * g1 + h11 * g2) / det
    gd = g1 * dA + g2 * dB

    # line search
    stepsize = 1
    while (stepsize >= minstep) { #Line search
      newA = A + stepsize * dA
      newB = B + stepsize * dB
      newf = 0
      for (i in 1:len) {
        fApB = deci[i] * newA + newB
        if (fApB >= 0) newf = newf + t[i] * fApB + log(1 + exp(-fApB))
        else newf = newf + (t[i] - 1) * fApB + log(1 + exp(fApB))
      }
      if (newf < fval + 0.0001 * stepsize * gd) {
        A = newA
        B = newB
        fval = newf
        break #Sufficient decrease satisfied
      } else
        stepsize = stepsize / 2
    }
    if (stepsize < minstep){
      message("Line search fails")
      break
    }
  }
  if (it >= maxiter-1) {
    message("Reaching maximum iterations")
  }
  return(c(A,B))
}
=======

  list$p = param
  list$probability = prob.outlier(param, f)
  list
}
>>>>>>> b187d960
<|MERGE_RESOLUTION|>--- conflicted
+++ resolved
@@ -22,10 +22,6 @@
 
 convertingScoresToProbability = function(anomaly.score, param = NULL){
 
-<<<<<<< HEAD
-  assertChoice(optim.method, c("glm", "trust region", "BFGS", "Newton"))
-=======
->>>>>>> b187d960
   f = anomaly.score
   list = list()
 
@@ -42,167 +38,7 @@
   prob.outlier = function(p, score) {
     1 / (1 + exp(-p[2] * score - p[1]))
   }
-<<<<<<< HEAD
-  if (optim.method == "glm") {
-    repeat {
-      pold = p
-      t =  prob.outlier(p, f)
-      # minimizing negative likelihood with glm
-      df = data.frame(t,f)
-      colnames(df) = c("y","x")
-      mod = glm(y ~ x, family = quasibinomial(link = "logit"), data = df)
-
-      p = coef(mod)
-
-      # check if pnew is converging
-      diff = abs(p - pold)
-      if ( diff[1] < 1e-4 && diff[2] < 1e-4) {
-        list$p = p
-        list$probability = prob.outlier(p, f)
-        break
-      }
-    }
-  } else if (optim.method == "trust region") {
-    repeat {
-      pold = p
-      t =  prob.outlier(p, f)
-      # LL negative log likelihood
-      LL = function(p) { t((1-t)) %*% (p[2] * f + p[1])
-        + sum.help %*% log(1 + exp(-p[2] * f - p[1])) }
-      # first derivative for A and B
-      gA = function(p) { t(f) %*% ( (1-t) - (exp(-p[2] * f - p[1]) / (1 + exp(-p[2] * f - p[1])))) }
-      gB = function(p) { sum.help %*% ((1-t) - (exp(-p[2] * f - p[1]) / (1 + exp(-p[2]*f - p[1])))) }
-      g = function(p) {
-        c(gA(p), gB(p))
-      }
-
-      optim = trustOptim::trust.optim(p, fn = LL, gr = g,  method = "BFGS",
-        control = list(report.level = 0, maxit = max.iter))
-
-      p = optim$solution
-
-      # check if p is converging
-      diff = abs(p - pold)
-      if ( diff[1] < 1e-4 && diff[2] < 1e-4) {
-        list$p = p
-        list$probability = prob.outlier(p, f)
-        break
-      }
-    }
-  } else if (optim.method == "Newton") {
-    while (loop) {
-      label = ifelse(p[2] * f + p[1] > 0, 1, -1) # real labels in paper 1, -1
-      prior = table(label)
-      prior1 = prior[names(prior) == "1"]
-      prior1 = ifelse(names(prior) %in% 1, prior1, 0)
-      prior0 = prior[names(prior) == "-1"]
-      prior0 = ifelse(names(prior) %in% -1, prior0, 0)
-
-      pnew = newton.optim(p = p, deci = f, label = label, prior1, prior0)
-      diff = sum(abs(pnew - p))
-
-      if ( diff > 1e-2) {
-        loop = TRUE
-        p = pnew
-      } else {
-        loop = FALSE
-        list$p = pnew
-        list$probability = prob.outlier(pnew, f)
-      }
-    }
-  }
-  #return(probability)
-  return(list)
-}
-
-
-
-
-newton.optim = function(p, deci, label, prior1, prior0, maxiter = 100, minstep = 1e-10, sigma = 1e-12) {
-  # Construct initial values:
-  # target support in array t
-  # initial function value in fval
-  hiTarget = (prior1 + 1) / (prior1 + 2)
-  loTarget = 1 / (prior0 + 2)
-  len = prior1 + prior0 # total number of data
-  t = c()
-
-  for (i in 1:len) {
-    if(label[i] > 0) t[i] = hiTarget
-    else t[i] = loTarget
-  }
-
-  A = 0
-  B = log( (prior0 + 1) / (prior1 + 1) )
-  fval = 0
-  for (i in 1:len) {
-    fApB = deci[i] * A + B
-    if (fApB >= 0) fval = fval + t[i] * fApB + log(1 + exp(-fApB))
-    else fval = fval + (t[i]-1) * fApB + log(1 + exp(fApB))
-  }
-
-  for (it in 1:maxiter) {
-    # Update Gradient and Hessian (use H' = H + sigma * I)
-    h11 = h22 = sigma
-    h21 = g1 = g2 = 0
-    for (i in 1:len) {
-      fApB = deci[i] * A + B
-      if (fApB >= 0) {
-        p = exp(-fApB) / (1.0 + exp(-fApB))
-        q = 1.0 / (1.0 + exp(-fApB))
-      } else {
-        p = 1.0 / (1.0 + exp(fApB))
-        q = exp(fApB) / (1.0 + exp(fApB))
-      }
-      d2 = p * q
-      h11 = h11 + deci[i] * deci[i] * d2
-      h22 = h22 + d2
-      h21 = h21 + deci[i] * d2
-      d1 = t[i] - p
-      g1 = g1 + deci[i] * d1
-      g2 = g2 + d1
-    }
-    if (abs(g1) < 1e-5 && abs(g2) < 1e-5) break #stopping criteria
-
-    # Compute modified Newton directions/ finding newton direction
-    det = h11 * h22 - h21 * h21
-    dA = -(h22 * g1 - h21 * g2) / det
-    dB = -(-h21 * g1 + h11 * g2) / det
-    gd = g1 * dA + g2 * dB
-
-    # line search
-    stepsize = 1
-    while (stepsize >= minstep) { #Line search
-      newA = A + stepsize * dA
-      newB = B + stepsize * dB
-      newf = 0
-      for (i in 1:len) {
-        fApB = deci[i] * newA + newB
-        if (fApB >= 0) newf = newf + t[i] * fApB + log(1 + exp(-fApB))
-        else newf = newf + (t[i] - 1) * fApB + log(1 + exp(fApB))
-      }
-      if (newf < fval + 0.0001 * stepsize * gd) {
-        A = newA
-        B = newB
-        fval = newf
-        break #Sufficient decrease satisfied
-      } else
-        stepsize = stepsize / 2
-    }
-    if (stepsize < minstep){
-      message("Line search fails")
-      break
-    }
-  }
-  if (it >= maxiter-1) {
-    message("Reaching maximum iterations")
-  }
-  return(c(A,B))
-}
-=======
-
   list$p = param
   list$probability = prob.outlier(param, f)
   list
-}
->>>>>>> b187d960
+}