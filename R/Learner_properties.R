--- conflicted
+++ resolved
@@ -61,20 +61,8 @@
   hasLearnerProperties(learner, props)
 }
 
-<<<<<<< HEAD
-getSupportedLearnerProperties = function(type = NA_character_) {
-  p = list(
-    classif    = c("numerics", "factors", "ordered", "missings", "weights", "prob", "oneclass", "twoclass", "multiclass", "class.weights", "featimp"),
-    multilabel = c("numerics", "factors", "ordered", "missings", "weights", "prob", "oneclass", "twoclass", "multiclass"),
-    regr       = c("numerics", "factors", "ordered", "missings", "weights", "se", "featimp"),
-    cluster    = c("numerics", "factors", "ordered", "missings", "weights", "prob"),
-    surv       = c("numerics", "factors", "ordered", "missings", "weights", "prob", "lcens", "rcens", "icens", "featimp"),
-    costsens   = c("numerics", "factors", "ordered", "missings", "weights", "prob", "twoclass", "multiclass")
-  )
-  if (is.na(type))
-    unique(unlist(p))
-  else
-    p[[type]]
+getSupportedLearnerProperties = function(type = "any") {
+  mlr$learner.properties[[type]]
 }
 
 #' @param obj [\code{\link{Learner}} | \code{character(1)}]\cr
@@ -83,8 +71,4 @@
 #' @export
 hasExpression.Learner = function(obj) {
   any(hasExpression(obj$par.set)) || any(vlapply(obj$par.vals, is.expression))
-=======
-getSupportedLearnerProperties = function(type = "any") {
-  mlr$learner.properties[[type]]
->>>>>>> c81a773d
 }