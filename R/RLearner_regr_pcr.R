--- conflicted
+++ resolved
@@ -21,13 +21,8 @@
   )
 }
 
-<<<<<<< HEAD
-#' @S3method trainLearner regr.pcr
-trainLearner.regr.pcr = function(.learner, .task, .subset, .weights = NULL,  ...) {
-=======
 #' @export
 trainLearner.regr.pcr = function(.learner, .task, .subset, .weights,  ...) {
->>>>>>> f885d31d
   f = getTaskFormula(.task)
   pcr(f, data=getTaskData(.task, .subset), ...)
 }
