#' @title Predict new data.
#'
#' @description
#' Predict the target variable of new data using a fitted model.
#' What is stored exactly in the [\code{\link{Prediction}}] object depends
#' on the \code{predict.type} setting of the \code{\link{Learner}}.
#' If \code{predict.type} was set to \dQuote{prob} probability thresholding
#' can be done calling the \code{\link{setThreshold}} function on the
#' prediction object.
#'
#' The row names of the input \code{task} or \code{newdata} are preserved in the output.
#'
#' @param object [\code{\link{WrappedModel}}]\cr
#'   Wrapped model, result of \code{\link{train}}.
#' @param task [\code{\link{Task}}]\cr
#'   The task. If this is passed, data from this task is predicted.
#' @param newdata [\code{data.frame}]\cr
#'   New observations which should be predicted.
#'   Pass this alternatively instead of \code{task}.
#' @template arg_subset
#' @param ... [any]\cr
#'   Currently ignored.
#' @return [\code{\link{Prediction}}].
#' @family predict
#' @export
#' @examples
#' # train and predict
#' train.set = seq(1, 150, 2)
#' test.set = seq(2, 150, 2)
#' model = train("classif.lda", iris.task, subset = train.set)
#' p = predict(model, newdata = iris, subset = test.set)
#' print(p)
#' predict(model, task = iris.task, subset = test.set)
#'
#' # predict now probabiliies instead of class labels
#' lrn = makeLearner("classif.lda", predict.type = "prob")
#' model = train(lrn, iris.task, subset = train.set)
#' p = predict(model, task = iris.task, subset = test.set)
#' print(p)
#' getPredictionProbabilities(p)
predict.WrappedModel = function(object, task, newdata, subset = NULL, ...) {
  if (!xor(missing(task), missing(newdata)))
    stop("Pass either a task object or a newdata data.frame to predict, but not both!")
  assertClass(object, classes = "WrappedModel")
  model = object
  learner = model$learner
  td = model$task.desc

  # FIXME: cleanup if cases
  if (missing(newdata)) {
    assertClass(task, classes = "Task")
    size = getTaskSize(task)
  } else {
    assertDataFrame(newdata, min.rows = 1L)
    if (class(newdata)[1] != "data.frame") {
      warningf("Provided data for prediction is not a pure data.frame but from class %s, hence it will be converted.",  class(newdata)[1])
      newdata = as.data.frame(newdata)
    }
    size = nrow(newdata)
  }
  subset = checkTaskSubset(subset, size)

  if (missing(newdata)) {
    # if learner does not support functional, we convert to df cols
    if (hasLearnerProperties(object$learner, "functionals") ||
      hasLearnerProperties(object$learner, "single.functional")) {
      newdata = getTaskData(task, subset, functionals.as = "matrix")
    } else {
      newdata = getTaskData(task, subset, functionals.as = "dfcols")
    }
  } else {
    newdata = newdata[subset, , drop = FALSE]
  }

  # if we saved a model and loaded it later just for prediction this is necessary
  requireLearnerPackages(learner)
  t.col = match(td$target, colnames(newdata))

  # get truth and drop target col, if target in newdata
  if (!all(is.na(t.col))) {
    if (length(t.col) > 1L && anyMissing(t.col))
      stop("Some but not all target columns found in data")
    truth = newdata[, t.col, drop = TRUE]
    if (is.list(truth))
      truth = data.frame(truth)
    newdata = newdata[, -t.col, drop = FALSE]
  } else {
    truth = NULL
  }

  error = NA_character_
  # default to NULL error dump
  dump = NULL
  # was there an error in building the model? --> return NAs
  if (isFailureModel(model)) {
    p = predictFailureModel(model, newdata)
    time.predict = NA_real_
    dump = getFailureModelDump(model)
  } else {
    #FIXME: this copies newdata
    pars = list(
      .learner = learner,
      .model = model,
      .newdata = newdata
    )
    pars = c(pars, getHyperPars(learner, c("predict", "both")))
    debug.seed = getMlrOption("debug.seed", NULL)
    if (!is.null(debug.seed))
      set.seed(debug.seed)
    opts = getLearnerOptions(learner, c("show.learner.output", "on.learner.error", "on.learner.warning", "on.error.dump"))
    fun1 = if (opts$show.learner.output) identity else capture.output
    fun2 = if (opts$on.learner.error == "stop") identity else function(x) try(x, silent = TRUE)
    fun3 = if (opts$on.learner.error == "stop" || !opts$on.error.dump) identity else function(x) {
        withCallingHandlers(x, error = function(c) utils::dump.frames())
      }
    if (opts$on.learner.warning == "quiet") {
      old.warn.opt = getOption("warn")
      on.exit(options(warn = old.warn.opt))
      options(warn = -1L)
    }
    time.predict = measureTime(fun1({p = fun2(fun3(do.call(predictLearner2, pars)))}))

    # remove NAs in p (occurs if model inherits "lm" and misses factor levels in train)
    if (model$learner$fix.factors.prediction == TRUE &&
        any(is.na(p))) {
<<<<<<< HEAD
      if (is.factor(p)) {
        p = p[-which(p %in% NA)]
      } else {
        p = p[-which(p %in% NA), ]
=======
      ind.not.na = !is.na(p)
      if (is.factor(p)) {
        p = p[ind.not.na]
      } else {
        p = p[ind.not.na, ]
>>>>>>> bac65333
      }
      truth = truth[-index.na]
      newdata = newdata[-index.na, ]
    }

    # was there an error during prediction?
    if (is.error(p)) {
      if (opts$on.learner.error == "warn")
        warningf("Could not predict with learner %s: %s", learner$id, as.character(p))
      error = as.character(p)
      p = predictFailureModel(model, newdata)
      time.predict = NA_real_
      if (opts$on.error.dump) {
        dump = addClasses(get("last.dump", envir = .GlobalEnv), "mlr.dump")
      }
    }
  }
  if (missing(task)) {
    ids = NULL
  } else {
    if (model$learner$fix.factors.prediction == TRUE) {
      ids = newdata
    } else {
      ids = subset
    }
  }
  makePrediction(task.desc = td, row.names = rownames(newdata), id = ids, truth = truth,
    predict.type = learner$predict.type, predict.threshold = learner$predict.threshold, y = p, time = time.predict, error = error, dump = dump)
}<|MERGE_RESOLUTION|>--- conflicted
+++ resolved
@@ -123,21 +123,13 @@
     # remove NAs in p (occurs if model inherits "lm" and misses factor levels in train)
     if (model$learner$fix.factors.prediction == TRUE &&
         any(is.na(p))) {
-<<<<<<< HEAD
       if (is.factor(p)) {
         p = p[-which(p %in% NA)]
       } else {
         p = p[-which(p %in% NA), ]
-=======
-      ind.not.na = !is.na(p)
-      if (is.factor(p)) {
-        p = p[ind.not.na]
-      } else {
-        p = p[ind.not.na, ]
->>>>>>> bac65333
       }
-      truth = truth[-index.na]
-      newdata = newdata[-index.na, ]
+      truth = truth[-which(p %in% NA)]
+      newdata = newdata[-which(p %in% NA), ]
     }
 
     # was there an error during prediction?
