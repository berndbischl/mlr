#' @export
#' @rdname Task
makeClassifTask = function(id = deparse(substitute(data)), data, target, weights = NULL, blocking = NULL, positive = NA_character_, fixup.data = "warn", check.data = TRUE, formula = NULL) {
  assertString(id)
  assertDataFrame(data)
  assertString(target)
  # some code on cran passed stuff like positive=1, we can live with the convert here
  if (isScalarNumeric(positive))
    positive = as.character(positive)
  assertString(positive, na.ok = TRUE)
  assertChoice(fixup.data, choices = c("no", "quiet", "warn"))
  assertFlag(check.data)

  if (fixup.data != "no") {
    x = data[[target]]
    if (is.character(x) || is.logical(x) || is.integer(x)) {
      data[[target]] = as.factor(x)
    } else if (is.factor(x) && fixup.data == "warn" && hasEmptyLevels(x)) {
      warningf("Target column '%s' contains empty factor levels", target)
      data[[target]] = droplevels(x)
    }
  }
  task = makeSupervisedTask("classif", data, target, weights, blocking, fixup.data = fixup.data, check.data = check.data)

  if (check.data) {
    assertFactor(data[[target]], any.missing = FALSE, empty.levels.ok = FALSE, .var.name = target)
  }

<<<<<<< HEAD
  task$task.desc = makeTaskDesc.ClassifTask(task, id, target, positive, formula = formula)
  addClasses(task, "ClassifTask")
}

makeTaskDesc.ClassifTask = function(task, id, target, positive, formula = NULL) {
  levs = levels(task$env$data[[target]])
=======
  task$task.desc = makeClassifTaskDesc(id, data, target, weights, blocking, positive)
  addClasses(task, "ClassifTask")
}

makeClassifTaskDesc = function(id, data, target, weights, blocking, positive) {
  levs = levels(data[[target]])
>>>>>>> d6a62b7b
  m = length(levs)
  if (is.na(positive)) {
    if (m <= 2L)
      positive = levs[1L]
  } else {
    if (m > 2L)
      stop("Cannot set a positive class for a multiclass problem!")
    assertChoice(positive, choices = levs)
  }
<<<<<<< HEAD
  td = makeTaskDescInternal(task, "classif", id, target, formula)
=======
  td = makeTaskDescInternal("classif", id, data, target, weights, blocking)
>>>>>>> d6a62b7b
  td$class.levels = levs
  td$positive = positive
  td$negative = NA_character_
  if (length(td$class.levels) == 1L)
    td$negative = stri_paste("not_", positive)
  else if (length(td$class.levels) == 2L)
    td$negative = setdiff(td$class.levels, positive)
  return(addClasses(td, c("ClassifTaskDesc", "SupervisedTaskDesc")))
}

#' @export
print.ClassifTask = function(x, ...) {
  # remove 1st newline
  di = printToChar(table(getTaskTargets(x)), collapse = NULL)[-1L]
  m = length(x$task.desc$class.levels)
  print.SupervisedTask(x)
  catf("Classes: %i", m)
  catf(collapse(di, "\n"))
  catf("Positive class: %s", x$task.desc$positive)
}<|MERGE_RESOLUTION|>--- conflicted
+++ resolved
@@ -26,22 +26,10 @@
     assertFactor(data[[target]], any.missing = FALSE, empty.levels.ok = FALSE, .var.name = target)
   }
 
-<<<<<<< HEAD
-  task$task.desc = makeTaskDesc.ClassifTask(task, id, target, positive, formula = formula)
-  addClasses(task, "ClassifTask")
+  task$task.desc = makeClassifTaskDesc(id, data, target, weights, blocking, positive, formula = formula)  addClasses(task, "ClassifTask")
 }
 
-makeTaskDesc.ClassifTask = function(task, id, target, positive, formula = NULL) {
-  levs = levels(task$env$data[[target]])
-=======
-  task$task.desc = makeClassifTaskDesc(id, data, target, weights, blocking, positive)
-  addClasses(task, "ClassifTask")
-}
-
-makeClassifTaskDesc = function(id, data, target, weights, blocking, positive) {
-  levs = levels(data[[target]])
->>>>>>> d6a62b7b
-  m = length(levs)
+makeClassifTaskDesc = function(id, data, target, weights, blocking, positive, formula = NULL) {  m = length(levs)
   if (is.na(positive)) {
     if (m <= 2L)
       positive = levs[1L]
@@ -50,12 +38,7 @@
       stop("Cannot set a positive class for a multiclass problem!")
     assertChoice(positive, choices = levs)
   }
-<<<<<<< HEAD
-  td = makeTaskDescInternal(task, "classif", id, target, formula)
-=======
-  td = makeTaskDescInternal("classif", id, data, target, weights, blocking)
->>>>>>> d6a62b7b
-  td$class.levels = levs
+  td = makeTaskDescInternal("classif", id, data, target, weights, blocking, formula = formula)  td$class.levels = levs
   td$positive = positive
   td$negative = NA_character_
   if (length(td$class.levels) == 1L)
