#' @export
makeRLearner.classif.JRip = function() {
  makeRLearnerClassif(
    cl = "classif.JRip",
    package = "RWeka",
    par.set = makeParamSet(
      makeIntegerLearnerParam(id="F", default=3L, lower=2L),
      makeNumericLearnerParam(id="N", default=2, lower=0),
      makeIntegerLearnerParam(id="O", default=2L, lower=1L),
      makeLogicalLearnerParam(id="E", default=FALSE),
      makeLogicalLearnerParam(id="P", default=FALSE)
    ),
    oneclass = FALSE,
    twoclass = TRUE,
    multiclass = TRUE,
    missings = TRUE,
    numerics = TRUE,
    factors = TRUE,
    prob = TRUE,
    weights = FALSE
  )
}

<<<<<<< HEAD
#' @S3method trainLearner classif.JRip
trainLearner.classif.JRip = function(.learner, .task, .subset, .weights = NULL,  ...) {
=======
#' @export
trainLearner.classif.JRip = function(.learner, .task, .subset, .weights,  ...) {
>>>>>>> f885d31d
  f = getTaskFormula(.task)
  ctrl = Weka_control(..., S=as.integer(runif(1, min=-.Machine$integer.max, max=.Machine$integer.max)))
  JRip(f, data=getTaskData(.task, .subset), control=ctrl, na.action=na.pass)
}

#' @export
predictLearner.classif.JRip = function(.learner, .model, .newdata, ...) {
  type = switch(.learner$predict.type, prob="prob", "class")
  predict(.model$learner.model, newdata=.newdata, type=type, ...)
}<|MERGE_RESOLUTION|>--- conflicted
+++ resolved
@@ -21,13 +21,8 @@
   )
 }
 
-<<<<<<< HEAD
-#' @S3method trainLearner classif.JRip
-trainLearner.classif.JRip = function(.learner, .task, .subset, .weights = NULL,  ...) {
-=======
 #' @export
 trainLearner.classif.JRip = function(.learner, .task, .subset, .weights,  ...) {
->>>>>>> f885d31d
   f = getTaskFormula(.task)
   ctrl = Weka_control(..., S=as.integer(runif(1, min=-.Machine$integer.max, max=.Machine$integer.max)))
   JRip(f, data=getTaskData(.task, .subset), control=ctrl, na.action=na.pass)
