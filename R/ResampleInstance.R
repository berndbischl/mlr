#' Instantiates a resampling strategy object.
#'
#' This class encapsulates training and test sets generated from the data set for a number
#' of iterations. It mainly stores a set of integer vectors indicating the training and
#' test examples for each iteration.
#'
#' Object slots:
#' \describe{
#' \item{desc ([ResampleDesc])}{See argument.}
#' \item{size (`integer(1)`)}{See argument.}
#' \item{train.inds (list of [integer])}{List of of training indices for all iterations.}
#' \item{test.inds (list of [integer])}{List of of test indices for all iterations.}
#' \item{group ([factor])}{Optional grouping of resampling iterations. This encodes whether
#'   specfic iterations 'belong together' (e.g. repeated CV), and it can later be used to
#'   aggregate performance values accordingly. Default is 'factor()'.}
#' }
#'
#' @param desc ([ResampleDesc] | `character(1)`)\cr
#'   Resampling description object or name of resampling strategy.
<<<<<<< HEAD
#'   In the latter case \code{\link{makeResampleDesc}} will be called internally on the string.
#' @param task [\code{\link{Task}}]\cr
#'   Data of task to resample from. Must be supplied for methods with prefix \dQuote{OC}.
#'   Prefer to pass this instead of \code{size}.
#' @param size [\code{\link{integer}}]\cr
=======
#'   In the latter case [makeResampleDesc] will be called internally on the string.
#' @param task ([Task])\cr
#'   Data of task to resample from.
#'   Prefer to pass this instead of `size`.
#' @param size ([integer])\cr
>>>>>>> 9cc524f9
#'   Size of the data set to resample.
#'   Can be used instead of `task`.
#' @param ... (any)\cr
#'   Passed down to [makeResampleDesc] in case
#'   you passed a string in `desc`.
#'   Otherwise ignored.
#' @return ([ResampleInstance]).
#' @family resample
#' @export
#' @aliases ResampleInstance
#' @examples
#' rdesc = makeResampleDesc("Bootstrap", iters = 10)
#' rin = makeResampleInstance(rdesc, task = iris.task)
#'
#' rdesc = makeResampleDesc("CV", iters = 50)
#' rin = makeResampleInstance(rdesc, size = nrow(iris))
#'
#' rin = makeResampleInstance("CV", iters = 10, task = iris.task)
makeResampleInstance = function(desc, task, size, ...) {
  assert(checkClass(desc, "ResampleDesc"), checkString(desc))
  if (is.character(desc))
    desc = makeResampleDesc(desc, ...)
  if (grepl("oneclass", desc$id)) {
    if (missing(task)) stop("For resampling for oneclass-classification 'task' must be supplied")
  } else if (!xor(missing(task), missing(size)) && missing(coords)) {
    stop("One of 'size', 'task' or 'coords' must be supplied")
  }
  if (!missing(task)) {
    assertClass(task, classes = "Task")
    size = getTaskSize(task)
    blocking = task$blocking
  } else {
    task = NULL
    blocking = factor()
  }
  if (!missing(size))
    size = asCount(size)

  if (length(blocking) && desc$stratify)
    stop("Blocking can currently not be mixed with stratification in resampling!")

  if (length(blocking)) {
    if (is.null(task))
      stop("Blocking always needs the task!")
    levs = levels(blocking)
    size2 = length(levs)
    # create instance for blocks
    inst = instantiateResampleInstance(desc, size2, task)
    # now exchange block indices with indices of elements of this block and shuffle
    inst$train.inds = lapply(inst$train.inds, function(i) sample(which(blocking %in% levs[i])))
    ti = sample(size)
    inst$test.inds = lapply(inst$train.inds, function(x) setdiff(ti, x))
    inst$size = size
  } else if (desc$stratify || !is.null(desc$stratify.cols)) {
    if (is.null(task))
      stop("Stratification always needs the task!")
    if (desc$stratify) {
      td = getTaskDesc(task)
      stratify.cols = switch(td$type,
        "oneclass" = getTaskTargetNames(task),
        "classif" = getTaskTargetNames(task),
        "surv" = getTaskTargetNames(task)[2L],
        stopf("Stratification for tasks of type '%s' not supported", td$type))
    } else {
      stratify.cols = desc$stratify.cols
    }

    cn = c(getTaskFeatureNames(task), getTaskTargetNames(task))
    i = which(stratify.cols %nin% cn)
    if (length(i) > 0L)
      stopf("Columns specified for stratification, but not present in task: %s", collapse(stratify.cols[i]))
    index = getTaskData(task, features = stratify.cols, target.extra = FALSE)[stratify.cols]
    if (any(vlapply(index, is.numeric)))
      stop("Stratification on numeric variables not possible")

    # make list with each list element is a class
    grp = tapply(seq_row(index), index, simplify = FALSE)
    grp = unname(split(seq_row(index), grp))

    # resample on every class
    train.inds = vector("list", length(grp))
    test.inds = vector("list", length(grp))
    for (i in seq_along(grp)) {
      ci = grp[[i]]
      if (length(ci)) {
        inst = instantiateResampleInstance(desc, length(ci), task)
        train.inds[[i]] = lapply(inst$train.inds, function(j) ci[j])
        test.inds[[i]] = lapply(inst$test.inds, function(j) ci[j])
      } else {
        train.inds[[i]] = test.inds[[i]] = replicate(desc$iters, integer(0L), simplify = FALSE)
      }
    }
    inst = instantiateResampleInstance(desc, size, task)
    inst$train.inds = Reduce(function(i1, i2) Map(c, i1, i2), train.inds)
    inst$test.inds = Reduce(function(i1, i2) Map(c, i1, i2), test.inds)
  } else {
    inst = instantiateResampleInstance(desc, size, task)
  }
  return(inst)
}

makeResampleInstanceInternal = function(desc, size, train.inds, test.inds, group = factor()) {
  if (missing(test.inds) && !missing(train.inds)) {
    # shuffle data set and remove inds
    test.inds = sample(size)
    test.inds = lapply(train.inds, function(x) setdiff(test.inds, x))
  }
  if (!missing(test.inds) && missing(train.inds)) {
    # shuffle data set and remove inds
    train.inds = sample(size)
    train.inds = lapply(test.inds, function(x) setdiff(train.inds, x))
  }

  makeS3Obj("ResampleInstance",
    desc = desc,
    size = size,
    train.inds = train.inds,
    test.inds = test.inds,
    group = group
  )
}

#' @export
print.ResampleInstance = function(x, ...) {
  catf("Resample instance for %i cases.", x$size)
  print(x$desc)
}<|MERGE_RESOLUTION|>--- conflicted
+++ resolved
@@ -17,19 +17,11 @@
 #'
 #' @param desc ([ResampleDesc] | `character(1)`)\cr
 #'   Resampling description object or name of resampling strategy.
-<<<<<<< HEAD
-#'   In the latter case \code{\link{makeResampleDesc}} will be called internally on the string.
-#' @param task [\code{\link{Task}}]\cr
-#'   Data of task to resample from. Must be supplied for methods with prefix \dQuote{OC}.
-#'   Prefer to pass this instead of \code{size}.
-#' @param size [\code{\link{integer}}]\cr
-=======
 #'   In the latter case [makeResampleDesc] will be called internally on the string.
 #' @param task ([Task])\cr
-#'   Data of task to resample from.
+#'   Data of task to resample from. Must be supplied for methods with prefix \dQuote{OC}.
 #'   Prefer to pass this instead of `size`.
 #' @param size ([integer])\cr
->>>>>>> 9cc524f9
 #'   Size of the data set to resample.
 #'   Can be used instead of `task`.
 #' @param ... (any)\cr
