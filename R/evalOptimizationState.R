--- conflicted
+++ resolved
@@ -96,14 +96,10 @@
   res.list = parallelMap(evalOptimizationState, dobs, states, level = level,
     more.args = list(learner = learner, task = task, resampling = resampling,
       measures = measures, par.set = par.set, bits.to.features = bits.to.features,
-<<<<<<< HEAD
       control = control, opt.path = opt.path, show.info = show.info, remove.nas = remove.nas,
       resample.fun = resample.fun))
-=======
-      control = control, opt.path = opt.path, show.info = show.info, remove.nas = remove.nas))
 
   on.error.dump = getMlrOption("on.error.dump")
->>>>>>> 915e9ae8
   # add stuff to opt.path
   for (i in seq_len(n)) {
     res = res.list[[i]]
