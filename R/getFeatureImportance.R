--- conflicted
+++ resolved
@@ -75,11 +75,7 @@
 
   makeS3Obj("FeatureImportance",
     res = imp,
-<<<<<<< HEAD
-    task.desc = object$task.desc,
-=======
     task.desc = getTaskDesc(object),
->>>>>>> 02759bea
     learner = lrn,
     measure = NA,
     contrast = NA,
