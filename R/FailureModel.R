#' @title Failure model.
#'
#' @description
#'
#' A subclass of [WrappedModel]. It is created
#' - if you set the respective option in [configureMlr] -
#' when a model internally crashed during training.
#' The model always predicts NAs.
#'
#' The if mlr option `on.error.dump` is `TRUE`, the
#' `FailureModel` contains the debug trace of the error.
#' It can be accessed with `getFailureModelDump` and
#' inspected with `debugger`.
#'
#' Its encapsulated `learner.model` is simply a string:
#' The error message that was generated when the model crashed.
#' The following code shows how to access the message.
#'
#' @name FailureModel
#' @family debug
#' @rdname FailureModel
#' @examples
#' configureMlr(on.learner.error = "warn")
#' data = iris
#' data$newfeat = 1 # will make LDA crash
#' task = makeClassifTask(data = data, target = "Species")
#' m = train("classif.lda", task) # LDA crashed, but mlr catches this
#' print(m)
#' print(m$learner.model) # the error message
#' p = predict(m, task) # this will predict NAs
#' print(p)
#' print(performance(p))
#' configureMlr(on.learner.error = "stop")
NULL

predictFailureModel = function(model, newdata) {

  lrn = model$learner
  type = lrn$type
  ptype = lrn$predict.type
  n = nrow(newdata)
  if (type == "classif") {
    levs = model$task.desc$class.levels
    res = if (ptype == "response") {
      factor(rep(NA_character_, n), levels = levs)
    } else {
      matrix(NA_real_, nrow = n, ncol = length(levs), dimnames = list(NULL, levs))
    }
  } else if (type == "regr") {
    res = if (ptype == "response") {
      rep(NA_real_, n)
    } else {
      matrix(NA_real_, nrow = n, ncol = 2L, dimnames = list(NULL, c("response", "se")))
    }
  } else if (type == "surv") {
    if (ptype == "response") {
      res = rep.int(NA_real_, n)
<<<<<<< HEAD
    else {
      preds = rep(NA_character_, n)
      probs = matrix(rep(NA_real_, n), nrow = n, ncol = 1)
      train.times = 0
      res = list(preds = preds, probs = probs, train.times = train.times)
=======
    } else {
      stop("Predict type 'prob' for survival not yet supported")
>>>>>>> c13c2b0f
    }
  } else if (type == "costsens") {
    levs = model$task.desc$class.levels
    res = factor(rep(NA_character_, n), levels = levs)
  } else if (type == "cluster") {
    res = rep(NA_character_, n)
  }
  return(res)
}

#' @export
print.FailureModel = function(x, ...) {

  print.WrappedModel(x)
  catf("Training failed: %s", getFailureModelMsg(x))
}

#' @export
isFailureModel.FailureModel = function(model) {

  return(TRUE)
}

#' @export
getFailureModelMsg.FailureModel = function(model) {

  return(as.character(model$learner.model))
}

#' @export
getFailureModelDump.FailureModel = function(model) {

  return(model$dump)
}<|MERGE_RESOLUTION|>--- conflicted
+++ resolved
@@ -55,16 +55,11 @@
   } else if (type == "surv") {
     if (ptype == "response") {
       res = rep.int(NA_real_, n)
-<<<<<<< HEAD
     else {
       preds = rep(NA_character_, n)
       probs = matrix(rep(NA_real_, n), nrow = n, ncol = 1)
       train.times = 0
       res = list(preds = preds, probs = probs, train.times = train.times)
-=======
-    } else {
-      stop("Predict type 'prob' for survival not yet supported")
->>>>>>> c13c2b0f
     }
   } else if (type == "costsens") {
     levs = model$task.desc$class.levels
