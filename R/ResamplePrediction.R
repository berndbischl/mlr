# FIXME: where does time exactly come from? only test preds?

#' Prediction from resampling.
#'
#' Contains predictions from resampling, returned (among other stuff) by function [resample].
#' Can basically be used in the same way as [Prediction], its super class.
#' The main differences are:
#' (a) The internal data.frame (member `data`) contains an additional column `iter`, specifying the iteration
#' of the resampling strategy, and and additional columns `set`, specifying whether the prediction
#' was from an observation in the \dQuote{train} or \dQuote{test} set. (b) The prediction `time` is
#' a numeric vector, its length equals the number of iterations.
#' @name ResamplePrediction
#' @rdname ResamplePrediction
#' @family resample
NULL


makeResamplePrediction = function(instance, preds.test, preds.train, task.desc) {

  tenull = sapply(preds.test, is.null)
  trnull = sapply(preds.train, is.null)
  if (any(tenull)) pr.te = preds.test[!tenull] else pr.te = preds.test
  if (any(trnull)) pr.tr = preds.train[!trnull] else pr.tr = preds.train

<<<<<<< HEAD
  data = setDF(rbind(
    rbindlist(lapply(seq_along(pr.te), function(X) cbind(pr.te[[X]]$data, iter = X, set = "test")), fill = TRUE),
    rbindlist(lapply(seq_along(pr.tr), function(X) cbind(pr.tr[[X]]$data, iter = X, set = "train")), fill = TRUE)
  ))
=======
  data = setDF(rbindlist(c(
    lapply(seq_along(pr.te), function(X) cbind(pr.te[[X]]$data, iter = X, set = "test")),
    lapply(seq_along(pr.tr), function(X) cbind(pr.tr[[X]]$data, iter = X, set = "train"))
  ), use.names = TRUE))
>>>>>>> e710dd0a

  if (!any(tenull) && instance$desc$predict %in% c("test", "both")) {
    p1 = preds.test[[1L]]
    pall = preds.test
  } else if (!any(trnull) && instance$desc$predict == "train") {
    p1 = preds.train[[1L]]
    pall = preds.train
  }


  makeS3Obj(c("ResamplePrediction", class(p1)),
    instance = instance,
    predict.type = p1$predict.type,
    data = data,
    threshold = p1$threshold,
    task.desc = task.desc,
    time = extractSubList(pall, "time")
  )
}

#' @export
print.ResamplePrediction = function(x, ...) {
  cat("Resampled Prediction for:\n")
  print(x$instance$desc)
  catf("predict.type: %s", x$predict.type)
  catf("threshold: %s", collapse(sprintf("%s=%.2f", names(x$threshold), x$threshold)))
  catf("time (mean): %.2f", mean(x$time))
  printHead(as.data.frame(x), ...)
}<|MERGE_RESOLUTION|>--- conflicted
+++ resolved
@@ -22,17 +22,10 @@
   if (any(tenull)) pr.te = preds.test[!tenull] else pr.te = preds.test
   if (any(trnull)) pr.tr = preds.train[!trnull] else pr.tr = preds.train
 
-<<<<<<< HEAD
-  data = setDF(rbind(
-    rbindlist(lapply(seq_along(pr.te), function(X) cbind(pr.te[[X]]$data, iter = X, set = "test")), fill = TRUE),
-    rbindlist(lapply(seq_along(pr.tr), function(X) cbind(pr.tr[[X]]$data, iter = X, set = "train")), fill = TRUE)
-  ))
-=======
   data = setDF(rbindlist(c(
     lapply(seq_along(pr.te), function(X) cbind(pr.te[[X]]$data, iter = X, set = "test")),
     lapply(seq_along(pr.tr), function(X) cbind(pr.tr[[X]]$data, iter = X, set = "train"))
   ), use.names = TRUE))
->>>>>>> e710dd0a
 
   if (!any(tenull) && instance$desc$predict %in% c("test", "both")) {
     p1 = preds.test[[1L]]
