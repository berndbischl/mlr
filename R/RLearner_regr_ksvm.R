#' @export
makeRLearner.regr.ksvm = function() {
  makeRLearnerRegr(
    cl = "regr.ksvm",
    package = "kernlab",
    par.set = makeParamSet(
      makeLogicalLearnerParam(id="scaled", default=TRUE),
      makeDiscreteLearnerParam(id="type", default="eps-svr", values=c("eps-svr", "nu-svr", "eps-bsvr")),
      makeDiscreteLearnerParam(id="kernel", default="rbfdot",
        values=c("vanilladot", "polydot", "rbfdot", "tanhdot", "laplacedot", "besseldot", "anovadot", "splinedot", "stringdot")),
      makeNumericLearnerParam(id="C",
        lower=0, default=1, requires=expression(type %in% c("eps-svr", "eps-bsvr"))),
      makeNumericLearnerParam(id="nu",
        lower=0, default=0.2, requires=expression(type == "nu-svr")),
      makeNumericLearnerParam(id="epsilon", lower=0, default=0.1),
      makeNumericLearnerParam(id="sigma",
        lower=0, requires=expression(kernel %in% c("rbfdot", "anovadot", "besseldot", "laplacedot"))),
      makeIntegerLearnerParam(id="degree", default=3L, lower=1L,
        requires=expression(kernel %in% c("polydot", "anovadot", "besseldot"))),
      makeNumericLearnerParam(id="scale", default=1, lower=0,
        requires=expression(kernel %in% c("polydot", "tanhdot"))),
      makeNumericLearnerParam(id="offset", default=1,
        requires=expression(kernel %in% c("polydot", "tanhdot"))),
      makeIntegerLearnerParam(id="order", default=1L,
        requires=expression(kernel == "besseldot")),
      makeNumericLearnerParam(id="tol", default=0.001, lower=0),
      makeLogicalLearnerParam(id="shrinking", default=TRUE),
      makeLogicalLearnerParam(id="fit", default=TRUE)
    ),
    par.vals = list(fit=FALSE),
    missings = FALSE,
    numerics = TRUE,
    factors = TRUE,
    se = FALSE,
    weights = FALSE
  )
}

<<<<<<< HEAD
#' @S3method trainLearner regr.ksvm
trainLearner.regr.ksvm = function(.learner, .task, .subset, .weights = NULL, degree, offset, scale, sigma, order, length, lambda, ...) {
=======
#' @export
trainLearner.regr.ksvm = function(.learner, .task, .subset, .weights, degree, offset, scale, sigma, order, length, lambda, ...) {
>>>>>>> f885d31d
  kpar = learnerArgsToControl(list, degree, offset, scale, sigma, order, length, lambda)
  f = getTaskFormula(.task)
  # difference in missing(kpar) and kpar=list()!
  if (base::length(kpar))
    ksvm(f, data=getTaskData(.task, .subset), kpar=kpar, ...)
  else
    ksvm(f, data=getTaskData(.task, .subset), ...)
}

#' @export
predictLearner.regr.ksvm = function(.learner, .model, .newdata, ...) {
  kernlab::predict(.model$learner.model, newdata=.newdata, ...)[, 1L]
}<|MERGE_RESOLUTION|>--- conflicted
+++ resolved
@@ -36,13 +36,8 @@
   )
 }
 
-<<<<<<< HEAD
-#' @S3method trainLearner regr.ksvm
-trainLearner.regr.ksvm = function(.learner, .task, .subset, .weights = NULL, degree, offset, scale, sigma, order, length, lambda, ...) {
-=======
 #' @export
 trainLearner.regr.ksvm = function(.learner, .task, .subset, .weights, degree, offset, scale, sigma, order, length, lambda, ...) {
->>>>>>> f885d31d
   kpar = learnerArgsToControl(list, degree, offset, scale, sigma, order, length, lambda)
   f = getTaskFormula(.task)
   # difference in missing(kpar) and kpar=list()!
