#' @title Set threshold of prediction object.
#'
#' @description
#' Set threshold of prediction object for classification or multilabel classification.
#' Creates corresponding discrete class response for the newly set threshold.
#' For binary classification: The positive class is predicted if the probability value exceeds the threshold.
#' For multiclass: Probabilities are divided by corresponding thresholds and the class with maximum resulting value is selected.
#' The result of both are equivalent if in the multi-threshold case the values are greater than 0 and sum to 1.
#' For multilabel classification: A label is predicted (with entry \code{TRUE}) if a probability matrix entry
#' exceeds the threshold of the corresponding label.
#'
#' @template arg_pred
#' @param threshold [\code{numeric}]\cr
#'   Threshold to produce class labels. Has to be a named vector, where names correspond to class labels.
#'   Only for binary classification it can be a single numerical threshold for the positive class.
#' @return [\code{\link{Prediction}}] with changed threshold and corresponding response.
#' @export
#' @seealso \code{\link{predict.WrappedModel}}
#' @examples
#' # create task and train learner (LDA)
#' task = makeClassifTask(data = iris, target = "Species")
#' lrn = makeLearner("classif.lda", predict.type = "prob")
#' mod = train(lrn, task)
#'
#' # predict probabilities and compute performance
#' pred = predict(mod, newdata = iris)
#' performance(pred, measures = mmce)
#' head(as.data.frame(pred))
#'
#' # adjust threshold and predict probabilities again
#' threshold = c(setosa = 0.4, versicolor = 0.3, virginica = 0.3)
#' pred = setThreshold(pred, threshold = threshold)
#' performance(pred, measures = mmce)
#' head(as.data.frame(pred))
setThreshold = function(pred, threshold) {
  # dont check for NAs in response, this will get overwritten anyway.
  # and object might not be constructed in full when we call this in Prediction
  checkPrediction(pred, task.type = c("oneclass", "classif", "multilabel"), predict.type = "prob", no.na = FALSE)
  assertNumeric(threshold, any.missing = FALSE)
  td = pred$task.desc
  ttype = td$type
  levs = td$class.levels
  if (length(levs) == 2L && is.numeric(threshold) && length(threshold) == 1L) {
    threshold = c(threshold, 1 - threshold)
    names(threshold) = c(td$positive, td$negative)
  }
<<<<<<< HEAD

  if (length(threshold > 1L) && !setequal(levs, names(threshold)))
=======
  if (length(threshold) > 1L && !setequal(levs, names(threshold)))
>>>>>>> c0e05d56
    stop("Threshold names must correspond to classes!")
  p = getPredictionProbabilities(pred, cl = levs)
  # resort so we have same order in threshold and p
  threshold = threshold[levs]
  if (ttype == "classif") {
    # divide all rows by threshold then get max el
    p = sweep(as.matrix(p), MARGIN = 2, FUN = "/", threshold)
    # 0 / 0 can produce NaNs. For a 0 threshold we always want Inf weight for that class
    p[is.nan(p)] = Inf
    ind = getMaxIndexOfRows(p)
    pred$data$response = factor(ind, levels = seq_along(levs), labels = levs)
  } else if (ttype == "multilabel") {
    # substract threshold from every entry, then check if > 0, then set response level
    p = sweep(as.matrix(p), MARGIN = 2, FUN = "-", threshold)
    i = stri_paste("response.", levs)
    pred$data[, i] = p > 0
  } else if (ttype == "oneclass") {
    p[is.nan(p)] = Inf
    ind = which(p > threshold)
    pred$data$response = td$positive
    pred$data$response[ind] = td$negative
  }
  pred$threshold = threshold
  return(pred)
}
<|MERGE_RESOLUTION|>--- conflicted
+++ resolved
@@ -44,12 +44,8 @@
     threshold = c(threshold, 1 - threshold)
     names(threshold) = c(td$positive, td$negative)
   }
-<<<<<<< HEAD
 
-  if (length(threshold > 1L) && !setequal(levs, names(threshold)))
-=======
   if (length(threshold) > 1L && !setequal(levs, names(threshold)))
->>>>>>> c0e05d56
     stop("Threshold names must correspond to classes!")
   p = getPredictionProbabilities(pred, cl = levs)
   # resort so we have same order in threshold and p
