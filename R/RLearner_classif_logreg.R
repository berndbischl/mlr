#' @export
makeRLearner.classif.logreg = function() {
  makeRLearnerClassif(
    cl = "classif.logreg",
    package = "stats",
    par.set = makeParamSet(),
    twoclass = TRUE,
    numerics = TRUE,
    factors = TRUE,
    prob = TRUE,
    weights = TRUE
  )
}

<<<<<<< HEAD
#' @S3method trainLearner classif.logreg
trainLearner.classif.logreg = function(.learner, .task, .subset, .weights = NULL,  ...) {
=======
#' @export
trainLearner.classif.logreg = function(.learner, .task, .subset, .weights,  ...) {
>>>>>>> f885d31d
  f = getTaskFormula(.task)
  glm(f, data=getTaskData(.task, .subset), model=FALSE, family="binomial", ...)
}

#' @export
predictLearner.classif.logreg = function(.learner, .model, .newdata, ...) {
  x = predict(.model$learner.model, newdata=.newdata, type="response", ...)
  levs = .model$task.desc$class.levels
  if (.learner$predict.type == "prob") {
    # FIXME this should be a helper function
    y <- matrix(0, ncol=2L, nrow=nrow(.newdata))
    colnames(y) = levs
    y[,1L] <- 1-x
    y[,2L] <- x
    return(y)
  } else {
    levs <- .model$task.desc$class.levels
    p <- as.factor(ifelse(x > 0.5, levs[2L], levs[1L]))
    unname(p)
  }
}<|MERGE_RESOLUTION|>--- conflicted
+++ resolved
@@ -12,13 +12,8 @@
   )
 }
 
-<<<<<<< HEAD
-#' @S3method trainLearner classif.logreg
-trainLearner.classif.logreg = function(.learner, .task, .subset, .weights = NULL,  ...) {
-=======
 #' @export
 trainLearner.classif.logreg = function(.learner, .task, .subset, .weights,  ...) {
->>>>>>> f885d31d
   f = getTaskFormula(.task)
   glm(f, data=getTaskData(.task, .subset), model=FALSE, family="binomial", ...)
 }
