--- conflicted
+++ resolved
@@ -26,13 +26,8 @@
   )
 }
 
-<<<<<<< HEAD
-#' @S3method trainLearner classif.J48
-trainLearner.classif.J48 = function(.learner, .task, .subset, .weights = NULL,  ...) {
-=======
 #' @export
 trainLearner.classif.J48 = function(.learner, .task, .subset, .weights,  ...) {
->>>>>>> f885d31d
   ctrl = Weka_control(..., Q=as.integer(runif(1, min=-.Machine$integer.max, max=.Machine$integer.max)))
   f = getTaskFormulaAsString(.task)
   J48(as.formula(f), data=getTaskData(.task, .subset), control=ctrl, na.action=na.pass)
